### mlpack ?.?.?
###### ????-??-??
  * Added N-step DQN to q_networks (#2461).

  * Add Silhoutte Score metric and Pairwise Distances (#2406).

  * Add Go bindings for some missed models (#2460).

### mlpack 3.3.2
###### 2020-06-18
  * Added Noisy DQN to q_networks (#2446).

  * Add Go bindings (#1884).

  * Added Dueling DQN to q_networks, Noisy linear layer to ann/layer
    and Empty loss to ann/loss_functions (#2414).

  * Storing and adding accessor method for action in q_learning (#2413).

  * Added accessor methods for ANN layers (#2321).

  * Addition of `Elliot` activation function (#2268).

  * Add adaptive max pooling and adaptive mean pooling layers (#2195).

  * Add parameter to avoid shuffling of data in preprocess_split (#2293).

  * Add `MatType` parameter to `LSHSearch`, allowing sparse matrices to be used
    for search (#2395).

  * Documentation fixes to resolve Doxygen warnings and issues (#2400).

  * Add Load and Save of Sparse Matrix (#2344).

  * Add Intersection over Union (IoU) metric for bounding boxes (#2402).

  * Add Non Maximal Supression (NMS) metric for bounding boxes (#2410).

  * Fix `no_intercept` and probability computation for linear SVM bindings
    (#2419).

  * Fix incorrect neighbors for `k > 1` searches in `approx_kfn` binding, for
    the `QDAFN` algorithm (#2448).

<<<<<<< HEAD
  * Add padding feature in MaxPooling and MeanPooling layers (#2127).
=======
  * Add `RBF` layer in ann module to make `RBFN` architecture (#2261).
>>>>>>> 2567cc2e

### mlpack 3.3.1
###### 2020-04-29
  * Minor Julia and Python documentation fixes (#2373).

  * Updated terminal state and fixed bugs for Pendulum environment (#2354, #2369).

  * Added `EliSH` activation function (#2323).

  * Add L1 Loss function (#2203).

  * Pass CMAKE_CXX_FLAGS (compilation options) correctly to Python build
    (#2367).

  * Expose ensmallen Callbacks for sparseautoencoder (#2198).

  * Bugfix for LARS class causing invalid read (#2374).

  * Add serialization support from Julia; use `mlpack.serialize()` and
    `mlpack.deserialize()` to save and load from `IOBuffer`s.

### mlpack 3.3.0
###### 2020-04-07
  * Added `Normal Distribution` to `ann/dists` (#2382).

  * Templated return type of `Forward function` of loss functions (#2339).

  * Added `R2 Score` regression metric (#2323).

  * Added `mean squared logarithmic error` loss function for neural networks
    (#2210).

  * Added `mean bias loss function` for neural networks (#2210).

  * The DecisionStump class has been marked deprecated; use the `DecisionTree`
    class with `NoRecursion=true` or use `ID3DecisionStump` instead (#2099).

  * Added `probabilities_file` parameter to get the probabilities matrix of
    AdaBoost classifier (#2050).

  * Fix STB header search paths (#2104).

  * Add `DISABLE_DOWNLOADS` CMake configuration option (#2104).

  * Add padding layer in TransposedConvolutionLayer (#2082).

  * Fix pkgconfig generation on non-Linux systems (#2101).

  * Use log-space to represent HMM initial state and transition probabilities
    (#2081).

  * Add functions to access parameters of `Convolution` and `AtrousConvolution`
    layers (#1985).

  * Add Compute Error function in lars regression and changing Train function to
    return computed error (#2139).

  * Add Julia bindings (#1949).  Build settings can be controlled with the
    `BUILD_JULIA_BINDINGS=(ON/OFF)` and `JULIA_EXECUTABLE=/path/to/julia` CMake
    parameters.

  * CMake fix for finding STB include directory (#2145).

  * Add bindings for loading and saving images (#2019); `mlpack_image_converter`
    from the command-line, `mlpack.image_converter()` from Python.

  * Add normalization support for CF binding (#2136).

  * Add Mish activation function (#2158).

  * Update `init_rules` in AMF to allow users to merge two initialization
    rules (#2151).

  * Add GELU activation function (#2183).

  * Better error handling of eigendecompositions and Cholesky decompositions
    (#2088, #1840).

  * Add LiSHT activation function (#2182).

  * Add Valid and Same Padding for Transposed Convolution layer (#2163).

  * Add CELU activation function (#2191)

  * Add Log-Hyperbolic-Cosine Loss function (#2207).

  * Change neural network types to avoid unnecessary use of rvalue references
    (#2259).

  * Bump minimum Boost version to 1.58 (#2305).

  * Refactor STB support so `HAS_STB` macro is not needed when compiling against
    mlpack (#2312).

  * Add Hard Shrink Activation Function (#2186).

  * Add Soft Shrink Activation Function (#2174).

  * Add Hinge Embedding Loss Function (#2229).

  * Add Cosine Embedding Loss Function (#2209).

  * Add Margin Ranking Loss Function (#2264).

  * Bugfix for incorrect parameter vector sizes in logistic regression and
    softmax regression (#2359).

### mlpack 3.2.2
###### 2019-11-26
  * Add `valid` and `same` padding option in `Convolution` and `Atrous
    Convolution` layer (#1988).

  * Add Model() to the FFN class to access individual layers (#2043).

  * Update documentation for pip and conda installation packages (#2044).

  * Add bindings for linear SVM (#1935); `mlpack_linear_svm` from the
    command-line, `linear_svm()` from Python.

  * Add support to return the layer name as `std::string` (#1987).

  * Speed and memory improvements for the Transposed Convolution layer (#1493).

  * Fix Windows Python build configuration (#1885).

  * Validate md5 of STB library after download (#2087).

  * Add `__version__` to `__init__.py` (#2092).

  * Correctly handle RNN sequences that are shorter than the value of rho (#2102).

### mlpack 3.2.1
###### 2019-10-01
  * Enforce CMake version check for ensmallen (#2032).

  * Fix CMake check for Armadillo version (#2029).

  * Better handling of when STB is not installed (#2033).

  * Fix Naive Bayes classifier computations in high dimensions (#2022).

### mlpack 3.2.0
###### 2019-09-25
  * Fix some potential infinity errors in Naive Bayes Classifier (#2022).

  * Fix occasionally-failing RADICAL test (#1924).

  * Fix gcc 9 OpenMP compilation issue (#1970).

  * Added support for loading and saving of images (#1903).

  * Add Multiple Pole Balancing Environment (#1901, #1951).

  * Added functionality for scaling of data (#1876); see the command-line
    binding `mlpack_preprocess_scale` or Python binding `preprocess_scale()`.

  * Add new parameter `maximum_depth` to decision tree and random forest
    bindings (#1916).

  * Fix prediction output of softmax regression when test set accuracy is
    calculated (#1922).

  * Pendulum environment now checks for termination. All RL environments now
    have an option to terminate after a set number of time steps (no limit
    by default) (#1941).

  * Add support for probabilistic KDE (kernel density estimation) error bounds
    when using the Gaussian kernel (#1934).

  * Fix negative distances for cover tree computation (#1979).

  * Fix cover tree building when all pairwise distances are 0 (#1986).

  * Improve KDE pruning by reclaiming not used error tolerance (#1954, #1984).

  * Optimizations for sparse matrix accesses in z-score normalization for CF
    (#1989).

  * Add `kmeans_max_iterations` option to GMM training binding `gmm_train_main`.

  * Bump minimum Armadillo version to 8.400.0 due to ensmallen dependency
    requirement (#2015).

### mlpack 3.1.1
###### 2019-05-26
  * Fix random forest bug for numerical-only data (#1887).

  * Significant speedups for random forest (#1887).

  * Random forest now has `minimum_gain_split` and `subspace_dim` parameters
    (#1887).

  * Decision tree parameter `print_training_error` deprecated in favor of
    `print_training_accuracy`.

  * `output` option changed to `predictions` for adaboost and perceptron
    binding. Old options are now deprecated and will be preserved until mlpack
    4.0.0 (#1882).

  * Concatenated ReLU layer (#1843).

  * Accelerate NormalizeLabels function using hashing instead of linear search
    (see `src/mlpack/core/data/normalize_labels_impl.hpp`) (#1780).

  * Add `ConfusionMatrix()` function for checking performance of classifiers
    (#1798).

  * Install ensmallen headers when it is downloaded during build (#1900).

### mlpack 3.1.0
###### 2019-04-25
  * Add DiagonalGaussianDistribution and DiagonalGMM classes to speed up the
    diagonal covariance computation and deprecate DiagonalConstraint (#1666).

  * Add kernel density estimation (KDE) implementation with bindings to other
    languages (#1301).

  * Where relevant, all models with a `Train()` method now return a `double`
    value representing the goodness of fit (i.e. final objective value, error,
    etc.) (#1678).

  * Add implementation for linear support vector machine (see
    `src/mlpack/methods/linear_svm`).

  * Change DBSCAN to use PointSelectionPolicy and add OrderedPointSelection (#1625).

  * Residual block support (#1594).

  * Bidirectional RNN (#1626).

  * Dice loss layer (#1674, #1714) and hard sigmoid layer (#1776).

  * `output` option changed to `predictions` and `output_probabilities` to
    `probabilities` for Naive Bayes binding (`mlpack_nbc`/`nbc()`).  Old options
    are now deprecated and will be preserved until mlpack 4.0.0 (#1616).

  * Add support for Diagonal GMMs to HMM code (#1658, #1666).  This can provide
    large speedup when a diagonal GMM is acceptable as an emission probability
    distribution.

  * Python binding improvements: check parameter type (#1717), avoid copying
    Pandas dataframes (#1711), handle Pandas Series objects (#1700).

### mlpack 3.0.4
###### 2018-11-13
  * Bump minimum CMake version to 3.3.2.

  * CMake fixes for Ninja generator by Marc Espie.

### mlpack 3.0.3
###### 2018-07-27
  * Fix Visual Studio compilation issue (#1443).

  * Allow running local_coordinate_coding binding with no initial_dictionary
    parameter when input_model is not specified (#1457).

  * Make use of OpenMP optional via the CMake 'USE_OPENMP' configuration
    variable (#1474).

  * Accelerate FNN training by 20-30% by avoiding redundant calculations
    (#1467).

  * Fix math::RandomSeed() usage in tests (#1462, #1440).

  * Generate better Python setup.py with documentation (#1460).

### mlpack 3.0.2
###### 2018-06-08
  * Documentation generation fixes for Python bindings (#1421).

  * Fix build error for man pages if command-line bindings are not being built
    (#1424).

  * Add 'shuffle' parameter and Shuffle() method to KFoldCV (#1412).  This will
    shuffle the data when the object is constructed, or when Shuffle() is
    called.

  * Added neural network layers: AtrousConvolution (#1390), Embedding (#1401),
    and LayerNorm (layer normalization) (#1389).

  * Add Pendulum environment for reinforcement learning (#1388) and update
    Mountain Car environment (#1394).

### mlpack 3.0.1
###### 2018-05-10
  * Fix intermittently failing tests (#1387).

  * Add big-batch SGD (BBSGD) optimizer in
    src/mlpack/core/optimizers/bigbatch_sgd/ (#1131).

  * Fix simple compiler warnings (#1380, #1373).

  * Simplify NeighborSearch constructor and Train() overloads (#1378).

  * Add warning for OpenMP setting differences (#1358/#1382).  When mlpack is
    compiled with OpenMP but another application is not (or vice versa), a
    compilation warning will now be issued.

  * Restructured loss functions in src/mlpack/methods/ann/ (#1365).

  * Add environments for reinforcement learning tests (#1368, #1370, #1329).

  * Allow single outputs for multiple timestep inputs for recurrent neural
    networks (#1348).

  * Add He and LeCun normal initializations for neural networks (#1342).
    Neural networks: add He and LeCun normal initializations (#1342), add FReLU
    and SELU activation functions (#1346, #1341), add alpha-dropout (#1349).

### mlpack 3.0.0
###### 2018-03-30
  * Speed and memory improvements for DBSCAN.  --single_mode can now be used for
    situations where previously RAM usage was too high.

  * Bump minimum required version of Armadillo to 6.500.0.

  * Add automatically generated Python bindings.  These have the same interface
    as the command-line programs.

  * Add deep learning infrastructure in src/mlpack/methods/ann/.

  * Add reinforcement learning infrastructure in
    src/mlpack/methods/reinforcement_learning/.

  * Add optimizers: AdaGrad, CMAES, CNE, FrankeWolfe, GradientDescent,
    GridSearch, IQN, Katyusha, LineSearch, ParallelSGD, SARAH, SCD, SGDR,
    SMORMS3, SPALeRA, SVRG.

  * Add hyperparameter tuning infrastructure and cross-validation infrastructure
    in src/mlpack/core/cv/ and src/mlpack/core/hpt/.

  * Fix bug in mean shift.

  * Add random forests (see src/mlpack/methods/random_forest).

  * Numerous other bugfixes and testing improvements.

  * Add randomized Krylov SVD and Block Krylov SVD.

### mlpack 2.2.5
###### 2017-08-25
  * Compilation fix for some systems (#1082).

  * Fix PARAM_INT_OUT() (#1100).

### mlpack 2.2.4
###### 2017-07-18
  * Speed and memory improvements for DBSCAN. --single_mode can now be used for
    situations where previously RAM usage was too high.

  * Fix bug in CF causing incorrect recommendations.

### mlpack 2.2.3
###### 2017-05-24
  * Bug fix for --predictions_file in mlpack_decision_tree program.

### mlpack 2.2.2
###### 2017-05-04
  * Install backwards-compatibility mlpack_allknn and mlpack_allkfn programs;
    note they are deprecated and will be removed in mlpack 3.0.0 (#992).

  * Fix RStarTree bug that surfaced on OS X only (#964).

  * Small fixes for MiniBatchSGD and SGD and tests.

### mlpack 2.2.1
###### 2017-04-13
  * Compilation fix for mlpack_nca and mlpack_test on older Armadillo versions
    (#984).

### mlpack 2.2.0
###### 2017-03-21
  * Bugfix for mlpack_knn program (#816).

  * Add decision tree implementation in methods/decision_tree/.  This is very
    similar to a C4.5 tree learner.

  * Add DBSCAN implementation in methods/dbscan/.

  * Add support for multidimensional discrete distributions (#810, #830).

  * Better output for Log::Debug/Log::Info/Log::Warn/Log::Fatal for Armadillo
    objects (#895, #928).

  * Refactor categorical CSV loading with boost::spirit for faster loading
    (#681).

### mlpack 2.1.1
###### 2016-12-22
  * HMMs now use random initialization; this should fix some convergence issues
    (#828).

  * HMMs now initialize emissions according to the distribution of observations
    (#833).

  * Minor fix for formatted output (#814).

  * Fix DecisionStump to properly work with any input type.

### mlpack 2.1.0
###### 2016-10-31
  * Fixed CoverTree to properly handle single-point datasets.

  * Fixed a bug in CosineTree (and thus QUIC-SVD) that caused split failures for
    some datasets (#717).

  * Added mlpack_preprocess_describe program, which can be used to print
    statistics on a given dataset (#742).

  * Fix prioritized recursion for k-furthest-neighbor search (mlpack_kfn and the
    KFN class), leading to orders-of-magnitude speedups in some cases.

  * Bump minimum required version of Armadillo to 4.200.0.

  * Added simple Gradient Descent optimizer, found in
    src/mlpack/core/optimizers/gradient_descent/ (#792).

  * Added approximate furthest neighbor search algorithms QDAFN and
    DrusillaSelect in src/mlpack/methods/approx_kfn/, with command-line program
    mlpack_approx_kfn.

### mlpack 2.0.3
###### 2016-07-21
  * Added multiprobe LSH (#691).  The parameter 'T' to LSHSearch::Search() can
    now be used to control the number of extra bins that are probed, as can the
    -T (--num_probes) option to mlpack_lsh.

  * Added the Hilbert R tree to src/mlpack/core/tree/rectangle_tree/ (#664).  It
    can be used as the typedef HilbertRTree, and it is now an option in the
    mlpack_knn, mlpack_kfn, mlpack_range_search, and mlpack_krann command-line
    programs.

  * Added the mlpack_preprocess_split and mlpack_preprocess_binarize programs,
    which can be used for preprocessing code (#650, #666).

  * Added OpenMP support to LSHSearch and mlpack_lsh (#700).

### mlpack 2.0.2
###### 2016-06-20
  * Added the function LSHSearch::Projections(), which returns an arma::cube
    with each projection table in a slice (#663).  Instead of Projection(i), you
    should now use Projections().slice(i).

  * A new constructor has been added to LSHSearch that creates objects using
    projection tables provided in an arma::cube (#663).

  * Handle zero-variance dimensions in DET (#515).

  * Add MiniBatchSGD optimizer (src/mlpack/core/optimizers/minibatch_sgd/) and
    allow its use in mlpack_logistic_regression and mlpack_nca programs.

  * Add better backtrace support from Grzegorz Krajewski for Log::Fatal messages
    when compiled with debugging and profiling symbols.  This requires libbfd
    and libdl to be present during compilation.

  * CosineTree test fix from Mikhail Lozhnikov (#358).

  * Fixed HMM initial state estimation (#600).

  * Changed versioning macros __MLPACK_VERSION_MAJOR, __MLPACK_VERSION_MINOR,
    and __MLPACK_VERSION_PATCH to MLPACK_VERSION_MAJOR, MLPACK_VERSION_MINOR,
    and MLPACK_VERSION_PATCH.  The old names will remain in place until
    mlpack 3.0.0.

  * Renamed mlpack_allknn, mlpack_allkfn, and mlpack_allkrann to mlpack_knn,
    mlpack_kfn, and mlpack_krann.  The mlpack_allknn, mlpack_allkfn, and
    mlpack_allkrann programs will remain as copies until mlpack 3.0.0.

  * Add --random_initialization option to mlpack_hmm_train, for use when no
    labels are provided.

  * Add --kill_empty_clusters option to mlpack_kmeans and KillEmptyClusters
    policy for the KMeans class (#595, #596).

### mlpack 2.0.1
###### 2016-02-04
  * Fix CMake to properly detect when MKL is being used with Armadillo.

  * Minor parameter handling fixes to mlpack_logistic_regression (#504, #505).

  * Properly install arma_config.hpp.

  * Memory handling fixes for Hoeffding tree code.

  * Add functions that allow changing training-time parameters to HoeffdingTree
    class.

  * Fix infinite loop in sparse coding test.

  * Documentation spelling fixes (#501).

  * Properly handle covariances for Gaussians with large condition number
    (#496), preventing GMMs from filling with NaNs during training (and also
    HMMs that use GMMs).

  * CMake fixes for finding LAPACK and BLAS as Armadillo dependencies when ATLAS
    is used.

  * CMake fix for projects using mlpack's CMake configuration from elsewhere
    (#512).

### mlpack 2.0.0
###### 2015-12-24
  * Removed overclustering support from k-means because it is not well-tested,
    may be buggy, and is (I think) unused.  If this was support you were using,
    open a bug or get in touch with us; it would not be hard for us to
    reimplement it.

  * Refactored KMeans to allow different types of Lloyd iterations.

  * Added implementations of k-means: Elkan's algorithm, Hamerly's algorithm,
    Pelleg-Moore's algorithm, and the DTNN (dual-tree nearest neighbor)
    algorithm.

  * Significant acceleration of LRSDP via the use of accu(a % b) instead of
    trace(a * b).

  * Added MatrixCompletion class (matrix_completion), which performs nuclear
    norm minimization to fill unknown values of an input matrix.

  * No more dependence on Boost.Random; now we use C++11 STL random support.

  * Add softmax regression, contributed by Siddharth Agrawal and QiaoAn Chen.

  * Changed NeighborSearch, RangeSearch, FastMKS, LSH, and RASearch API; these
    classes now take the query sets in the Search() method, instead of in the
    constructor.

  * Use OpenMP, if available.  For now OpenMP support is only available in the
    DET training code.

  * Add support for predicting new test point values to LARS and the
    command-line 'lars' program.

  * Add serialization support for Perceptron and LogisticRegression.

  * Refactor SoftmaxRegression to predict into an arma::Row<size_t> object, and
    add a softmax_regression program.

  * Refactor LSH to allow loading and saving of models.

  * ToString() is removed entirely (#487).

  * Add --input_model_file and --output_model_file options to appropriate
    machine learning algorithms.

  * Rename all executables to start with an "mlpack" prefix (#229).

  * Add HoeffdingTree and mlpack_hoeffding_tree, an implementation of the
    streaming decision tree methodology from Domingos and Hulten in 2000.

### mlpack 1.0.12
###### 2015-01-07
  * Switch to 3-clause BSD license (from LGPL).

### mlpack 1.0.11
###### 2014-12-11
  * Proper handling of dimension calculation in PCA.

  * Load parameter vectors properly for LinearRegression models.

  * Linker fixes for AugLagrangian specializations under Visual Studio.

  * Add support for observation weights to LinearRegression.

  * MahalanobisDistance<> now takes the root of the distance by default and
    therefore satisfies the triangle inequality (TakeRoot now defaults to true).

  * Better handling of optional Armadillo HDF5 dependency.

  * Fixes for numerous intermittent test failures.

  * math::RandomSeed() now sets the random seed for recent (>=3.930) Armadillo
    versions.

  * Handle Newton method convergence better for
    SparseCoding::OptimizeDictionary() and make maximum iterations a parameter.

  * Known bug: CosineTree construction may fail in some cases on i386 systems
    (#358).

### mlpack 1.0.10
###### 2014-08-29
  * Bugfix for NeighborSearch regression which caused very slow allknn/allkfn.
    Speeds are now restored to approximately 1.0.8 speeds, with significant
    improvement for the cover tree (#347).

  * Detect dependencies correctly when ARMA_USE_WRAPPER is not being defined
    (i.e., libarmadillo.so does not exist).

  * Bugfix for compilation under Visual Studio (#348).

### mlpack 1.0.9
###### 2014-07-28
  * GMM initialization is now safer and provides a working GMM when constructed
    with only the dimensionality and number of Gaussians (#301).

  * Check for division by 0 in Forward-Backward Algorithm in HMMs (#301).

  * Fix MaxVarianceNewCluster (used when re-initializing clusters for k-means)
    (#301).

  * Fixed implementation of Viterbi algorithm in HMM::Predict() (#303).

  * Significant speedups for dual-tree algorithms using the cover tree (#235,
    #314) including a faster implementation of FastMKS.

  * Fix for LRSDP optimizer so that it compiles and can be used (#312).

  * CF (collaborative filtering) now expects users and items to be zero-indexed,
    not one-indexed (#311).

  * CF::GetRecommendations() API change: now requires the number of
    recommendations as the first parameter.  The number of users in the local
    neighborhood should be specified with CF::NumUsersForSimilarity().

  * Removed incorrect PeriodicHRectBound (#58).

  * Refactor LRSDP into LRSDP class and standalone function to be optimized
    (#305).

  * Fix for centering in kernel PCA (#337).

  * Added simulated annealing (SA) optimizer, contributed by Zhihao Lou.

  * HMMs now support initial state probabilities; these can be set in the
    constructor, trained, or set manually with HMM::Initial() (#302).

  * Added Nyström method for kernel matrix approximation by Marcus Edel.

  * Kernel PCA now supports using Nyström method for approximation.

  * Ball trees now work with dual-tree algorithms, via the BallBound<> bound
    structure (#307); fixed by Yash Vadalia.

  * The NMF class is now AMF<>, and supports far more types of factorizations,
    by Sumedh Ghaisas.

  * A QUIC-SVD implementation has returned, written by Siddharth Agrawal and
    based on older code from Mudit Gupta.

  * Added perceptron and decision stump by Udit Saxena (these are weak learners
    for an eventual AdaBoost class).

  * Sparse autoencoder added by Siddharth Agrawal.

### mlpack 1.0.8
###### 2014-01-06
  * Memory leak in NeighborSearch index-mapping code fixed (#298).

  * GMMs can be trained using the existing model as a starting point by
    specifying an additional boolean parameter to GMM::Estimate() (#296).

  * Logistic regression implementation added in methods/logistic_regression (see
    also #293).

  * L-BFGS optimizer now returns its function via Function().

  * Version information is now obtainable via mlpack::util::GetVersion() or the
    __MLPACK_VERSION_MAJOR, __MLPACK_VERSION_MINOR, and  __MLPACK_VERSION_PATCH
    macros (#297).

  * Fix typos in allkfn and allkrann output.

### mlpack 1.0.7
###### 2013-10-04
  * Cover tree support for range search (range_search), rank-approximate nearest
    neighbors (allkrann), minimum spanning tree calculation (emst), and FastMKS
    (fastmks).

  * Dual-tree FastMKS implementation added and tested.

  * Added collaborative filtering package (cf) that can provide recommendations
    when given users and items.

  * Fix for correctness of Kernel PCA (kernel_pca) (#270).

  * Speedups for PCA and Kernel PCA (#198).

  * Fix for correctness of Neighborhood Components Analysis (NCA) (#279).

  * Minor speedups for dual-tree algorithms.

  * Fix for Naive Bayes Classifier (nbc) (#269).

  * Added a ridge regression option to LinearRegression (linear_regression)
    (#286).

  * Gaussian Mixture Models (gmm::GMM<>) now support arbitrary covariance matrix
    constraints (#283).

  * MVU (mvu) removed because it is known to not work (#183).

  * Minor updates and fixes for kernels (in mlpack::kernel).

### mlpack 1.0.6
###### 2013-06-13
  * Minor bugfix so that FastMKS gets built.

### mlpack 1.0.5
###### 2013-05-01
  * Speedups of cover tree traversers (#235).

  * Addition of rank-approximate nearest neighbors (RANN), found in
    src/mlpack/methods/rann/.

  * Addition of fast exact max-kernel search (FastMKS), found in
    src/mlpack/methods/fastmks/.

  * Fix for EM covariance estimation; this should improve GMM training time.

  * More parameters for GMM estimation.

  * Force GMM and GaussianDistribution covariance matrices to be positive
    definite, so that training converges much more often.

  * Add parameter for the tolerance of the Baum-Welch algorithm for HMM
    training.

  * Fix for compilation with clang compiler.

  * Fix for k-furthest-neighbor-search.

### mlpack 1.0.4
###### 2013-02-08
  * Force minimum Armadillo version to 2.4.2.

  * Better output of class types to streams; a class with a ToString() method
    implemented can be sent to a stream with operator<<.

  * Change return type of GMM::Estimate() to double (#257).

  * Style fixes for k-means and RADICAL.

  * Handle size_t support correctly with Armadillo 3.6.2 (#258).

  * Add locality-sensitive hashing (LSH), found in src/mlpack/methods/lsh/.

  * Better tests for SGD (stochastic gradient descent) and NCA (neighborhood
    components analysis).

### mlpack 1.0.3
###### 2012-09-16

  * Remove internal sparse matrix support because Armadillo 3.4.0 now includes
    it.  When using Armadillo versions older than 3.4.0, sparse matrix support
    is not available.

  * NCA (neighborhood components analysis) now support an arbitrary optimizer
    (#245), including stochastic gradient descent (#249).

### mlpack 1.0.2
###### 2012-08-15
  * Added density estimation trees, found in src/mlpack/methods/det/.

  * Added non-negative matrix factorization, found in src/mlpack/methods/nmf/.

  * Added experimental cover tree implementation, found in
    src/mlpack/core/tree/cover_tree/ (#157).

  * Better reporting of boost::program_options errors (#225).

  * Fix for timers on Windows (#212, #211).

  * Fix for allknn and allkfn output (#204).

  * Sparse coding dictionary initialization is now a template parameter (#220).

### mlpack 1.0.1
###### 2012-03-03
  * Added kernel principal components analysis (kernel PCA), found in
    src/mlpack/methods/kernel_pca/ (#74).

  * Fix for Lovasz-Theta AugLagrangian tests (#182).

  * Fixes for allknn output (#185, #186).

  * Added range search executable (#192).

  * Adapted citations in documentation to BibTeX; no citations in -h output
    (#195).

  * Stop use of 'const char*' and prefer 'std::string' (#176).

  * Support seeds for random numbers (#177).

### mlpack 1.0.0
###### 2011-12-17
  * Initial release.  See any resolved tickets numbered less than #196 or
    execute this query:
    http://www.mlpack.org/trac/query?status=closed&milestone=mlpack+1.0.0<|MERGE_RESOLUTION|>--- conflicted
+++ resolved
@@ -6,6 +6,8 @@
 
   * Add Go bindings for some missed models (#2460).
 
+  * Add padding feature in MaxPooling and MeanPooling layers (#2127).
+
 ### mlpack 3.3.2
 ###### 2020-06-18
   * Added Noisy DQN to q_networks (#2446).
@@ -42,11 +44,7 @@
   * Fix incorrect neighbors for `k > 1` searches in `approx_kfn` binding, for
     the `QDAFN` algorithm (#2448).
 
-<<<<<<< HEAD
-  * Add padding feature in MaxPooling and MeanPooling layers (#2127).
-=======
   * Add `RBF` layer in ann module to make `RBFN` architecture (#2261).
->>>>>>> 2567cc2e
 
 ### mlpack 3.3.1
 ###### 2020-04-29
