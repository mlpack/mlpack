--- conflicted
+++ resolved
@@ -4,12 +4,10 @@
 
 _????-??-??_
 
-<<<<<<< HEAD
+ * Fix compilation of `Save()` when HDF5 is enabled (#3942).
+
  * Fix cross-validation support for algorithms with many parameters (including
    `RandomForest`) (#3941).
-=======
- * Fix compilation of `Save()` when HDF5 is enabled (#3942).
->>>>>>> ae9d908e
 
 ## mlpack 4.6.1
 
