--- conflicted
+++ resolved
@@ -6,12 +6,10 @@
 
  * Fix compilation of `Save()` when HDF5 is enabled (#3942).
 
-<<<<<<< HEAD
+ * Update bundled STB to fix warnings in R bindings (#3940).
+
  * Fix cross-validation support for algorithms with many parameters (including
    `RandomForest`) (#3941).
-=======
- * Update bundled STB to fix warnings in R bindings (#3940).
->>>>>>> ecee144e
 
 ## mlpack 4.6.1
 
