--- conflicted
+++ resolved
@@ -16,14 +16,13 @@
 
  * Fix dependency detection bugs in `mlpack.cmake` (#3981).
 
-<<<<<<< HEAD
+
  * Add a `SumReduce` layer.
-=======
+
  * Update header used by R packages compiling directly against C++ API (#3990).
 
  * Add `FFN::Add()` and `RNN::Add()` with copy and move semantics; use these
    instead of passing layers to `Add()` as pointers (#3974).
->>>>>>> 48c5833c
 
 ## mlpack 4.6.2
 
