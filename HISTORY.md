--- conflicted
+++ resolved
@@ -12,11 +12,9 @@
 
  * Use a looser check for auto-detection of categorical file types (#3961).
 
-<<<<<<< HEAD
+ * Accelerate `CELU` layer (#3975).
+
  * Fix dependency detection bugs in `mlpack.cmake` (#3981).
-=======
- * Accelerate `CELU` layer (#3975).
->>>>>>> aceb8a0b
 
 ## mlpack 4.6.2
 
