--- conflicted
+++ resolved
@@ -6,12 +6,9 @@
 
  * Fix command-line duplicate output bug when loading matrices for some bindings
    (#3838).
-<<<<<<< HEAD
  * Use `CMAKE_BUILD_TYPE` to specify build type instead of DEBUG and PROFILE options (#3865).
-=======
- 
+
  * Add `MLPACK_NO_STD_MUTEX` to allow disabling `std::mutex` (#3868).
->>>>>>> 38db7622
 
 ## mlpack 4.5.1
 
