# mlpack changelog

## mlpack ?.?.?

_????-??-??_
 * Fixed generated artifiacts in resized float images by using clamping (#4030).

 * Optimize convolution (#3988).
 
 * Added `GELUExact` ANN activation layer (#3994).

 * Adapt `GRU` ANN layer to the new interface (#3955).

 * Fix warning on CRAN for bundled STB (#3950).

 * Fix potential MSVC constructor shadowing (#3958).

 * Use a looser check for auto-detection of categorical file types (#3961).

 * Accelerate `CELU` layer (#3975).

 * Fix dependency detection bugs in `mlpack.cmake` (#3981).

 * Add a `SumReduce` layer (#3991).

 * Update header used by R packages compiling directly against C++ API (#3990).

 * Add `FFN::Add()` and `RNN::Add()` with copy and move semantics; use these
   instead of passing layers to `Add()` as pointers (#3974).

 * Mark long-running tests with the `[long]` tag (#3983).

 * Added `DAGNetwork` class to represent complex neural network structures
   (#3944).

 * Fix mask handling in `MultiHeadAttention` layer (#3998)

 * Added `data::GroupChannels()` and `data::InterleaveChannels()` for
  preprocessing images before using `Convolution` layers. (#4006)

 * Fix infinite recursion in `Octree` when the number of identical points
   exceeds `maxLeafSize` (#4020).

<<<<<<< HEAD
 * Add YOLOv3Tiny for object detection (#4023).
=======
 * Fix thread-specific random seed initialization (#4027).
>>>>>>> 1b903b3f

## mlpack 4.6.2

_2025-05-22_

 * Fix compilation of `Save()` when HDF5 is enabled (#3942).

 * Update bundled STB to fix warnings in R bindings (#3940).

 * Fix cross-validation support for algorithms with many parameters (including
   `RandomForest`) (#3941).

## mlpack 4.6.1

_2025-05-13_

 * Shuffle sequence lengths for RNNs (#3926).

 * Add ability to compile OpenBLAS for Windows (#3922).

 * Drop pytest-runner and "setup.py test" support (#3921).

 * Fix compilation errors with clang++ version 20 (#3928).

## mlpack 4.6.0

_2025-04-02_

 * Fix command-line duplicate output bug when loading matrices for some bindings
   (#3838).
 * Use `CMAKE_BUILD_TYPE` to specify build type instead of DEBUG and PROFILE options (#3865).

 * Add `MLPACK_NO_STD_MUTEX` to allow disabling `std::mutex` (#3868).

 * Bundle STB with mlpack and add `ResizeImages()` functionality (#3823).

 * Add `mlpack.cmake` to facilitate finding mlpack and its dependencies (#3872).

 * Fix conversion of empty Armadillo objects to numpy in Python bindings
   (#3896).

 * Added bootstrap strategies for `RandomForest`: `IdentityBootstrap`,
   `DefaultBootstrap`, and `SequentialBootstrap` (#3829).

 * Add `ResizeCropImages()` for resize-and-crop image preprocessing
   functionality (#3903).

 * Fix `LSTM` input size calculation for multidimensional inputs (#3913).

## mlpack 4.5.1

_2024-12-02_

 * Fix compilation with clang 19 (#3799).

 * Deprecate version of `data::Split()` that returns a `std::tuple` for
   consistency; use other overloads instead (#3803).

 * Fix LSTM layer copy/move constructors (#3809).

 * Fix compilation if only including `mlpack/methods/kde/kde_model.hpp` (#3800).

 * Fix serialization and `MinDistance()` bugs with `HollowBallBound` (#3808).

 * Add `LinearRecurrent` layer and revamp `LSTM` layer (#3859).

 * Fix BPTT issues in `RNN` (#3859).

## mlpack 4.5.0

_2024-09-17_

 * Distribute STB headers as part of R package (#3724, #3726).

 * Added OpenMP parallelization to Hamerly, Naive, and Elkan k-means (#3761, #3762, #3764).

 * Added OpenMP support for fast approximation (#3685).

 * Implemented the Find and Fill algorithm into the Dropout Layer and added OpenMP support (#3684).

 * Update Python bindings to support NumPy 2.x (#3752).

 * Bump minimum Armadillo version to 10.8 (#3760).

 * Adapt `NearestInterpolation` ANN layer to new Layer Inteface (#3768).

 * Add support for arbitrary matrix types to `Radical` and deprecate
   `Radical::DoRadical()` in favor of `Radical::Apply()` (#3787).

## mlpack 4.4.0

_2024-05-26_

  * Add `print_training_accuracy` option to LogisticRegression bindings (#3552).

  * Fix `preprocess_split()` call in documentation for `LinearRegression` and
    `AdaBoost` Python classes (#3563).

  * Added `Repeat` ANN layer type (#3565).

  * Remove `round()` implementation for old MSVC compilers (#3570).

  * (R) Added inline plugin to the R bindings to allow for other R packages to
    link to headers (#3626, h/t @cgiachalis).

  * (R) Removed extra gcc-specific options from `Makevars.win`  (#3627, h/t
    @kalibera).

  * (R) Changed roxygen package-level documentation from using
    `@docType package` to `"_PACKAGE"`. (#3636)

  * Fix floating-point accuracy issue for decision trees that sometimes caused
    crashes (#3595).

  * Use templates metaprog to distinguish between a matrix and a cube type
    (#3602), (#3585).

  * Use `MatType` instead of `arma::Mat<eT>`, (#3567), (#3607), (#3608),
    (#3609), (#3568).

  * Generalize matrix operations for armadillo and bandicoot, (#3619), (#3617),
    (#3610), (#3643), (#3600), (#3605), (#3629).

  * Change `arma::conv_to` to `ConvTo` using a local shim for bandicoot support
    (#3614).

  * Fix a bug for the stddev and mean in `RandNormal()` #(3651).

  * Allow PCA to take different matrix types (#3677).

  * Fix usage of precompiled headers; remove cotire (#3635).

  * Fix non-working `verbose` option for R bindings (#3691), and add global
    `mlpack.verbose` option (#3706).

  * Fix divide-by-zero edge case for LARS (#3701).

  * Templatize `SparseCoding` and `LocalCoordinateCoding` to allow different
    matrix types (#3709, #3711).

  * Fix handling of unused atoms in `LocalCoordinateCoding` (#3711).

  * Move minimum required C++ version from C++14 to C++17 (#3704).

## mlpack 4.3.0

_2023-11-27_

  * Fix include ordering issue for `LinearRegression` (#3541).

  * Fix L1 regularization in case where weight is zero (#3545).

  * Use HTTPS for all auto-downloaded dependencies (#3550).

  * More robust detection of C++17 mode in the MSVC "compiler" (#3555, #3557).

  * Fix setting number of classes correctly in `SoftmaxRegression::Train()`
    (#3553).

  * Adapt `MultiheadAttention` and `LayerNorm` ANN layers to new Layer interface
    (#3547).

  * Fix inconsistent use of the "input" parameter to the Backward method in ANNs
    (#3551).

  * Allow passing weak learner hyperparameters directly to AdaBoost (#3560).

## mlpack 4.2.1

_2023-09-05_

  * Reinforcement Learning: Gaussian noise (#3515).

  * Reinforcement Learning: Twin Delayed Deep Deterministic Policy Gradient
    (#3512).

  * Reinforcement Learning: Ornstein-Uhlenbeck noise (#3499).

  * Reinforcement Learning: Deep Deterministic Policy Gradient (#3494).

  * Add `ClassProbabilities()` member to `DecisionTree` so that the internal
    details of trees can be more easily inspected (#3511).

  * Bipolar sigmoid activation function added and invertible functions
    fixed (#3506).

  * Add auto-configured `mlpack/config.hpp` to contain configuration details of
    mlpack that are required at compile time.  STB detection is now done in this
    file with the `MLPACK_HAS_STB` macro (#3519).

  * Fix CRAN package alias for R bindings (#3543).

## mlpack 4.2.0

_2023-06-14_

  * Adapt `C_ReLU`, `ReLU6`, `FlexibleReLU` layers for the new neural network
    API (#3445).

  * Fix PReLU, add integration test to it (#3473).

  * Fix bug in LogSoftMax derivative (#3469).

  * Add `serialize` method to `GaussianInitialization`,
    `LecunNormalInitialization`,
    `KathirvalavakumarSubavathiInitialization`, `NguyenWidrowInitialization`,
    and `OrthogonalInitialization` (#3483).

  * Allow categorical features to `preprocess_one_hot_encode` (#3487).

  * Install mlpack and cereal headers as part of R package (#3488).

  * Add intercept and normalization support to LARS (#3493).

  * Allow adding two features simultaneously to LARS models (#3493).

  * Adapt FTSwish activation function (#3485).

  * Adapt Hyper-Sinh activation function (#3491).

## mlpack 4.1.0

_2023-04-26_

  * Adapt HardTanH layer (#3454).

  * Adapt Softmin layer for new neural network API (#3437).

  * Adapt PReLU layer for new neural network API (#3420).

  * Add CF decomposition methods: `QUIC_SVDPolicy` and `BlockKrylovSVDPolicy`
    (#3413, #3404).

  * Update outdated code in tutorials (#3398, #3401).

  * Bugfix for non-square convolution kernels (#3376).

  * Fix a few missing includes in `<mlpack.hpp>` (#3374).

  * Fix DBSCAN handling of non-core points (#3346).

  * Avoid deprecation warnings in Armadillo 11.4.4+ (#3405).

  * Issue runtime error when serialization of neural networks is attempted but
    `MLPACK_ENABLE_ANN_SERIALIZATION` is not defined (#3451).

## mlpack 4.0.1

_2022-12-23_

  * Fix mapping of categorical data for Julia bindings (#3305).

  * Bugfix: catch all exceptions when running bindings from Julia, instead of
    crashing (#3304).

  * Various Python configuration fixes for Windows and OS X (#3312, #3313,
    #3311, #3309, #3308, #3297, #3302).

  * Optimize and strip compiled Python bindings when possible, resulting in
    significant size minimization (#3310).

  * The `/std:c++17` and `/Zc:__cplusplus` options are now required when using
    Visual Studio (#3318).  Documentation and compile-time checks added.

  * Set `BUILD_TESTS` to `OFF` by default.  If you want to build tests, like
    `mlpack_test`, manually set `BUILD_TESTS` to `ON` in your CMake
    configuration step (#3316).

  * Fix handling of transposed matrix parameters in Python, Julia, R, and Go
    bindings (#3327).

  * Comment out definition of ARMA_NO DEBUG. This allows various Armadillo
    run-time checks such as non-conforming matrices and out-of-bounds
    element access. In turn this helps tracking down bugs and incorrect
    usage (#3322).

## mlpack 4.0.0

_2022-10-23_

  * Bump C++ standard requirement to C++14 (#3233).

  * Fix `Perceptron` to work with cross-validation framework (#3190).

  * Migrate from boost tests to Catch2 framework (#2523), (#2584).

  * Bump minimum armadillo version from 8.400 to 9.800 (#3043), (#3048).

  * Adding a copy constructor in the Convolution layer (#3067).

  * Replace `boost::spirit` parser by a local efficient implementation (#2942).

  * Disable correctly the autodownloader + fix tests stability (#3076).

  * Replace `boost::any` with `core::v2::any` or `std::any` if available (#3006).

  * Remove old non used Boost headers (#3005).

  * Replace `boost::enable_if` with `std::enable_if` (#2998).

  * Replace `boost::is_same` with `std::is_same` (#2993).

  * Remove invalid option for emsmallen and STB (#2960).

  * Check for armadillo dependencies before downloading armadillo (#2954).

  * Disable the usage of autodownloader by default (#2953).

  * Install dependencies downloaded with the autodownloader (#2952).

  * Download older Boost if the compiler is old (#2940).

  * Add support for embedded systems (#2531).

  * Build mlpack executable statically if the library is statically linked (#2931).

  * Fix cover tree loop bug on embedded arm systems (#2869).

  * Fix a LAPACK bug in `FindArmadillo.cmake` (#2929).

  * Add an autodownloader to get mlpack dependencies (#2927).

  * Remove Coverage files and configurations from CMakeLists (#2866).

  * Added `Multi Label Soft Margin Loss` loss function for neural networks
   (#2345).

  * Added Decision Tree Regressor (#2905). It can be used using the class
    `mlpack::tree::DecisionTreeRegressor`. It is accessible only though C++.

  * Added dict-style inspection of mlpack models in python bindings (#2868).

  * Added Extra Trees Algorithm (#2883). Currently, it can be used using the
    class `mlpack::tree::ExtraTrees`, but only through C++.

  * Add Flatten T Swish activation function (`flatten-t-swish.hpp`)

  * Added warm start feature to Random Forest (#2881); this feature is
    accessible from mlpack's bindings to different languages.

  * Added Pixel Shuffle layer (#2563).

  * Add "check_input_matrices" option to python bindings that checks
    for NaN and inf values in all the input matrices (#2787).

  * Add Adjusted R squared functionality to R2Score::Evaluate (#2624).

  * Disabled all the bindings by default in CMake (#2782).

  * Added an implementation to Stratify Data (#2671).

  * Add `BUILD_DOCS` CMake option to control whether Doxygen documentation is
    built (default ON) (#2730).

  * Add Triplet Margin Loss function (#2762).

  * Add finalizers to Julia binding model types to fix memory handling (#2756).

  * HMM: add functions to calculate likelihood for data stream with/without
    pre-calculated emission probability (#2142).

  * Replace Boost serialization library with Cereal (#2458).

  * Add `PYTHON_INSTALL_PREFIX` CMake option to specify installation root for
    Python bindings (#2797).

  * Removed `boost::visitor` from model classes for `knn`, `kfn`, `cf`,
    `range_search`, `krann`, and `kde` bindings (#2803).

  * Add k-means++ initialization strategy (#2813).

  * `NegativeLogLikelihood<>` now expects classes in the range `0` to
    `numClasses - 1` (#2534).

  * Add `Lambda1()`, `Lambda2()`, `UseCholesky()`, and `Tolerance()` members to
    `LARS` so parameters for training can be modified (#2861).

  * Remove unused `ElemType` template parameter from `DecisionTree` and
    `RandomForest` (#2874).

  * Fix Python binding build when the CMake variable `USE_OPENMP` is set to
    `OFF` (#2884).

  * The `mlpack_test` target is no longer built as part of `make all`.  Use
    `make mlpack_test` to build the tests.

  * Fixes to `HoeffdingTree`: ensure that training still works when empty
    constructor is used (#2964).

  * Fix Julia model serialization bug (#2970).

  * Fix `LoadCSV()` to use pre-populated `DatasetInfo` objects (#2980).

  * Add `probabilities` option to softmax regression binding, to get class
    probabilities for test points (#3001).

  * Fix thread safety issues in mlpack bindings to other languages (#2995).

  * Fix double-free of model pointers in R bindings (#3034).

  * Fix Julia, Python, R, and Go handling of categorical data for
    `decision_tree()` and `hoeffding_tree()` (#2971).

  * Depend on `pkgbuild` for R bindings (#3081).

  * Replaced Numpy deprecated code in Python bindings (#3126).

## mlpack 3.4.2

_2020-10-26_

  * Added Mean Absolute Percentage Error.

  * Added Softmin activation function as layer in ann/layer.

  * Fix spurious ARMA_64BIT_WORD compilation warnings on 32-bit systems (#2665).

## mlpack 3.4.1

_2020-09-07_

  * Fix incorrect parsing of required matrix/model parameters for command-line
    bindings (#2600).

  * Add manual type specification support to `data::Load()` and `data::Save()`
    (#2084, #2135, #2602).

  * Remove use of internal Armadillo functionality (#2596, #2601, #2602).

## mlpack 3.4.0

_2020-09-01_

  * Issue warnings when metrics produce NaNs in KFoldCV (#2595).

  * Added bindings for _R_ during Google Summer of Code (#2556).

  * Added common striptype function for all bindings (#2556).

  * Refactored common utility function of bindings to bindings/util (#2556).

  * Renamed InformationGain to HoeffdingInformationGain in
    methods/hoeffding_trees/information_gain.hpp (#2556).

  * Added macro for changing stream of printing and warnings/errors (#2556).

  * Added Spatial Dropout layer (#2564).

  * Force CMake to show error when it didn't find Python/modules (#2568).

  * Refactor `ProgramInfo()` to separate out all the different
    information (#2558).

  * Add bindings for one-hot encoding (#2325).

  * Added Soft Actor-Critic to RL methods (#2487).

  * Added Categorical DQN to q_networks (#2454).

  * Added N-step DQN to q_networks (#2461).

  * Add Silhoutte Score metric and Pairwise Distances (#2406).

  * Add Go bindings for some missed models (#2460).

  * Replace boost program_options dependency with CLI11 (#2459).

  * Additional functionality for the ARFF loader (#2486); use case sensitive
    categories (#2516).

  * Add `bayesian_linear_regression` binding for the command-line, Python,
    Julia, and Go.  Also called "Bayesian Ridge", this is equivalent to a
    version of linear regression where the regularization parameter is
    automatically tuned (#2030).

  * Fix defeatist search for spill tree traversals (#2566, #1269).

  * Fix incremental training of logistic regression models (#2560).

  * Change default configuration of `BUILD_PYTHON_BINDINGS` to `OFF` (#2575).

## mlpack 3.3.2

_2020-06-18_

  * Added Noisy DQN to q_networks (#2446).

  * Add Go bindings (#1884).

  * Added Dueling DQN to q_networks, Noisy linear layer to ann/layer
    and Empty loss to ann/loss_functions (#2414).

  * Storing and adding accessor method for action in q_learning (#2413).

  * Added accessor methods for ANN layers (#2321).

  * Addition of `Elliot` activation function (#2268).

  * Add adaptive max pooling and adaptive mean pooling layers (#2195).

  * Add parameter to avoid shuffling of data in preprocess_split (#2293).

  * Add `MatType` parameter to `LSHSearch`, allowing sparse matrices to be used
    for search (#2395).

  * Documentation fixes to resolve Doxygen warnings and issues (#2400).

  * Add Load and Save of Sparse Matrix (#2344).

  * Add Intersection over Union (IoU) metric for bounding boxes (#2402).

  * Add Non Maximal Supression (NMS) metric for bounding boxes (#2410).

  * Fix `no_intercept` and probability computation for linear SVM bindings
    (#2419).

  * Fix incorrect neighbors for `k > 1` searches in `approx_kfn` binding, for
    the `QDAFN` algorithm (#2448).

  * Fix serialization of kernels with state for FastMKS (#2452).

  * Add `RBF` layer in ann module to make `RBFN` architecture (#2261).

## mlpack 3.3.1

_2020-04-29_

  * Minor Julia and Python documentation fixes (#2373).

  * Updated terminal state and fixed bugs for Pendulum environment (#2354,
    #2369).

  * Added `EliSH` activation function (#2323).

  * Add L1 Loss function (#2203).

  * Pass CMAKE_CXX_FLAGS (compilation options) correctly to Python build
    (#2367).

  * Expose ensmallen Callbacks for sparseautoencoder (#2198).

  * Bugfix for LARS class causing invalid read (#2374).

  * Add serialization support from Julia; use `mlpack.serialize()` and
    `mlpack.deserialize()` to save and load from `IOBuffer`s.

## mlpack 3.3.0

_2020-04-07_

  * Added `Normal Distribution` to `ann/dists` (#2382).

  * Templated return type of `Forward function` of loss functions (#2339).

  * Added `R2 Score` regression metric (#2323).

  * Added `poisson negative log likelihood` loss function (#2196).

  * Added `huber` loss function (#2199).

  * Added `mean squared logarithmic error` loss function for neural networks
    (#2210).

  * Added `mean bias loss function` for neural networks (#2210).

  * The DecisionStump class has been marked deprecated; use the `DecisionTree`
    class with `NoRecursion=true` or use `ID3DecisionStump` instead (#2099).

  * Added `probabilities_file` parameter to get the probabilities matrix of
    AdaBoost classifier (#2050).

  * Fix STB header search paths (#2104).

  * Add `DISABLE_DOWNLOADS` CMake configuration option (#2104).

  * Add padding layer in TransposedConvolutionLayer (#2082).

  * Fix pkgconfig generation on non-Linux systems (#2101).

  * Use log-space to represent HMM initial state and transition probabilities
    (#2081).

  * Add functions to access parameters of `Convolution` and `AtrousConvolution`
    layers (#1985).

  * Add Compute Error function in lars regression and changing Train function to
    return computed error (#2139).

  * Add Julia bindings (#1949).  Build settings can be controlled with the
    `BUILD_JULIA_BINDINGS=(ON/OFF)` and `JULIA_EXECUTABLE=/path/to/julia` CMake
    parameters.

  * CMake fix for finding STB include directory (#2145).

  * Add bindings for loading and saving images (#2019); `mlpack_image_converter`
    from the command-line, `mlpack.image_converter()` from Python.

  * Add normalization support for CF binding (#2136).

  * Add Mish activation function (#2158).

  * Update `init_rules` in AMF to allow users to merge two initialization
    rules (#2151).

  * Add GELU activation function (#2183).

  * Better error handling of eigendecompositions and Cholesky decompositions
    (#2088, #1840).

  * Add LiSHT activation function (#2182).

  * Add Valid and Same Padding for Transposed Convolution layer (#2163).

  * Add CELU activation function (#2191)

  * Add Log-Hyperbolic-Cosine Loss function (#2207).

  * Change neural network types to avoid unnecessary use of rvalue references
    (#2259).

  * Bump minimum Boost version to 1.58 (#2305).

  * Refactor STB support so `HAS_STB` macro is not needed when compiling against
    mlpack (#2312).

  * Add Hard Shrink Activation Function (#2186).

  * Add Soft Shrink Activation Function (#2174).

  * Add Hinge Embedding Loss Function (#2229).

  * Add Cosine Embedding Loss Function (#2209).

  * Add Margin Ranking Loss Function (#2264).

  * Bugfix for incorrect parameter vector sizes in logistic regression and
    softmax regression (#2359).

## mlpack 3.2.2

_2019-11-26_

  * Add `valid` and `same` padding option in `Convolution` and `Atrous
    Convolution` layer (#1988).

  * Add Model() to the FFN class to access individual layers (#2043).

  * Update documentation for pip and conda installation packages (#2044).

  * Add bindings for linear SVM (#1935); `mlpack_linear_svm` from the
    command-line, `linear_svm()` from Python.

  * Add support to return the layer name as `std::string` (#1987).

  * Speed and memory improvements for the Transposed Convolution layer (#1493).

  * Fix Windows Python build configuration (#1885).

  * Validate md5 of STB library after download (#2087).

  * Add `__version__` to `__init__.py` (#2092).

  * Correctly handle RNN sequences that are shorter than the value of rho (#2102).

## mlpack 3.2.1

_2019-10-01_

  * Enforce CMake version check for ensmallen (#2032).

  * Fix CMake check for Armadillo version (#2029).

  * Better handling of when STB is not installed (#2033).

  * Fix Naive Bayes classifier computations in high dimensions (#2022).

## mlpack 3.2.0

_2019-09-25_

  * Fix some potential infinity errors in Naive Bayes Classifier (#2022).

  * Fix occasionally-failing RADICAL test (#1924).

  * Fix gcc 9 OpenMP compilation issue (#1970).

  * Added support for loading and saving of images (#1903).

  * Add Multiple Pole Balancing Environment (#1901, #1951).

  * Added functionality for scaling of data (#1876); see the command-line
    binding `mlpack_preprocess_scale` or Python binding `preprocess_scale()`.

  * Add new parameter `maximum_depth` to decision tree and random forest
    bindings (#1916).

  * Fix prediction output of softmax regression when test set accuracy is
    calculated (#1922).

  * Pendulum environment now checks for termination. All RL environments now
    have an option to terminate after a set number of time steps (no limit
    by default) (#1941).

  * Add support for probabilistic KDE (kernel density estimation) error bounds
    when using the Gaussian kernel (#1934).

  * Fix negative distances for cover tree computation (#1979).

  * Fix cover tree building when all pairwise distances are 0 (#1986).

  * Improve KDE pruning by reclaiming not used error tolerance (#1954, #1984).

  * Optimizations for sparse matrix accesses in z-score normalization for CF
    (#1989).

  * Add `kmeans_max_iterations` option to GMM training binding `gmm_train_main`.

  * Bump minimum Armadillo version to 8.400.0 due to ensmallen dependency
    requirement (#2015).

## mlpack 3.1.1

_2019-05-26_

  * Fix random forest bug for numerical-only data (#1887).

  * Significant speedups for random forest (#1887).

  * Random forest now has `minimum_gain_split` and `subspace_dim` parameters
    (#1887).

  * Decision tree parameter `print_training_error` deprecated in favor of
    `print_training_accuracy`.

  * `output` option changed to `predictions` for adaboost and perceptron
    binding. Old options are now deprecated and will be preserved until mlpack
    4.0.0 (#1882).

  * Concatenated ReLU layer (#1843).

  * Accelerate NormalizeLabels function using hashing instead of linear search
    (see `src/mlpack/core/data/normalize_labels_impl.hpp`) (#1780).

  * Add `ConfusionMatrix()` function for checking performance of classifiers
    (#1798).

  * Install ensmallen headers when it is downloaded during build (#1900).

## mlpack 3.1.0

_2019-04-25_

  * Add DiagonalGaussianDistribution and DiagonalGMM classes to speed up the
    diagonal covariance computation and deprecate DiagonalConstraint (#1666).

  * Add kernel density estimation (KDE) implementation with bindings to other
    languages (#1301).

  * Where relevant, all models with a `Train()` method now return a `double`
    value representing the goodness of fit (i.e. final objective value, error,
    etc.) (#1678).

  * Add implementation for linear support vector machine (see
    `src/mlpack/methods/linear_svm`).

  * Change DBSCAN to use PointSelectionPolicy and add OrderedPointSelection (#1625).

  * Residual block support (#1594).

  * Bidirectional RNN (#1626).

  * Dice loss layer (#1674, #1714) and hard sigmoid layer (#1776).

  * `output` option changed to `predictions` and `output_probabilities` to
    `probabilities` for Naive Bayes binding (`mlpack_nbc`/`nbc()`).  Old options
    are now deprecated and will be preserved until mlpack 4.0.0 (#1616).

  * Add support for Diagonal GMMs to HMM code (#1658, #1666).  This can provide
    large speedup when a diagonal GMM is acceptable as an emission probability
    distribution.

  * Python binding improvements: check parameter type (#1717), avoid copying
    Pandas dataframes (#1711), handle Pandas Series objects (#1700).

## mlpack 3.0.4

_2018-11-13_

  * Bump minimum CMake version to 3.3.2.

  * CMake fixes for Ninja generator by Marc Espie.

## mlpack 3.0.3

_2018-07-27_

  * Fix Visual Studio compilation issue (#1443).

  * Allow running local_coordinate_coding binding with no initial_dictionary
    parameter when input_model is not specified (#1457).

  * Make use of OpenMP optional via the CMake 'USE_OPENMP' configuration
    variable (#1474).

  * Accelerate FNN training by 20-30% by avoiding redundant calculations
    (#1467).

  * Fix math::RandomSeed() usage in tests (#1462, #1440).

  * Generate better Python setup.py with documentation (#1460).

## mlpack 3.0.2

_2018-06-08_

  * Documentation generation fixes for Python bindings (#1421).

  * Fix build error for man pages if command-line bindings are not being built
    (#1424).

  * Add 'shuffle' parameter and Shuffle() method to KFoldCV (#1412).  This will
    shuffle the data when the object is constructed, or when Shuffle() is
    called.

  * Added neural network layers: AtrousConvolution (#1390), Embedding (#1401),
    and LayerNorm (layer normalization) (#1389).

  * Add Pendulum environment for reinforcement learning (#1388) and update
    Mountain Car environment (#1394).

## mlpack 3.0.1

_2018-05-10_

  * Fix intermittently failing tests (#1387).

  * Add big-batch SGD (BBSGD) optimizer in
    src/mlpack/core/optimizers/bigbatch_sgd/ (#1131).

  * Fix simple compiler warnings (#1380, #1373).

  * Simplify NeighborSearch constructor and Train() overloads (#1378).

  * Add warning for OpenMP setting differences (#1358/#1382).  When mlpack is
    compiled with OpenMP but another application is not (or vice versa), a
    compilation warning will now be issued.

  * Restructured loss functions in src/mlpack/methods/ann/ (#1365).

  * Add environments for reinforcement learning tests (#1368, #1370, #1329).

  * Allow single outputs for multiple timestep inputs for recurrent neural
    networks (#1348).

  * Add He and LeCun normal initializations for neural networks (#1342).
    Neural networks: add He and LeCun normal initializations (#1342), add FReLU
    and SELU activation functions (#1346, #1341), add alpha-dropout (#1349).

## mlpack 3.0.0

_2018-03-30_

  * Speed and memory improvements for DBSCAN.  --single_mode can now be used for
    situations where previously RAM usage was too high.

  * Bump minimum required version of Armadillo to 6.500.0.

  * Add automatically generated Python bindings.  These have the same interface
    as the command-line programs.

  * Add deep learning infrastructure in src/mlpack/methods/ann/.

  * Add reinforcement learning infrastructure in
    src/mlpack/methods/reinforcement_learning/.

  * Add optimizers: AdaGrad, CMAES, CNE, FrankeWolfe, GradientDescent,
    GridSearch, IQN, Katyusha, LineSearch, ParallelSGD, SARAH, SCD, SGDR,
    SMORMS3, SPALeRA, SVRG.

  * Add hyperparameter tuning infrastructure and cross-validation infrastructure
    in src/mlpack/core/cv/ and src/mlpack/core/hpt/.

  * Fix bug in mean shift.

  * Add random forests (see src/mlpack/methods/random_forest).

  * Numerous other bugfixes and testing improvements.

  * Add randomized Krylov SVD and Block Krylov SVD.

## mlpack 2.2.5

_2017-08-25_

  * Compilation fix for some systems (#1082).

  * Fix PARAM_INT_OUT() (#1100).

## mlpack 2.2.4

_2017-07-18_

  * Speed and memory improvements for DBSCAN. --single_mode can now be used for
    situations where previously RAM usage was too high.

  * Fix bug in CF causing incorrect recommendations.

## mlpack 2.2.3

_2017-05-24_

  * Bug fix for --predictions_file in mlpack_decision_tree program.

## mlpack 2.2.2

_2017-05-04_

  * Install backwards-compatibility mlpack_allknn and mlpack_allkfn programs;
    note they are deprecated and will be removed in mlpack 3.0.0 (#992).

  * Fix RStarTree bug that surfaced on OS X only (#964).

  * Small fixes for MiniBatchSGD and SGD and tests.

## mlpack 2.2.1

_2017-04-13_

  * Compilation fix for mlpack_nca and mlpack_test on older Armadillo versions
    (#984).

## mlpack 2.2.0

_2017-03-21_

  * Bugfix for mlpack_knn program (#816).

  * Add decision tree implementation in methods/decision_tree/.  This is very
    similar to a C4.5 tree learner.

  * Add DBSCAN implementation in methods/dbscan/.

  * Add support for multidimensional discrete distributions (#810, #830).

  * Better output for Log::Debug/Log::Info/Log::Warn/Log::Fatal for Armadillo
    objects (#895, #928).

  * Refactor categorical CSV loading with boost::spirit for faster loading
    (#681).

## mlpack 2.1.1

_2016-12-22_

  * HMMs now use random initialization; this should fix some convergence issues
    (#828).

  * HMMs now initialize emissions according to the distribution of observations
    (#833).

  * Minor fix for formatted output (#814).

  * Fix DecisionStump to properly work with any input type.

## mlpack 2.1.0

_2016-10-31_

  * Fixed CoverTree to properly handle single-point datasets.

  * Fixed a bug in CosineTree (and thus QUIC-SVD) that caused split failures for
    some datasets (#717).

  * Added mlpack_preprocess_describe program, which can be used to print
    statistics on a given dataset (#742).

  * Fix prioritized recursion for k-furthest-neighbor search (mlpack_kfn and the
    KFN class), leading to orders-of-magnitude speedups in some cases.

  * Bump minimum required version of Armadillo to 4.200.0.

  * Added simple Gradient Descent optimizer, found in
    src/mlpack/core/optimizers/gradient_descent/ (#792).

  * Added approximate furthest neighbor search algorithms QDAFN and
    DrusillaSelect in src/mlpack/methods/approx_kfn/, with command-line program
    mlpack_approx_kfn.

## mlpack 2.0.3

_2016-07-21_

  * Added multiprobe LSH (#691).  The parameter 'T' to LSHSearch::Search() can
    now be used to control the number of extra bins that are probed, as can the
    -T (--num_probes) option to mlpack_lsh.

  * Added the Hilbert R tree to src/mlpack/core/tree/rectangle_tree/ (#664).  It
    can be used as the typedef HilbertRTree, and it is now an option in the
    mlpack_knn, mlpack_kfn, mlpack_range_search, and mlpack_krann command-line
    programs.

  * Added the mlpack_preprocess_split and mlpack_preprocess_binarize programs,
    which can be used for preprocessing code (#650, #666).

  * Added OpenMP support to LSHSearch and mlpack_lsh (#700).

## mlpack 2.0.2

_2016-06-20_

  * Added the function LSHSearch::Projections(), which returns an arma::cube
    with each projection table in a slice (#663).  Instead of Projection(i), you
    should now use Projections().slice(i).

  * A new constructor has been added to LSHSearch that creates objects using
    projection tables provided in an arma::cube (#663).

  * Handle zero-variance dimensions in DET (#515).

  * Add MiniBatchSGD optimizer (src/mlpack/core/optimizers/minibatch_sgd/) and
    allow its use in mlpack_logistic_regression and mlpack_nca programs.

  * Add better backtrace support from Grzegorz Krajewski for Log::Fatal messages
    when compiled with debugging and profiling symbols.  This requires libbfd
    and libdl to be present during compilation.

  * CosineTree test fix from Mikhail Lozhnikov (#358).

  * Fixed HMM initial state estimation (#600).

  * Changed versioning macros __MLPACK_VERSION_MAJOR, __MLPACK_VERSION_MINOR,
    and __MLPACK_VERSION_PATCH to MLPACK_VERSION_MAJOR, MLPACK_VERSION_MINOR,
    and MLPACK_VERSION_PATCH.  The old names will remain in place until
    mlpack 3.0.0.

  * Renamed mlpack_allknn, mlpack_allkfn, and mlpack_allkrann to mlpack_knn,
    mlpack_kfn, and mlpack_krann.  The mlpack_allknn, mlpack_allkfn, and
    mlpack_allkrann programs will remain as copies until mlpack 3.0.0.

  * Add --random_initialization option to mlpack_hmm_train, for use when no
    labels are provided.

  * Add --kill_empty_clusters option to mlpack_kmeans and KillEmptyClusters
    policy for the KMeans class (#595, #596).

## mlpack 2.0.1

_2016-02-04_

  * Fix CMake to properly detect when MKL is being used with Armadillo.

  * Minor parameter handling fixes to mlpack_logistic_regression (#504, #505).

  * Properly install arma_config.hpp.

  * Memory handling fixes for Hoeffding tree code.

  * Add functions that allow changing training-time parameters to HoeffdingTree
    class.

  * Fix infinite loop in sparse coding test.

  * Documentation spelling fixes (#501).

  * Properly handle covariances for Gaussians with large condition number
    (#496), preventing GMMs from filling with NaNs during training (and also
    HMMs that use GMMs).

  * CMake fixes for finding LAPACK and BLAS as Armadillo dependencies when ATLAS
    is used.

  * CMake fix for projects using mlpack's CMake configuration from elsewhere
    (#512).

## mlpack 2.0.0

_2015-12-24_

  * Removed overclustering support from k-means because it is not well-tested,
    may be buggy, and is (I think) unused.  If this was support you were using,
    open a bug or get in touch with us; it would not be hard for us to
    reimplement it.

  * Refactored KMeans to allow different types of Lloyd iterations.

  * Added implementations of k-means: Elkan's algorithm, Hamerly's algorithm,
    Pelleg-Moore's algorithm, and the DTNN (dual-tree nearest neighbor)
    algorithm.

  * Significant acceleration of LRSDP via the use of accu(a % b) instead of
    trace(a * b).

  * Added MatrixCompletion class (matrix_completion), which performs nuclear
    norm minimization to fill unknown values of an input matrix.

  * No more dependence on Boost.Random; now we use C++11 STL random support.

  * Add softmax regression, contributed by Siddharth Agrawal and QiaoAn Chen.

  * Changed NeighborSearch, RangeSearch, FastMKS, LSH, and RASearch API; these
    classes now take the query sets in the Search() method, instead of in the
    constructor.

  * Use OpenMP, if available.  For now OpenMP support is only available in the
    DET training code.

  * Add support for predicting new test point values to LARS and the
    command-line `lars` program.

  * Add serialization support for `Perceptron` and `LogisticRegression`.

  * Refactor SoftmaxRegression to predict into an `arma::Row<size_t>` object,
    and add a `softmax_regression` program.

  * Refactor LSH to allow loading and saving of models.

  * ToString() is removed entirely (#487).

  * Add `--input_model_file` and `--output_model_file` options to appropriate
    machine learning algorithms.

  * Rename all executables to start with an "mlpack" prefix (#229).

  * Add HoeffdingTree and `mlpack_hoeffding_tree`, an implementation of the
    streaming decision tree methodology from Domingos and Hulten in 2000.

## mlpack 1.0.12

_2015-01-07_

  * Switch to 3-clause BSD license (from LGPL).

## mlpack 1.0.11

_2014-12-11_

  * Proper handling of dimension calculation in PCA.

  * Load parameter vectors properly for LinearRegression models.

  * Linker fixes for AugLagrangian specializations under Visual Studio.

  * Add support for observation weights to LinearRegression.

  * `MahalanobisDistance<>` now takes the root of the distance by default and
    therefore satisfies the triangle inequality (TakeRoot now defaults to true).

  * Better handling of optional Armadillo HDF5 dependency.

  * Fixes for numerous intermittent test failures.

  * math::RandomSeed() now sets the random seed for recent (>=3.930) Armadillo
    versions.

  * Handle Newton method convergence better for
    SparseCoding::OptimizeDictionary() and make maximum iterations a parameter.

  * Known bug: CosineTree construction may fail in some cases on i386 systems
    (#358).

## mlpack 1.0.10

_2014-08-29_

  * Bugfix for NeighborSearch regression which caused very slow allknn/allkfn.
    Speeds are now restored to approximately 1.0.8 speeds, with significant
    improvement for the cover tree (#347).

  * Detect dependencies correctly when ARMA_USE_WRAPPER is not being defined
    (i.e., libarmadillo.so does not exist).

  * Bugfix for compilation under Visual Studio (#348).

## mlpack 1.0.9

_2014-07-28_

  * GMM initialization is now safer and provides a working GMM when constructed
    with only the dimensionality and number of Gaussians (#301).

  * Check for division by 0 in Forward-Backward Algorithm in HMMs (#301).

  * Fix MaxVarianceNewCluster (used when re-initializing clusters for k-means)
    (#301).

  * Fixed implementation of Viterbi algorithm in HMM::Predict() (#303).

  * Significant speedups for dual-tree algorithms using the cover tree (#235,
    #314) including a faster implementation of FastMKS.

  * Fix for LRSDP optimizer so that it compiles and can be used (#312).

  * CF (collaborative filtering) now expects users and items to be zero-indexed,
    not one-indexed (#311).

  * CF::GetRecommendations() API change: now requires the number of
    recommendations as the first parameter.  The number of users in the local
    neighborhood should be specified with CF::NumUsersForSimilarity().

  * Removed incorrect PeriodicHRectBound (#58).

  * Refactor LRSDP into LRSDP class and standalone function to be optimized
    (#305).

  * Fix for centering in kernel PCA (#337).

  * Added simulated annealing (SA) optimizer, contributed by Zhihao Lou.

  * HMMs now support initial state probabilities; these can be set in the
    constructor, trained, or set manually with HMM::Initial() (#302).

  * Added Nyström method for kernel matrix approximation by Marcus Edel.

  * Kernel PCA now supports using Nyström method for approximation.

  * Ball trees now work with dual-tree algorithms, via the BallBound<> bound
    structure (#307); fixed by Yash Vadalia.

  * The NMF class is now AMF<>, and supports far more types of factorizations,
    by Sumedh Ghaisas.

  * A QUIC-SVD implementation has returned, written by Siddharth Agrawal and
    based on older code from Mudit Gupta.

  * Added perceptron and decision stump by Udit Saxena (these are weak learners
    for an eventual AdaBoost class).

  * Sparse autoencoder added by Siddharth Agrawal.

## mlpack 1.0.8

_2014-01-06_

  * Memory leak in NeighborSearch index-mapping code fixed (#298).

  * GMMs can be trained using the existing model as a starting point by
    specifying an additional boolean parameter to GMM::Estimate() (#296).

  * Logistic regression implementation added in methods/logistic_regression (see
    also #293).

  * L-BFGS optimizer now returns its function via Function().

  * Version information is now obtainable via mlpack::util::GetVersion() or the
    __MLPACK_VERSION_MAJOR, __MLPACK_VERSION_MINOR, and  __MLPACK_VERSION_PATCH
    macros (#297).

  * Fix typos in allkfn and allkrann output.

## mlpack 1.0.7

_2013-10-04_

  * Cover tree support for range search (range_search), rank-approximate nearest
    neighbors (allkrann), minimum spanning tree calculation (emst), and FastMKS
    (fastmks).

  * Dual-tree FastMKS implementation added and tested.

  * Added collaborative filtering package (cf) that can provide recommendations
    when given users and items.

  * Fix for correctness of Kernel PCA (kernel_pca) (#270).

  * Speedups for PCA and Kernel PCA (#198).

  * Fix for correctness of Neighborhood Components Analysis (NCA) (#279).

  * Minor speedups for dual-tree algorithms.

  * Fix for Naive Bayes Classifier (nbc) (#269).

  * Added a ridge regression option to LinearRegression (linear_regression)
    (#286).

  * Gaussian Mixture Models (gmm::GMM<>) now support arbitrary covariance matrix
    constraints (#283).

  * MVU (mvu) removed because it is known to not work (#183).

  * Minor updates and fixes for kernels (in mlpack::kernel).

## mlpack 1.0.6

_2013-06-13_

  * Minor bugfix so that FastMKS gets built.

## mlpack 1.0.5

_2013-05-01_

  * Speedups of cover tree traversers (#235).

  * Addition of rank-approximate nearest neighbors (RANN), found in
    src/mlpack/methods/rann/.

  * Addition of fast exact max-kernel search (FastMKS), found in
    src/mlpack/methods/fastmks/.

  * Fix for EM covariance estimation; this should improve GMM training time.

  * More parameters for GMM estimation.

  * Force GMM and GaussianDistribution covariance matrices to be positive
    definite, so that training converges much more often.

  * Add parameter for the tolerance of the Baum-Welch algorithm for HMM
    training.

  * Fix for compilation with clang compiler.

  * Fix for k-furthest-neighbor-search.

## mlpack 1.0.4

_2013-02-08_

  * Force minimum Armadillo version to 2.4.2.

  * Better output of class types to streams; a class with a ToString() method
    implemented can be sent to a stream with operator<<.

  * Change return type of GMM::Estimate() to double (#257).

  * Style fixes for k-means and RADICAL.

  * Handle size_t support correctly with Armadillo 3.6.2 (#258).

  * Add locality-sensitive hashing (LSH), found in src/mlpack/methods/lsh/.

  * Better tests for SGD (stochastic gradient descent) and NCA (neighborhood
    components analysis).

## mlpack 1.0.3

_2012-09-16_

  * Remove internal sparse matrix support because Armadillo 3.4.0 now includes
    it.  When using Armadillo versions older than 3.4.0, sparse matrix support
    is not available.

  * NCA (neighborhood components analysis) now support an arbitrary optimizer
    (#245), including stochastic gradient descent (#249).

## mlpack 1.0.2

_2012-08-15_

  * Added density estimation trees, found in src/mlpack/methods/det/.

  * Added non-negative matrix factorization, found in src/mlpack/methods/nmf/.

  * Added experimental cover tree implementation, found in
    src/mlpack/core/tree/cover_tree/ (#157).

  * Better reporting of boost::program_options errors (#225).

  * Fix for timers on Windows (#212, #211).

  * Fix for allknn and allkfn output (#204).

  * Sparse coding dictionary initialization is now a template parameter (#220).

## mlpack 1.0.1

_2012-03-03_

  * Added kernel principal components analysis (kernel PCA), found in
    src/mlpack/methods/kernel_pca/ (#74).

  * Fix for Lovasz-Theta AugLagrangian tests (#182).

  * Fixes for allknn output (#185, #186).

  * Added range search executable (#192).

  * Adapted citations in documentation to BibTeX; no citations in -h output
    (#195).

  * Stop use of 'const char*' and prefer 'std::string' (#176).

  * Support seeds for random numbers (#177).

## mlpack 1.0.0

_2011-12-17_

  * Initial release.  See any resolved tickets numbered less than #196 or
    execute this query:
    http://www.mlpack.org/trac/query?status=closed&milestone=mlpack+1.0.0<|MERGE_RESOLUTION|>--- conflicted
+++ resolved
@@ -41,11 +41,9 @@
  * Fix infinite recursion in `Octree` when the number of identical points
    exceeds `maxLeafSize` (#4020).
 
-<<<<<<< HEAD
  * Add YOLOv3Tiny for object detection (#4023).
-=======
+
  * Fix thread-specific random seed initialization (#4027).
->>>>>>> 1b903b3f
 
 ## mlpack 4.6.2
 
