# mlpack changelog

## mlpack ?.?.?

_????-??-??_
 * Fixed generated artifiacts in resized float images by using clamping (#4030).

 * Optimize convolution (#3988).
 
 * Added `GELUExact` ANN activation layer (#3994).

 * Adapt `GRU` ANN layer to the new interface (#3955).

 * Fix warning on CRAN for bundled STB (#3950).

 * Fix potential MSVC constructor shadowing (#3958).

 * Use a looser check for auto-detection of categorical file types (#3961).

 * Accelerate `CELU` layer (#3975).

 * Fix dependency detection bugs in `mlpack.cmake` (#3981).

 * Add a `SumReduce` layer (#3991).

 * Update header used by R packages compiling directly against C++ API (#3990).

 * Add `FFN::Add()` and `RNN::Add()` with copy and move semantics; use these
   instead of passing layers to `Add()` as pointers (#3974).

 * Mark long-running tests with the `[long]` tag (#3983).

 * Added `DAGNetwork` class to represent complex neural network structures
   (#3944).

 * Fix mask handling in `MultiHeadAttention` layer (#3998)

 * Added `data::GroupChannels()` and `data::InterleaveChannels()` for
  preprocessing images before using `Convolution` layers. (#4006)

 * Fix infinite recursion in `Octree` when the number of identical points
   exceeds `maxLeafSize` (#4020).

 * Add YOLOv3Tiny for object detection (#4023).

<<<<<<< HEAD
=======
 * Fix thread-specific random seed initialization (#4027).

>>>>>>> 2c1e47c0
## mlpack 4.6.2

_2025-05-22_

 * Fix compilation of `Save()` when HDF5 is enabled (#3942).

 * Update bundled STB to fix warnings in R bindings (#3940).

 * Fix cross-validation support for algorithms with many parameters (including
   `RandomForest`) (#3941).

## mlpack 4.6.1

_2025-05-13_

 * Shuffle sequence lengths for RNNs (#3926).

 * Add ability to compile OpenBLAS for Windows (#3922).

 * Drop pytest-runner and "setup.py test" support (#3921).

 * Fix compilation errors with clang++ version 20 (#3928).

## mlpack 4.6.0

_2025-04-02_

 * Fix command-line duplicate output bug when loading matrices for some bindings
   (#3838).
 * Use `CMAKE_BUILD_TYPE` to specify build type instead of DEBUG and PROFILE options (#3865).

 * Add `MLPACK_NO_STD_MUTEX` to allow disabling `std::mutex` (#3868).

 * Bundle STB with mlpack and add `ResizeImages()` functionality (#3823).

 * Add `mlpack.cmake` to facilitate finding mlpack and its dependencies (#3872).

 * Fix conversion of empty Armadillo objects to numpy in Python bindings
   (#3896).

 * Added bootstrap strategies for `RandomForest`: `IdentityBootstrap`,
   `DefaultBootstrap`, and `SequentialBootstrap` (#3829).

 * Add `ResizeCropImages()` for resize-and-crop image preprocessing
   functionality (#3903).

 * Fix `LSTM` input size calculation for multidimensional inputs (#3913).

## mlpack 4.5.1

_2024-12-02_

 * Fix compilation with clang 19 (#3799).

 * Deprecate version of `data::Split()` that returns a `std::tuple` for
   consistency; use other overloads instead (#3803).

 * Fix LSTM layer copy/move constructors (#3809).

 * Fix compilation if only including `mlpack/methods/kde/kde_model.hpp` (#3800).

 * Fix serialization and `MinDistance()` bugs with `HollowBallBound` (#3808).

 * Add `LinearRecurrent` layer and revamp `LSTM` layer (#3859).

 * Fix BPTT issues in `RNN` (#3859).

## mlpack 4.5.0

_2024-09-17_

 * Distribute STB headers as part of R package (#3724, #3726).

 * Added OpenMP parallelization to Hamerly, Naive, and Elkan k-means (#3761, #3762, #3764).

 * Added OpenMP support for fast approximation (#3685).

 * Implemented the Find and Fill algorithm into the Dropout Layer and added OpenMP support (#3684).

 * Update Python bindings to support NumPy 2.x (#3752).

 * Bump minimum Armadillo version to 10.8 (#3760).

 * Adapt `NearestInterpolation` ANN layer to new Layer Inteface (#3768).

 * Add support for arbitrary matrix types to `Radical` and deprecate
   `Radical::DoRadical()` in favor of `Radical::Apply()` (#3787).

## mlpack 4.4.0

_2024-05-26_

  * Add `print_training_accuracy` option to LogisticRegression bindings (#3552).

  * Fix `preprocess_split()` call in documentation for `LinearRegression` and
    `AdaBoost` Python classes (#3563).

  * Added `Repeat` ANN layer type (#3565).

  * Remove `round()` implementation for old MSVC compilers (#3570).

  * (R) Added inline plugin to the R bindings to allow for other R packages to
    link to headers (#3626, h/t @cgiachalis).

  * (R) Removed extra gcc-specific options from `Makevars.win`  (#3627, h/t
    @kalibera).

  * (R) Changed roxygen package-level documentation from using
    `@docType package` to `"_PACKAGE"`. (#3636)

  * Fix floating-point accuracy issue for decision trees that sometimes caused
    crashes (#3595).

  * Use templates metaprog to distinguish between a matrix and a cube type
    (#3602), (#3585).

  * Use `MatType` instead of `arma::Mat<eT>`, (#3567), (#3607), (#3608),
    (#3609), (#3568).

  * Generalize matrix operations for armadillo and bandicoot, (#3619), (#3617),
    (#3610), (#3643), (#3600), (#3605), (#3629).

  * Change `arma::conv_to` to `ConvTo` using a local shim for bandicoot support
    (#3614).

  * Fix a bug for the stddev and mean in `RandNormal()` #(3651).

  * Allow PCA to take different matrix types (#3677).

  * Fix usage of precompiled headers; remove cotire (#3635).

  * Fix non-working `verbose` option for R bindings (#3691), and add global
    `mlpack.verbose` option (#3706).

  * Fix divide-by-zero edge case for LARS (#3701).

  * Templatize `SparseCoding` and `LocalCoordinateCoding` to allow different
    matrix types (#3709, #3711).

  * Fix handling of unused atoms in `LocalCoordinateCoding` (#3711).

  * Move minimum required C++ version from C++14 to C++17 (#3704).

## mlpack 4.3.0

_2023-11-27_

  * Fix include ordering issue for `LinearRegression` (#3541).

  * Fix L1 regularization in case where weight is zero (#3545).

  * Use HTTPS for all auto-downloaded dependencies (#3550).

  * More robust detection of C++17 mode in the MSVC "compiler" (#3555, #3557).

  * Fix setting number of classes correctly in `SoftmaxRegression::Train()`
    (#3553).

  * Adapt `MultiheadAttention` and `LayerNorm` ANN layers to new Layer interface
    (#3547).

  * Fix inconsistent use of the "input" parameter to the Backward method in ANNs
    (#3551).

  * Allow passing weak learner hyperparameters directly to AdaBoost (#3560).

## mlpack 4.2.1

_2023-09-05_

  * Reinforcement Learning: Gaussian noise (#3515).

  * Reinforcement Learning: Twin Delayed Deep Deterministic Policy Gradient
    (#3512).

  * Reinforcement Learning: Ornstein-Uhlenbeck noise (#3499).

  * Reinforcement Learning: Deep Deterministic Policy Gradient (#3494).

  * Add `ClassProbabilities()` member to `DecisionTree` so that the internal
    details of trees can be more easily inspected (#3511).

  * Bipolar sigmoid activation function added and invertible functions
    fixed (#3506).

  * Add auto-configured `mlpack/config.hpp` to contain configuration details of
    mlpack that are required at compile time.  STB detection is now done in this
    file with the `MLPACK_HAS_STB` macro (#3519).

  * Fix CRAN package alias for R bindings (#3543).

## mlpack 4.2.0

_2023-06-14_

  * Adapt `C_ReLU`, `ReLU6`, `FlexibleReLU` layers for the new neural network
    API (#3445).

  * Fix PReLU, add integration test to it (#3473).

  * Fix bug in LogSoftMax derivative (#3469).

  * Add `serialize` method to `GaussianInitialization`,
    `LecunNormalInitialization`,
    `KathirvalavakumarSubavathiInitialization`, `NguyenWidrowInitialization`,
    and `OrthogonalInitialization` (#3483).

  * Allow categorical features to `preprocess_one_hot_encode` (#3487).

  * Install mlpack and cereal headers as part of R package (#3488).

  * Add intercept and normalization support to LARS (#3493).

  * Allow adding two features simultaneously to LARS models (#3493).

  * Adapt FTSwish activation function (#3485).

  * Adapt Hyper-Sinh activation function (#3491).

## mlpack 4.1.0

_2023-04-26_

  * Adapt HardTanH layer (#3454).

  * Adapt Softmin layer for new neural network API (#3437).

  * Adapt PReLU layer for new neural network API (#3420).

  * Add CF decomposition methods: `QUIC_SVDPolicy` and `BlockKrylovSVDPolicy`
    (#3413, #3404).

  * Update outdated code in tutorials (#3398, #3401).

  * Bugfix for non-square convolution kernels (#3376).

  * Fix a few missing includes in `<mlpack.hpp>` (#3374).

  * Fix DBSCAN handling of non-core points (#3346).

  * Avoid deprecation warnings in Armadillo 11.4.4+ (#3405).

  * Issue runtime error when serialization of neural networks is attempted but
    `MLPACK_ENABLE_ANN_SERIALIZATION` is not defined (#3451).

## mlpack 4.0.1

_2022-12-23_

  * Fix mapping of categorical data for Julia bindings (#3305).

  * Bugfix: catch all exceptions when running bindings from Julia, instead of
    crashing (#3304).

  * Various Python configuration fixes for Windows and OS X (#3312, #3313,
    #3311, #3309, #3308, #3297, #3302).

  * Optimize and strip compiled Python bindings when possible, resulting in
    significant size minimization (#3310).

  * The `/std:c++17` and `/Zc:__cplusplus` options are now required when using
    Visual Studio (#3318).  Documentation and compile-time checks added.

  * Set `BUILD_TESTS` to `OFF` by default.  If you want to build tests, like
    `mlpack_test`, manually set `BUILD_TESTS` to `ON` in your CMake
    configuration step (#3316).

  * Fix handling of transposed matrix parameters in Python, Julia, R, and Go
    bindings (#3327).

  * Comment out definition of ARMA_NO DEBUG. This allows various Armadillo
    run-time checks such as non-conforming matrices and out-of-bounds
    element access. In turn this helps tracking down bugs and incorrect
    usage (#3322).

## mlpack 4.0.0

_2022-10-23_

  * Bump C++ standard requirement to C++14 (#3233).

  * Fix `Perceptron` to work with cross-validation framework (#3190).

  * Migrate from boost tests to Catch2 framework (#2523), (#2584).

  * Bump minimum armadillo version from 8.400 to 9.800 (#3043), (#3048).

  * Adding a copy constructor in the Convolution layer (#3067).

  * Replace `boost::spirit` parser by a local efficient implementation (#2942).

  * Disable correctly the autodownloader + fix tests stability (#3076).

  * Replace `boost::any` with `core::v2::any` or `std::any` if available (#3006).

  * Remove old non used Boost headers (#3005).

  * Replace `boost::enable_if` with `std::enable_if` (#2998).

  * Replace `boost::is_same` with `std::is_same` (#2993).

  * Remove invalid option for emsmallen and STB (#2960).

  * Check for armadillo dependencies before downloading armadillo (#2954).

  * Disable the usage of autodownloader by default (#2953).

  * Install dependencies downloaded with the autodownloader (#2952).

  * Download older Boost if the compiler is old (#2940).

  * Add support for embedded systems (#2531).

  * Build mlpack executable statically if the library is statically linked (#2931).

  * Fix cover tree loop bug on embedded arm systems (#2869).

  * Fix a LAPACK bug in `FindArmadillo.cmake` (#2929).

  * Add an autodownloader to get mlpack dependencies (#2927).

  * Remove Coverage files and configurations from CMakeLists (#2866).

  * Added `Multi Label Soft Margin Loss` loss function for neural networks
   (#2345).

  * Added Decision Tree Regressor (#2905). It can be used using the class
    `mlpack::tree::DecisionTreeRegressor`. It is accessible only though C++.

  * Added dict-style inspection of mlpack models in python bindings (#2868).

  * Added Extra Trees Algorithm (#2883). Currently, it can be used using the
    class `mlpack::tree::ExtraTrees`, but only through C++.

  * Add Flatten T Swish activation function (`flatten-t-swish.hpp`)

  * Added warm start feature to Random Forest (#2881); this feature is
    accessible from mlpack's bindings to different languages.

  * Added Pixel Shuffle layer (#2563).

  * Add "check_input_matrices" option to python bindings that checks
    for NaN and inf values in all the input matrices (#2787).

  * Add Adjusted R squared functionality to R2Score::Evaluate (#2624).

  * Disabled all the bindings by default in CMake (#2782).

  * Added an implementation to Stratify Data (#2671).

  * Add `BUILD_DOCS` CMake option to control whether Doxygen documentation is
    built (default ON) (#2730).

  * Add Triplet Margin Loss function (#2762).

  * Add finalizers to Julia binding model types to fix memory handling (#2756).

  * HMM: add functions to calculate likelihood for data stream with/without
    pre-calculated emission probability (#2142).

  * Replace Boost serialization library with Cereal (#2458).

  * Add `PYTHON_INSTALL_PREFIX` CMake option to specify installation root for
    Python bindings (#2797).

  * Removed `boost::visitor` from model classes for `knn`, `kfn`, `cf`,
    `range_search`, `krann`, and `kde` bindings (#2803).

  * Add k-means++ initialization strategy (#2813).

  * `NegativeLogLikelihood<>` now expects classes in the range `0` to
    `numClasses - 1` (#2534).

  * Add `Lambda1()`, `Lambda2()`, `UseCholesky()`, and `Tolerance()` members to
    `LARS` so parameters for training can be modified (#2861).

  * Remove unused `ElemType` template parameter from `DecisionTree` and
    `RandomForest` (#2874).

  * Fix Python binding build when the CMake variable `USE_OPENMP` is set to
    `OFF` (#2884).

  * The `mlpack_test` target is no longer built as part of `make all`.  Use
    `make mlpack_test` to build the tests.

  * Fixes to `HoeffdingTree`: ensure that training still works when empty
    constructor is used (#2964).

  * Fix Julia model serialization bug (#2970).

  * Fix `LoadCSV()` to use pre-populated `DatasetInfo` objects (#2980).

  * Add `probabilities` option to softmax regression binding, to get class
    probabilities for test points (#3001).

  * Fix thread safety issues in mlpack bindings to other languages (#2995).

  * Fix double-free of model pointers in R bindings (#3034).

  * Fix Julia, Python, R, and Go handling of categorical data for
    `decision_tree()` and `hoeffding_tree()` (#2971).

  * Depend on `pkgbuild` for R bindings (#3081).

  * Replaced Numpy deprecated code in Python bindings (#3126).

## mlpack 3.4.2

_2020-10-26_

  * Added Mean Absolute Percentage Error.

  * Added Softmin activation function as layer in ann/layer.

  * Fix spurious ARMA_64BIT_WORD compilation warnings on 32-bit systems (#2665).

## mlpack 3.4.1

_2020-09-07_

  * Fix incorrect parsing of required matrix/model parameters for command-line
    bindings (#2600).

  * Add manual type specification support to `data::Load()` and `data::Save()`
    (#2084, #2135, #2602).

  * Remove use of internal Armadillo functionality (#2596, #2601, #2602).

## mlpack 3.4.0

_2020-09-01_

  * Issue warnings when metrics produce NaNs in KFoldCV (#2595).

  * Added bindings for _R_ during Google Summer of Code (#2556).

  * Added common striptype function for all bindings (#2556).

  * Refactored common utility function of bindings to bindings/util (#2556).

  * Renamed InformationGain to HoeffdingInformationGain in
    methods/hoeffding_trees/information_gain.hpp (#2556).

  * Added macro for changing stream of printing and warnings/errors (#2556).

  * Added Spatial Dropout layer (#2564).

  * Force CMake to show error when it didn't find Python/modules (#2568).

  * Refactor `ProgramInfo()` to separate out all the different
    information (#2558).

  * Add bindings for one-hot encoding (#2325).

  * Added Soft Actor-Critic to RL methods (#2487).

  * Added Categorical DQN to q_networks (#2454).

  * Added N-step DQN to q_networks (#2461).

  * Add Silhoutte Score metric and Pairwise Distances (#2406).

  * Add Go bindings for some missed models (#2460).

  * Replace boost program_options dependency with CLI11 (#2459).

  * Additional functionality for the ARFF loader (#2486); use case sensitive
    categories (#2516).

  * Add `bayesian_linear_regression` binding for the command-line, Python,
    Julia, and Go.  Also called "Bayesian Ridge", this is equivalent to a
    version of linear regression where the regularization parameter is
    automatically tuned (#2030).

  * Fix defeatist search for spill tree traversals (#2566, #1269).

  * Fix incremental training of logistic regression models (#2560).

  * Change default configuration of `BUILD_PYTHON_BINDINGS` to `OFF` (#2575).

## mlpack 3.3.2

_2020-06-18_

  * Added Noisy DQN to q_networks (#2446).

  * Add Go bindings (#1884).

  * Added Dueling DQN to q_networks, Noisy linear layer to ann/layer
    and Empty loss to ann/loss_functions (#2414).

  * Storing and adding accessor method for action in q_learning (#2413).

  * Added accessor methods for ANN layers (#2321).

  * Addition of `Elliot` activation function (#2268).

  * Add adaptive max pooling and adaptive mean pooling layers (#2195).

  * Add parameter to avoid shuffling of data in preprocess_split (#2293).

  * Add `MatType` parameter to `LSHSearch`, allowing sparse matrices to be used
    for search (#2395).

  * Documentation fixes to resolve Doxygen warnings and issues (#2400).

  * Add Load and Save of Sparse Matrix (#2344).

  * Add Intersection over Union (IoU) metric for bounding boxes (#2402).

  * Add Non Maximal Supression (NMS) metric for bounding boxes (#2410).

  * Fix `no_intercept` and probability computation for linear SVM bindings
    (#2419).

  * Fix incorrect neighbors for `k > 1` searches in `approx_kfn` binding, for
    the `QDAFN` algorithm (#2448).

  * Fix serialization of kernels with state for FastMKS (#2452).

  * Add `RBF` layer in ann module to make `RBFN` architecture (#2261).

## mlpack 3.3.1

_2020-04-29_

  * Minor Julia and Python documentation fixes (#2373).

  * Updated terminal state and fixed bugs for Pendulum environment (#2354,
    #2369).

  * Added `EliSH` activation function (#2323).

  * Add L1 Loss function (#2203).

  * Pass CMAKE_CXX_FLAGS (compilation options) correctly to Python build
    (#2367).

  * Expose ensmallen Callbacks for sparseautoencoder (#2198).

  * Bugfix for LARS class causing invalid read (#2374).

  * Add serialization support from Julia; use `mlpack.serialize()` and
    `mlpack.deserialize()` to save and load from `IOBuffer`s.

## mlpack 3.3.0

_2020-04-07_

  * Added `Normal Distribution` to `ann/dists` (#2382).

  * Templated return type of `Forward function` of loss functions (#2339).

  * Added `R2 Score` regression metric (#2323).

  * Added `poisson negative log likelihood` loss function (#2196).

  * Added `huber` loss function (#2199).

  * Added `mean squared logarithmic error` loss function for neural networks
    (#2210).

  * Added `mean bias loss function` for neural networks (#2210).

  * The DecisionStump class has been marked deprecated; use the `DecisionTree`
    class with `NoRecursion=true` or use `ID3DecisionStump` instead (#2099).

  * Added `probabilities_file` parameter to get the probabilities matrix of
    AdaBoost classifier (#2050).

  * Fix STB header search paths (#2104).

  * Add `DISABLE_DOWNLOADS` CMake configuration option (#2104).

  * Add padding layer in TransposedConvolutionLayer (#2082).

  * Fix pkgconfig generation on non-Linux systems (#2101).

  * Use log-space to represent HMM initial state and transition probabilities
    (#2081).

  * Add functions to access parameters of `Convolution` and `AtrousConvolution`
    layers (#1985).

  * Add Compute Error function in lars regression and changing Train function to
    return computed error (#2139).

  * Add Julia bindings (#1949).  Build settings can be controlled with the
    `BUILD_JULIA_BINDINGS=(ON/OFF)` and `JULIA_EXECUTABLE=/path/to/julia` CMake
    parameters.

  * CMake fix for finding STB include directory (#2145).

  * Add bindings for loading and saving images (#2019); `mlpack_image_converter`
    from the command-line, `mlpack.image_converter()` from Python.

  * Add normalization support for CF binding (#2136).

  * Add Mish activation function (#2158).

  * Update `init_rules` in AMF to allow users to merge two initialization
    rules (#2151).

  * Add GELU activation function (#2183).

  * Better error handling of eigendecompositions and Cholesky decompositions
    (#2088, #1840).

  * Add LiSHT activation function (#2182).

  * Add Valid and Same Padding for Transposed Convolution layer (#2163).

  * Add CELU activation function (#2191)

  * Add Log-Hyperbolic-Cosine Loss function (#2207).

  * Change neural network types to avoid unnecessary use of rvalue references
    (#2259).

  * Bump minimum Boost version to 1.58 (#2305).

  * Refactor STB support so `HAS_STB` macro is not needed when compiling against
    mlpack (#2312).

  * Add Hard Shrink Activation Function (#2186).

  * Add Soft Shrink Activation Function (#2174).

  * Add Hinge Embedding Loss Function (#2229).

  * Add Cosine Embedding Loss Function (#2209).

  * Add Margin Ranking Loss Function (#2264).

  * Bugfix for incorrect parameter vector sizes in logistic regression and
    softmax regression (#2359).

## mlpack 3.2.2

_2019-11-26_

  * Add `valid` and `same` padding option in `Convolution` and `Atrous
    Convolution` layer (#1988).

  * Add Model() to the FFN class to access individual layers (#2043).

  * Update documentation for pip and conda installation packages (#2044).

  * Add bindings for linear SVM (#1935); `mlpack_linear_svm` from the
    command-line, `linear_svm()` from Python.

  * Add support to return the layer name as `std::string` (#1987).

  * Speed and memory improvements for the Transposed Convolution layer (#1493).

  * Fix Windows Python build configuration (#1885).

  * Validate md5 of STB library after download (#2087).

  * Add `__version__` to `__init__.py` (#2092).

  * Correctly handle RNN sequences that are shorter than the value of rho (#2102).

## mlpack 3.2.1

_2019-10-01_

  * Enforce CMake version check for ensmallen (#2032).

  * Fix CMake check for Armadillo version (#2029).

  * Better handling of when STB is not installed (#2033).

  * Fix Naive Bayes classifier computations in high dimensions (#2022).

## mlpack 3.2.0

_2019-09-25_

  * Fix some potential infinity errors in Naive Bayes Classifier (#2022).

  * Fix occasionally-failing RADICAL test (#1924).

  * Fix gcc 9 OpenMP compilation issue (#1970).

  * Added support for loading and saving of images (#1903).

  * Add Multiple Pole Balancing Environment (#1901, #1951).

  * Added functionality for scaling of data (#1876); see the command-line
    binding `mlpack_preprocess_scale` or Python binding `preprocess_scale()`.

  * Add new parameter `maximum_depth` to decision tree and random forest
    bindings (#1916).

  * Fix prediction output of softmax regression when test set accuracy is
    calculated (#1922).

  * Pendulum environment now checks for termination. All RL environments now
    have an option to terminate after a set number of time steps (no limit
    by default) (#1941).

  * Add support for probabilistic KDE (kernel density estimation) error bounds
    when using the Gaussian kernel (#1934).

  * Fix negative distances for cover tree computation (#1979).

  * Fix cover tree building when all pairwise distances are 0 (#1986).

  * Improve KDE pruning by reclaiming not used error tolerance (#1954, #1984).

  * Optimizations for sparse matrix accesses in z-score normalization for CF
    (#1989).

  * Add `kmeans_max_iterations` option to GMM training binding `gmm_train_main`.

  * Bump minimum Armadillo version to 8.400.0 due to ensmallen dependency
    requirement (#2015).

## mlpack 3.1.1

_2019-05-26_

  * Fix random forest bug for numerical-only data (#1887).

  * Significant speedups for random forest (#1887).

  * Random forest now has `minimum_gain_split` and `subspace_dim` parameters
    (#1887).

  * Decision tree parameter `print_training_error` deprecated in favor of
    `print_training_accuracy`.

  * `output` option changed to `predictions` for adaboost and perceptron
    binding. Old options are now deprecated and will be preserved until mlpack
    4.0.0 (#1882).

  * Concatenated ReLU layer (#1843).

  * Accelerate NormalizeLabels function using hashing instead of linear search
    (see `src/mlpack/core/data/normalize_labels_impl.hpp`) (#1780).

  * Add `ConfusionMatrix()` function for checking performance of classifiers
    (#1798).

  * Install ensmallen headers when it is downloaded during build (#1900).

## mlpack 3.1.0

_2019-04-25_

  * Add DiagonalGaussianDistribution and DiagonalGMM classes to speed up the
    diagonal covariance computation and deprecate DiagonalConstraint (#1666).

  * Add kernel density estimation (KDE) implementation with bindings to other
    languages (#1301).

  * Where relevant, all models with a `Train()` method now return a `double`
    value representing the goodness of fit (i.e. final objective value, error,
    etc.) (#1678).

  * Add implementation for linear support vector machine (see
    `src/mlpack/methods/linear_svm`).

  * Change DBSCAN to use PointSelectionPolicy and add OrderedPointSelection (#1625).

  * Residual block support (#1594).

  * Bidirectional RNN (#1626).

  * Dice loss layer (#1674, #1714) and hard sigmoid layer (#1776).

  * `output` option changed to `predictions` and `output_probabilities` to
    `probabilities` for Naive Bayes binding (`mlpack_nbc`/`nbc()`).  Old options
    are now deprecated and will be preserved until mlpack 4.0.0 (#1616).

  * Add support for Diagonal GMMs to HMM code (#1658, #1666).  This can provide
    large speedup when a diagonal GMM is acceptable as an emission probability
    distribution.

  * Python binding improvements: check parameter type (#1717), avoid copying
    Pandas dataframes (#1711), handle Pandas Series objects (#1700).

## mlpack 3.0.4

_2018-11-13_

  * Bump minimum CMake version to 3.3.2.

  * CMake fixes for Ninja generator by Marc Espie.

## mlpack 3.0.3

_2018-07-27_

  * Fix Visual Studio compilation issue (#1443).

  * Allow running local_coordinate_coding binding with no initial_dictionary
    parameter when input_model is not specified (#1457).

  * Make use of OpenMP optional via the CMake 'USE_OPENMP' configuration
    variable (#1474).

  * Accelerate FNN training by 20-30% by avoiding redundant calculations
    (#1467).

  * Fix math::RandomSeed() usage in tests (#1462, #1440).

  * Generate better Python setup.py with documentation (#1460).

## mlpack 3.0.2

_2018-06-08_

  * Documentation generation fixes for Python bindings (#1421).

  * Fix build error for man pages if command-line bindings are not being built
    (#1424).

  * Add 'shuffle' parameter and Shuffle() method to KFoldCV (#1412).  This will
    shuffle the data when the object is constructed, or when Shuffle() is
    called.

  * Added neural network layers: AtrousConvolution (#1390), Embedding (#1401),
    and LayerNorm (layer normalization) (#1389).

  * Add Pendulum environment for reinforcement learning (#1388) and update
    Mountain Car environment (#1394).

## mlpack 3.0.1

_2018-05-10_

  * Fix intermittently failing tests (#1387).

  * Add big-batch SGD (BBSGD) optimizer in
    src/mlpack/core/optimizers/bigbatch_sgd/ (#1131).

  * Fix simple compiler warnings (#1380, #1373).

  * Simplify NeighborSearch constructor and Train() overloads (#1378).

  * Add warning for OpenMP setting differences (#1358/#1382).  When mlpack is
    compiled with OpenMP but another application is not (or vice versa), a
    compilation warning will now be issued.

  * Restructured loss functions in src/mlpack/methods/ann/ (#1365).

  * Add environments for reinforcement learning tests (#1368, #1370, #1329).

  * Allow single outputs for multiple timestep inputs for recurrent neural
    networks (#1348).

  * Add He and LeCun normal initializations for neural networks (#1342).
    Neural networks: add He and LeCun normal initializations (#1342), add FReLU
    and SELU activation functions (#1346, #1341), add alpha-dropout (#1349).

## mlpack 3.0.0

_2018-03-30_

  * Speed and memory improvements for DBSCAN.  --single_mode can now be used for
    situations where previously RAM usage was too high.

  * Bump minimum required version of Armadillo to 6.500.0.

  * Add automatically generated Python bindings.  These have the same interface
    as the command-line programs.

  * Add deep learning infrastructure in src/mlpack/methods/ann/.

  * Add reinforcement learning infrastructure in
    src/mlpack/methods/reinforcement_learning/.

  * Add optimizers: AdaGrad, CMAES, CNE, FrankeWolfe, GradientDescent,
    GridSearch, IQN, Katyusha, LineSearch, ParallelSGD, SARAH, SCD, SGDR,
    SMORMS3, SPALeRA, SVRG.

  * Add hyperparameter tuning infrastructure and cross-validation infrastructure
    in src/mlpack/core/cv/ and src/mlpack/core/hpt/.

  * Fix bug in mean shift.

  * Add random forests (see src/mlpack/methods/random_forest).

  * Numerous other bugfixes and testing improvements.

  * Add randomized Krylov SVD and Block Krylov SVD.

## mlpack 2.2.5

_2017-08-25_

  * Compilation fix for some systems (#1082).

  * Fix PARAM_INT_OUT() (#1100).

## mlpack 2.2.4

_2017-07-18_

  * Speed and memory improvements for DBSCAN. --single_mode can now be used for
    situations where previously RAM usage was too high.

  * Fix bug in CF causing incorrect recommendations.

## mlpack 2.2.3

_2017-05-24_

  * Bug fix for --predictions_file in mlpack_decision_tree program.

## mlpack 2.2.2

_2017-05-04_

  * Install backwards-compatibility mlpack_allknn and mlpack_allkfn programs;
    note they are deprecated and will be removed in mlpack 3.0.0 (#992).

  * Fix RStarTree bug that surfaced on OS X only (#964).

  * Small fixes for MiniBatchSGD and SGD and tests.

## mlpack 2.2.1

_2017-04-13_

  * Compilation fix for mlpack_nca and mlpack_test on older Armadillo versions
    (#984).

## mlpack 2.2.0

_2017-03-21_

  * Bugfix for mlpack_knn program (#816).

  * Add decision tree implementation in methods/decision_tree/.  This is very
    similar to a C4.5 tree learner.

  * Add DBSCAN implementation in methods/dbscan/.

  * Add support for multidimensional discrete distributions (#810, #830).

  * Better output for Log::Debug/Log::Info/Log::Warn/Log::Fatal for Armadillo
    objects (#895, #928).

  * Refactor categorical CSV loading with boost::spirit for faster loading
    (#681).

## mlpack 2.1.1

_2016-12-22_

  * HMMs now use random initialization; this should fix some convergence issues
    (#828).

  * HMMs now initialize emissions according to the distribution of observations
    (#833).

  * Minor fix for formatted output (#814).

  * Fix DecisionStump to properly work with any input type.

## mlpack 2.1.0

_2016-10-31_

  * Fixed CoverTree to properly handle single-point datasets.

  * Fixed a bug in CosineTree (and thus QUIC-SVD) that caused split failures for
    some datasets (#717).

  * Added mlpack_preprocess_describe program, which can be used to print
    statistics on a given dataset (#742).

  * Fix prioritized recursion for k-furthest-neighbor search (mlpack_kfn and the
    KFN class), leading to orders-of-magnitude speedups in some cases.

  * Bump minimum required version of Armadillo to 4.200.0.

  * Added simple Gradient Descent optimizer, found in
    src/mlpack/core/optimizers/gradient_descent/ (#792).

  * Added approximate furthest neighbor search algorithms QDAFN and
    DrusillaSelect in src/mlpack/methods/approx_kfn/, with command-line program
    mlpack_approx_kfn.

## mlpack 2.0.3

_2016-07-21_

  * Added multiprobe LSH (#691).  The parameter 'T' to LSHSearch::Search() can
    now be used to control the number of extra bins that are probed, as can the
    -T (--num_probes) option to mlpack_lsh.

  * Added the Hilbert R tree to src/mlpack/core/tree/rectangle_tree/ (#664).  It
    can be used as the typedef HilbertRTree, and it is now an option in the
    mlpack_knn, mlpack_kfn, mlpack_range_search, and mlpack_krann command-line
    programs.

  * Added the mlpack_preprocess_split and mlpack_preprocess_binarize programs,
    which can be used for preprocessing code (#650, #666).

  * Added OpenMP support to LSHSearch and mlpack_lsh (#700).

## mlpack 2.0.2

_2016-06-20_

  * Added the function LSHSearch::Projections(), which returns an arma::cube
    with each projection table in a slice (#663).  Instead of Projection(i), you
    should now use Projections().slice(i).

  * A new constructor has been added to LSHSearch that creates objects using
    projection tables provided in an arma::cube (#663).

  * Handle zero-variance dimensions in DET (#515).

  * Add MiniBatchSGD optimizer (src/mlpack/core/optimizers/minibatch_sgd/) and
    allow its use in mlpack_logistic_regression and mlpack_nca programs.

  * Add better backtrace support from Grzegorz Krajewski for Log::Fatal messages
    when compiled with debugging and profiling symbols.  This requires libbfd
    and libdl to be present during compilation.

  * CosineTree test fix from Mikhail Lozhnikov (#358).

  * Fixed HMM initial state estimation (#600).

  * Changed versioning macros __MLPACK_VERSION_MAJOR, __MLPACK_VERSION_MINOR,
    and __MLPACK_VERSION_PATCH to MLPACK_VERSION_MAJOR, MLPACK_VERSION_MINOR,
    and MLPACK_VERSION_PATCH.  The old names will remain in place until
    mlpack 3.0.0.

  * Renamed mlpack_allknn, mlpack_allkfn, and mlpack_allkrann to mlpack_knn,
    mlpack_kfn, and mlpack_krann.  The mlpack_allknn, mlpack_allkfn, and
    mlpack_allkrann programs will remain as copies until mlpack 3.0.0.

  * Add --random_initialization option to mlpack_hmm_train, for use when no
    labels are provided.

  * Add --kill_empty_clusters option to mlpack_kmeans and KillEmptyClusters
    policy for the KMeans class (#595, #596).

## mlpack 2.0.1

_2016-02-04_

  * Fix CMake to properly detect when MKL is being used with Armadillo.

  * Minor parameter handling fixes to mlpack_logistic_regression (#504, #505).

  * Properly install arma_config.hpp.

  * Memory handling fixes for Hoeffding tree code.

  * Add functions that allow changing training-time parameters to HoeffdingTree
    class.

  * Fix infinite loop in sparse coding test.

  * Documentation spelling fixes (#501).

  * Properly handle covariances for Gaussians with large condition number
    (#496), preventing GMMs from filling with NaNs during training (and also
    HMMs that use GMMs).

  * CMake fixes for finding LAPACK and BLAS as Armadillo dependencies when ATLAS
    is used.

  * CMake fix for projects using mlpack's CMake configuration from elsewhere
    (#512).

## mlpack 2.0.0

_2015-12-24_

  * Removed overclustering support from k-means because it is not well-tested,
    may be buggy, and is (I think) unused.  If this was support you were using,
    open a bug or get in touch with us; it would not be hard for us to
    reimplement it.

  * Refactored KMeans to allow different types of Lloyd iterations.

  * Added implementations of k-means: Elkan's algorithm, Hamerly's algorithm,
    Pelleg-Moore's algorithm, and the DTNN (dual-tree nearest neighbor)
    algorithm.

  * Significant acceleration of LRSDP via the use of accu(a % b) instead of
    trace(a * b).

  * Added MatrixCompletion class (matrix_completion), which performs nuclear
    norm minimization to fill unknown values of an input matrix.

  * No more dependence on Boost.Random; now we use C++11 STL random support.

  * Add softmax regression, contributed by Siddharth Agrawal and QiaoAn Chen.

  * Changed NeighborSearch, RangeSearch, FastMKS, LSH, and RASearch API; these
    classes now take the query sets in the Search() method, instead of in the
    constructor.

  * Use OpenMP, if available.  For now OpenMP support is only available in the
    DET training code.

  * Add support for predicting new test point values to LARS and the
    command-line `lars` program.

  * Add serialization support for `Perceptron` and `LogisticRegression`.

  * Refactor SoftmaxRegression to predict into an `arma::Row<size_t>` object,
    and add a `softmax_regression` program.

  * Refactor LSH to allow loading and saving of models.

  * ToString() is removed entirely (#487).

  * Add `--input_model_file` and `--output_model_file` options to appropriate
    machine learning algorithms.

  * Rename all executables to start with an "mlpack" prefix (#229).

  * Add HoeffdingTree and `mlpack_hoeffding_tree`, an implementation of the
    streaming decision tree methodology from Domingos and Hulten in 2000.

## mlpack 1.0.12

_2015-01-07_

  * Switch to 3-clause BSD license (from LGPL).

## mlpack 1.0.11

_2014-12-11_

  * Proper handling of dimension calculation in PCA.

  * Load parameter vectors properly for LinearRegression models.

  * Linker fixes for AugLagrangian specializations under Visual Studio.

  * Add support for observation weights to LinearRegression.

  * `MahalanobisDistance<>` now takes the root of the distance by default and
    therefore satisfies the triangle inequality (TakeRoot now defaults to true).

  * Better handling of optional Armadillo HDF5 dependency.

  * Fixes for numerous intermittent test failures.

  * math::RandomSeed() now sets the random seed for recent (>=3.930) Armadillo
    versions.

  * Handle Newton method convergence better for
    SparseCoding::OptimizeDictionary() and make maximum iterations a parameter.

  * Known bug: CosineTree construction may fail in some cases on i386 systems
    (#358).

## mlpack 1.0.10

_2014-08-29_

  * Bugfix for NeighborSearch regression which caused very slow allknn/allkfn.
    Speeds are now restored to approximately 1.0.8 speeds, with significant
    improvement for the cover tree (#347).

  * Detect dependencies correctly when ARMA_USE_WRAPPER is not being defined
    (i.e., libarmadillo.so does not exist).

  * Bugfix for compilation under Visual Studio (#348).

## mlpack 1.0.9

_2014-07-28_

  * GMM initialization is now safer and provides a working GMM when constructed
    with only the dimensionality and number of Gaussians (#301).

  * Check for division by 0 in Forward-Backward Algorithm in HMMs (#301).

  * Fix MaxVarianceNewCluster (used when re-initializing clusters for k-means)
    (#301).

  * Fixed implementation of Viterbi algorithm in HMM::Predict() (#303).

  * Significant speedups for dual-tree algorithms using the cover tree (#235,
    #314) including a faster implementation of FastMKS.

  * Fix for LRSDP optimizer so that it compiles and can be used (#312).

  * CF (collaborative filtering) now expects users and items to be zero-indexed,
    not one-indexed (#311).

  * CF::GetRecommendations() API change: now requires the number of
    recommendations as the first parameter.  The number of users in the local
    neighborhood should be specified with CF::NumUsersForSimilarity().

  * Removed incorrect PeriodicHRectBound (#58).

  * Refactor LRSDP into LRSDP class and standalone function to be optimized
    (#305).

  * Fix for centering in kernel PCA (#337).

  * Added simulated annealing (SA) optimizer, contributed by Zhihao Lou.

  * HMMs now support initial state probabilities; these can be set in the
    constructor, trained, or set manually with HMM::Initial() (#302).

  * Added Nyström method for kernel matrix approximation by Marcus Edel.

  * Kernel PCA now supports using Nyström method for approximation.

  * Ball trees now work with dual-tree algorithms, via the BallBound<> bound
    structure (#307); fixed by Yash Vadalia.

  * The NMF class is now AMF<>, and supports far more types of factorizations,
    by Sumedh Ghaisas.

  * A QUIC-SVD implementation has returned, written by Siddharth Agrawal and
    based on older code from Mudit Gupta.

  * Added perceptron and decision stump by Udit Saxena (these are weak learners
    for an eventual AdaBoost class).

  * Sparse autoencoder added by Siddharth Agrawal.

## mlpack 1.0.8

_2014-01-06_

  * Memory leak in NeighborSearch index-mapping code fixed (#298).

  * GMMs can be trained using the existing model as a starting point by
    specifying an additional boolean parameter to GMM::Estimate() (#296).

  * Logistic regression implementation added in methods/logistic_regression (see
    also #293).

  * L-BFGS optimizer now returns its function via Function().

  * Version information is now obtainable via mlpack::util::GetVersion() or the
    __MLPACK_VERSION_MAJOR, __MLPACK_VERSION_MINOR, and  __MLPACK_VERSION_PATCH
    macros (#297).

  * Fix typos in allkfn and allkrann output.

## mlpack 1.0.7

_2013-10-04_

  * Cover tree support for range search (range_search), rank-approximate nearest
    neighbors (allkrann), minimum spanning tree calculation (emst), and FastMKS
    (fastmks).

  * Dual-tree FastMKS implementation added and tested.

  * Added collaborative filtering package (cf) that can provide recommendations
    when given users and items.

  * Fix for correctness of Kernel PCA (kernel_pca) (#270).

  * Speedups for PCA and Kernel PCA (#198).

  * Fix for correctness of Neighborhood Components Analysis (NCA) (#279).

  * Minor speedups for dual-tree algorithms.

  * Fix for Naive Bayes Classifier (nbc) (#269).

  * Added a ridge regression option to LinearRegression (linear_regression)
    (#286).

  * Gaussian Mixture Models (gmm::GMM<>) now support arbitrary covariance matrix
    constraints (#283).

  * MVU (mvu) removed because it is known to not work (#183).

  * Minor updates and fixes for kernels (in mlpack::kernel).

## mlpack 1.0.6

_2013-06-13_

  * Minor bugfix so that FastMKS gets built.

## mlpack 1.0.5

_2013-05-01_

  * Speedups of cover tree traversers (#235).

  * Addition of rank-approximate nearest neighbors (RANN), found in
    src/mlpack/methods/rann/.

  * Addition of fast exact max-kernel search (FastMKS), found in
    src/mlpack/methods/fastmks/.

  * Fix for EM covariance estimation; this should improve GMM training time.

  * More parameters for GMM estimation.

  * Force GMM and GaussianDistribution covariance matrices to be positive
    definite, so that training converges much more often.

  * Add parameter for the tolerance of the Baum-Welch algorithm for HMM
    training.

  * Fix for compilation with clang compiler.

  * Fix for k-furthest-neighbor-search.

## mlpack 1.0.4

_2013-02-08_

  * Force minimum Armadillo version to 2.4.2.

  * Better output of class types to streams; a class with a ToString() method
    implemented can be sent to a stream with operator<<.

  * Change return type of GMM::Estimate() to double (#257).

  * Style fixes for k-means and RADICAL.

  * Handle size_t support correctly with Armadillo 3.6.2 (#258).

  * Add locality-sensitive hashing (LSH), found in src/mlpack/methods/lsh/.

  * Better tests for SGD (stochastic gradient descent) and NCA (neighborhood
    components analysis).

## mlpack 1.0.3

_2012-09-16_

  * Remove internal sparse matrix support because Armadillo 3.4.0 now includes
    it.  When using Armadillo versions older than 3.4.0, sparse matrix support
    is not available.

  * NCA (neighborhood components analysis) now support an arbitrary optimizer
    (#245), including stochastic gradient descent (#249).

## mlpack 1.0.2

_2012-08-15_

  * Added density estimation trees, found in src/mlpack/methods/det/.

  * Added non-negative matrix factorization, found in src/mlpack/methods/nmf/.

  * Added experimental cover tree implementation, found in
    src/mlpack/core/tree/cover_tree/ (#157).

  * Better reporting of boost::program_options errors (#225).

  * Fix for timers on Windows (#212, #211).

  * Fix for allknn and allkfn output (#204).

  * Sparse coding dictionary initialization is now a template parameter (#220).

## mlpack 1.0.1

_2012-03-03_

  * Added kernel principal components analysis (kernel PCA), found in
    src/mlpack/methods/kernel_pca/ (#74).

  * Fix for Lovasz-Theta AugLagrangian tests (#182).

  * Fixes for allknn output (#185, #186).

  * Added range search executable (#192).

  * Adapted citations in documentation to BibTeX; no citations in -h output
    (#195).

  * Stop use of 'const char*' and prefer 'std::string' (#176).

  * Support seeds for random numbers (#177).

## mlpack 1.0.0

_2011-12-17_

  * Initial release.  See any resolved tickets numbered less than #196 or
    execute this query:
    http://www.mlpack.org/trac/query?status=closed&milestone=mlpack+1.0.0<|MERGE_RESOLUTION|>--- conflicted
+++ resolved
@@ -43,11 +43,8 @@
 
  * Add YOLOv3Tiny for object detection (#4023).
 
-<<<<<<< HEAD
-=======
  * Fix thread-specific random seed initialization (#4027).
 
->>>>>>> 2c1e47c0
 ## mlpack 4.6.2
 
 _2025-05-22_
