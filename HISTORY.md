--- conflicted
+++ resolved
@@ -2,20 +2,18 @@
 ###### ????-??-??
   * Fix mapping of categorical data for Julia bindings (#3305).
 
-<<<<<<< HEAD
+  * Various Python configuration fixes for Windows and OS X (#3312, #3313,
+    #3311, #3309, #3308, #3297, #3302).
+
+  * Optimize and strip compiled Python bindings when possible, resulting in
+    significant size minimization (#3310).
+
+  * The `/std:c++17` and `/Zc:__cplusplus` options are now required when using
+    Visual Studio (#3318).  Documentation and compile-time checks added.
+    
   * Set `BUILD_TESTS` to `OFF` by default.  If you want to build tests, like
     `mlpack_test`, manually set `BUILD_TESTS` to `ON` in your CMake
     configuration step (#3316).
-=======
-  * Various Python configuration fixes for Windows and OS X (#3312, #3313,
-    #3311, #3309, #3308, #3297, #3302).
-
-  * Optimize and strip compiled Python bindings when possible, resulting in
-    significant size minimization (#3310).
-
-  * The `/std:c++17` and `/Zc:__cplusplus` options are now required when using
-    Visual Studio (#3318).  Documentation and compile-time checks added.
->>>>>>> 9b8236bb
 
 ### mlpack 4.0.0
 ###### 2022-10-23
