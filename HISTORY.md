# mlpack changelog

## mlpack ?.?.?

_????-??-??_

 * Distribute STB headers as part of R package (#3724, #3726).

<<<<<<< HEAD
  * Improved performance of k-means implementations using OpenMP:
  - Added OpenMP parallelization to Hamerly k-means (#3761).
  - Added OpenMP parallelization to Naive k-means (#3762).
  - Added OpenMP parallelization to Elkan k-means (#3764).
=======
 * Added OpenMP support for fast approximation (#3685).

 * Implemented the Find and Fill algorithm into the Dropout Layer and added OpenMP support (#3684).

 * Update Python bindings to support NumPy 2.x (#3752).
 
 * Bump minimum Armadillo version to 10.8 (#3760).

 * Adapt `NearestInterpolation` ANN layer to new Layer Inteface (#3768).
>>>>>>> 40f8414f

## mlpack 4.4.0

_2024-05-26_

  * Add `print_training_accuracy` option to LogisticRegression bindings (#3552).

  * Fix `preprocess_split()` call in documentation for `LinearRegression` and
    `AdaBoost` Python classes (#3563).

  * Added `Repeat` ANN layer type (#3565).

  * Remove `round()` implementation for old MSVC compilers (#3570).

  * (R) Added inline plugin to the R bindings to allow for other R packages to
    link to headers (#3626, h/t @cgiachalis).

  * (R) Removed extra gcc-specific options from `Makevars.win`  (#3627, h/t
    @kalibera).

  * (R) Changed roxygen package-level documentation from using
    `@docType package` to `"_PACKAGE"`. (#3636)

  * Fix floating-point accuracy issue for decision trees that sometimes caused
    crashes (#3595).

  * Use templates metaprog to distinguish between a matrix and a cube type
    (#3602), (#3585).

  * Use `MatType` instead of `arma::Mat<eT>`, (#3567), (#3607), (#3608),
    (#3609), (#3568).

  * Generalize matrix operations for armadillo and bandicoot, (#3619), (#3617),
    (#3610), (#3643), (#3600), (#3605), (#3629).

  * Change `arma::conv_to` to `ConvTo` using a local shim for bandicoot support
    (#3614).

  * Fix a bug for the stddev and mean in `RandNormal()` #(3651).

  * Allow PCA to take different matrix types (#3677).

  * Fix usage of precompiled headers; remove cotire (#3635).

  * Fix non-working `verbose` option for R bindings (#3691), and add global
    `mlpack.verbose` option (#3706).

  * Fix divide-by-zero edge case for LARS (#3701).

  * Templatize `SparseCoding` and `LocalCoordinateCoding` to allow different
    matrix types (#3709, #3711).

  * Fix handling of unused atoms in `LocalCoordinateCoding` (#3711).

  * Move minimum required C++ version from C++14 to C++17 (#3704).

## mlpack 4.3.0

_2023-11-27_

  * Fix include ordering issue for `LinearRegression` (#3541).

  * Fix L1 regularization in case where weight is zero (#3545).

  * Use HTTPS for all auto-downloaded dependencies (#3550).

  * More robust detection of C++17 mode in the MSVC "compiler" (#3555, #3557).

  * Fix setting number of classes correctly in `SoftmaxRegression::Train()`
    (#3553).

  * Adapt `MultiheadAttention` and `LayerNorm` ANN layers to new Layer interface
    (#3547).

  * Fix inconsistent use of the "input" parameter to the Backward method in ANNs
    (#3551).

  * Allow passing weak learner hyperparameters directly to AdaBoost (#3560).

## mlpack 4.2.1

_2023-09-05_

  * Reinforcement Learning: Gaussian noise (#3515).

  * Reinforcement Learning: Twin Delayed Deep Deterministic Policy Gradient
    (#3512).

  * Reinforcement Learning: Ornstein-Uhlenbeck noise (#3499).

  * Reinforcement Learning: Deep Deterministic Policy Gradient (#3494).

  * Add `ClassProbabilities()` member to `DecisionTree` so that the internal
    details of trees can be more easily inspected (#3511).

  * Bipolar sigmoid activation function added and invertible functions 
    fixed (#3506).

  * Add auto-configured `mlpack/config.hpp` to contain configuration details of
    mlpack that are required at compile time.  STB detection is now done in this
    file with the `MLPACK_HAS_STB` macro (#3519).

  * Fix CRAN package alias for R bindings (#3543).

## mlpack 4.2.0

_2023-06-14_

  * Adapt `C_ReLU`, `ReLU6`, `FlexibleReLU` layers for the new neural network
    API (#3445).

  * Fix PReLU, add integration test to it (#3473).

  * Fix bug in LogSoftMax derivative (#3469).

  * Add `serialize` method to `GaussianInitialization`,
    `LecunNormalInitialization`,
    `KathirvalavakumarSubavathiInitialization`, `NguyenWidrowInitialization`,
    and `OrthogonalInitialization` (#3483).

  * Allow categorical features to `preprocess_one_hot_encode` (#3487).

  * Install mlpack and cereal headers as part of R package (#3488).

  * Add intercept and normalization support to LARS (#3493).

  * Allow adding two features simultaneously to LARS models (#3493).

  * Adapt FTSwish activation function (#3485).

  * Adapt Hyper-Sinh activation function (#3491).

## mlpack 4.1.0

_2023-04-26_

  * Adapt HardTanH layer (#3454).

  * Adapt Softmin layer for new neural network API (#3437).

  * Adapt PReLU layer for new neural network API (#3420).

  * Add CF decomposition methods: `QUIC_SVDPolicy` and `BlockKrylovSVDPolicy`
    (#3413, #3404).

  * Update outdated code in tutorials (#3398, #3401).

  * Bugfix for non-square convolution kernels (#3376).

  * Fix a few missing includes in `<mlpack.hpp>` (#3374).

  * Fix DBSCAN handling of non-core points (#3346).

  * Avoid deprecation warnings in Armadillo 11.4.4+ (#3405).

  * Issue runtime error when serialization of neural networks is attempted but
    `MLPACK_ENABLE_ANN_SERIALIZATION` is not defined (#3451).

## mlpack 4.0.1

_2022-12-23_

  * Fix mapping of categorical data for Julia bindings (#3305).

  * Bugfix: catch all exceptions when running bindings from Julia, instead of
    crashing (#3304).

  * Various Python configuration fixes for Windows and OS X (#3312, #3313,
    #3311, #3309, #3308, #3297, #3302).

  * Optimize and strip compiled Python bindings when possible, resulting in
    significant size minimization (#3310).

  * The `/std:c++17` and `/Zc:__cplusplus` options are now required when using
    Visual Studio (#3318).  Documentation and compile-time checks added.

  * Set `BUILD_TESTS` to `OFF` by default.  If you want to build tests, like
    `mlpack_test`, manually set `BUILD_TESTS` to `ON` in your CMake
    configuration step (#3316).

  * Fix handling of transposed matrix parameters in Python, Julia, R, and Go
    bindings (#3327).

  * Comment out definition of ARMA_NO DEBUG. This allows various Armadillo
    run-time checks such as non-conforming matrices and out-of-bounds
    element access. In turn this helps tracking down bugs and incorrect
    usage (#3322).

## mlpack 4.0.0

_2022-10-23_

  * Bump C++ standard requirement to C++14 (#3233).

  * Fix `Perceptron` to work with cross-validation framework (#3190).

  * Migrate from boost tests to Catch2 framework (#2523), (#2584).

  * Bump minimum armadillo version from 8.400 to 9.800 (#3043), (#3048).

  * Adding a copy constructor in the Convolution layer (#3067).

  * Replace `boost::spirit` parser by a local efficient implementation (#2942).

  * Disable correctly the autodownloader + fix tests stability (#3076).

  * Replace `boost::any` with `core::v2::any` or `std::any` if available (#3006).

  * Remove old non used Boost headers (#3005).

  * Replace `boost::enable_if` with `std::enable_if` (#2998).

  * Replace `boost::is_same` with `std::is_same` (#2993).

  * Remove invalid option for emsmallen and STB (#2960).

  * Check for armadillo dependencies before downloading armadillo (#2954).

  * Disable the usage of autodownloader by default (#2953).

  * Install dependencies downloaded with the autodownloader (#2952).

  * Download older Boost if the compiler is old (#2940).

  * Add support for embedded systems (#2531).

  * Build mlpack executable statically if the library is statically linked (#2931).

  * Fix cover tree loop bug on embedded arm systems (#2869).

  * Fix a LAPACK bug in `FindArmadillo.cmake` (#2929).

  * Add an autodownloader to get mlpack dependencies (#2927).

  * Remove Coverage files and configurations from CMakeLists (#2866).

  * Added `Multi Label Soft Margin Loss` loss function for neural networks
   (#2345).

  * Added Decision Tree Regressor (#2905). It can be used using the class
    `mlpack::tree::DecisionTreeRegressor`. It is accessible only though C++.

  * Added dict-style inspection of mlpack models in python bindings (#2868).

  * Added Extra Trees Algorithm (#2883). Currently, it can be used using the
    class `mlpack::tree::ExtraTrees`, but only through C++.

  * Add Flatten T Swish activation function (`flatten-t-swish.hpp`)

  * Added warm start feature to Random Forest (#2881); this feature is
    accessible from mlpack's bindings to different languages.

  * Added Pixel Shuffle layer (#2563).

  * Add "check_input_matrices" option to python bindings that checks
    for NaN and inf values in all the input matrices (#2787).

  * Add Adjusted R squared functionality to R2Score::Evaluate (#2624).

  * Disabled all the bindings by default in CMake (#2782).

  * Added an implementation to Stratify Data (#2671).

  * Add `BUILD_DOCS` CMake option to control whether Doxygen documentation is
    built (default ON) (#2730).

  * Add Triplet Margin Loss function (#2762).

  * Add finalizers to Julia binding model types to fix memory handling (#2756).

  * HMM: add functions to calculate likelihood for data stream with/without
    pre-calculated emission probability (#2142).

  * Replace Boost serialization library with Cereal (#2458).

  * Add `PYTHON_INSTALL_PREFIX` CMake option to specify installation root for
    Python bindings (#2797).

  * Removed `boost::visitor` from model classes for `knn`, `kfn`, `cf`,
    `range_search`, `krann`, and `kde` bindings (#2803).

  * Add k-means++ initialization strategy (#2813).

  * `NegativeLogLikelihood<>` now expects classes in the range `0` to
    `numClasses - 1` (#2534).

  * Add `Lambda1()`, `Lambda2()`, `UseCholesky()`, and `Tolerance()` members to
    `LARS` so parameters for training can be modified (#2861).

  * Remove unused `ElemType` template parameter from `DecisionTree` and
    `RandomForest` (#2874).

  * Fix Python binding build when the CMake variable `USE_OPENMP` is set to
    `OFF` (#2884).

  * The `mlpack_test` target is no longer built as part of `make all`.  Use
    `make mlpack_test` to build the tests.

  * Fixes to `HoeffdingTree`: ensure that training still works when empty
    constructor is used (#2964).

  * Fix Julia model serialization bug (#2970).

  * Fix `LoadCSV()` to use pre-populated `DatasetInfo` objects (#2980).

  * Add `probabilities` option to softmax regression binding, to get class
    probabilities for test points (#3001).

  * Fix thread safety issues in mlpack bindings to other languages (#2995).

  * Fix double-free of model pointers in R bindings (#3034).

  * Fix Julia, Python, R, and Go handling of categorical data for
    `decision_tree()` and `hoeffding_tree()` (#2971).

  * Depend on `pkgbuild` for R bindings (#3081).

  * Replaced Numpy deprecated code in Python bindings (#3126).

## mlpack 3.4.2

_2020-10-26_

  * Added Mean Absolute Percentage Error.

  * Added Softmin activation function as layer in ann/layer.

  * Fix spurious ARMA_64BIT_WORD compilation warnings on 32-bit systems (#2665).

## mlpack 3.4.1

_2020-09-07_

  * Fix incorrect parsing of required matrix/model parameters for command-line
    bindings (#2600).

  * Add manual type specification support to `data::Load()` and `data::Save()`
    (#2084, #2135, #2602).

  * Remove use of internal Armadillo functionality (#2596, #2601, #2602).

## mlpack 3.4.0

_2020-09-01_

  * Issue warnings when metrics produce NaNs in KFoldCV (#2595).

  * Added bindings for _R_ during Google Summer of Code (#2556).

  * Added common striptype function for all bindings (#2556).

  * Refactored common utility function of bindings to bindings/util (#2556).

  * Renamed InformationGain to HoeffdingInformationGain in
    methods/hoeffding_trees/information_gain.hpp (#2556).

  * Added macro for changing stream of printing and warnings/errors (#2556).

  * Added Spatial Dropout layer (#2564).

  * Force CMake to show error when it didn't find Python/modules (#2568).

  * Refactor `ProgramInfo()` to separate out all the different
    information (#2558).

  * Add bindings for one-hot encoding (#2325).

  * Added Soft Actor-Critic to RL methods (#2487).

  * Added Categorical DQN to q_networks (#2454).

  * Added N-step DQN to q_networks (#2461).

  * Add Silhoutte Score metric and Pairwise Distances (#2406).

  * Add Go bindings for some missed models (#2460).

  * Replace boost program_options dependency with CLI11 (#2459).

  * Additional functionality for the ARFF loader (#2486); use case sensitive
    categories (#2516).

  * Add `bayesian_linear_regression` binding for the command-line, Python,
    Julia, and Go.  Also called "Bayesian Ridge", this is equivalent to a
    version of linear regression where the regularization parameter is
    automatically tuned (#2030).

  * Fix defeatist search for spill tree traversals (#2566, #1269).

  * Fix incremental training of logistic regression models (#2560).

  * Change default configuration of `BUILD_PYTHON_BINDINGS` to `OFF` (#2575).

## mlpack 3.3.2

_2020-06-18_

  * Added Noisy DQN to q_networks (#2446).

  * Add Go bindings (#1884).

  * Added Dueling DQN to q_networks, Noisy linear layer to ann/layer
    and Empty loss to ann/loss_functions (#2414).

  * Storing and adding accessor method for action in q_learning (#2413).

  * Added accessor methods for ANN layers (#2321).

  * Addition of `Elliot` activation function (#2268).

  * Add adaptive max pooling and adaptive mean pooling layers (#2195).

  * Add parameter to avoid shuffling of data in preprocess_split (#2293).

  * Add `MatType` parameter to `LSHSearch`, allowing sparse matrices to be used
    for search (#2395).

  * Documentation fixes to resolve Doxygen warnings and issues (#2400).

  * Add Load and Save of Sparse Matrix (#2344).

  * Add Intersection over Union (IoU) metric for bounding boxes (#2402).

  * Add Non Maximal Supression (NMS) metric for bounding boxes (#2410).

  * Fix `no_intercept` and probability computation for linear SVM bindings
    (#2419).

  * Fix incorrect neighbors for `k > 1` searches in `approx_kfn` binding, for
    the `QDAFN` algorithm (#2448).

  * Fix serialization of kernels with state for FastMKS (#2452).

  * Add `RBF` layer in ann module to make `RBFN` architecture (#2261).

## mlpack 3.3.1

_2020-04-29_

  * Minor Julia and Python documentation fixes (#2373).

  * Updated terminal state and fixed bugs for Pendulum environment (#2354,
    #2369).

  * Added `EliSH` activation function (#2323).

  * Add L1 Loss function (#2203).

  * Pass CMAKE_CXX_FLAGS (compilation options) correctly to Python build
    (#2367).

  * Expose ensmallen Callbacks for sparseautoencoder (#2198).

  * Bugfix for LARS class causing invalid read (#2374).

  * Add serialization support from Julia; use `mlpack.serialize()` and
    `mlpack.deserialize()` to save and load from `IOBuffer`s.

## mlpack 3.3.0

_2020-04-07_

  * Added `Normal Distribution` to `ann/dists` (#2382).

  * Templated return type of `Forward function` of loss functions (#2339).

  * Added `R2 Score` regression metric (#2323).

  * Added `poisson negative log likelihood` loss function (#2196).

  * Added `huber` loss function (#2199).

  * Added `mean squared logarithmic error` loss function for neural networks
    (#2210).

  * Added `mean bias loss function` for neural networks (#2210).

  * The DecisionStump class has been marked deprecated; use the `DecisionTree`
    class with `NoRecursion=true` or use `ID3DecisionStump` instead (#2099).

  * Added `probabilities_file` parameter to get the probabilities matrix of
    AdaBoost classifier (#2050).

  * Fix STB header search paths (#2104).

  * Add `DISABLE_DOWNLOADS` CMake configuration option (#2104).

  * Add padding layer in TransposedConvolutionLayer (#2082).

  * Fix pkgconfig generation on non-Linux systems (#2101).

  * Use log-space to represent HMM initial state and transition probabilities
    (#2081).

  * Add functions to access parameters of `Convolution` and `AtrousConvolution`
    layers (#1985).

  * Add Compute Error function in lars regression and changing Train function to
    return computed error (#2139).

  * Add Julia bindings (#1949).  Build settings can be controlled with the
    `BUILD_JULIA_BINDINGS=(ON/OFF)` and `JULIA_EXECUTABLE=/path/to/julia` CMake
    parameters.

  * CMake fix for finding STB include directory (#2145).

  * Add bindings for loading and saving images (#2019); `mlpack_image_converter`
    from the command-line, `mlpack.image_converter()` from Python.

  * Add normalization support for CF binding (#2136).

  * Add Mish activation function (#2158).

  * Update `init_rules` in AMF to allow users to merge two initialization
    rules (#2151).

  * Add GELU activation function (#2183).

  * Better error handling of eigendecompositions and Cholesky decompositions
    (#2088, #1840).

  * Add LiSHT activation function (#2182).

  * Add Valid and Same Padding for Transposed Convolution layer (#2163).

  * Add CELU activation function (#2191)

  * Add Log-Hyperbolic-Cosine Loss function (#2207).

  * Change neural network types to avoid unnecessary use of rvalue references
    (#2259).

  * Bump minimum Boost version to 1.58 (#2305).

  * Refactor STB support so `HAS_STB` macro is not needed when compiling against
    mlpack (#2312).

  * Add Hard Shrink Activation Function (#2186).

  * Add Soft Shrink Activation Function (#2174).

  * Add Hinge Embedding Loss Function (#2229).

  * Add Cosine Embedding Loss Function (#2209).

  * Add Margin Ranking Loss Function (#2264).

  * Bugfix for incorrect parameter vector sizes in logistic regression and
    softmax regression (#2359).

## mlpack 3.2.2

_2019-11-26_

  * Add `valid` and `same` padding option in `Convolution` and `Atrous
    Convolution` layer (#1988).

  * Add Model() to the FFN class to access individual layers (#2043).

  * Update documentation for pip and conda installation packages (#2044).

  * Add bindings for linear SVM (#1935); `mlpack_linear_svm` from the
    command-line, `linear_svm()` from Python.

  * Add support to return the layer name as `std::string` (#1987).

  * Speed and memory improvements for the Transposed Convolution layer (#1493).

  * Fix Windows Python build configuration (#1885).

  * Validate md5 of STB library after download (#2087).

  * Add `__version__` to `__init__.py` (#2092).

  * Correctly handle RNN sequences that are shorter than the value of rho (#2102).

## mlpack 3.2.1

_2019-10-01_

  * Enforce CMake version check for ensmallen (#2032).

  * Fix CMake check for Armadillo version (#2029).

  * Better handling of when STB is not installed (#2033).

  * Fix Naive Bayes classifier computations in high dimensions (#2022).

## mlpack 3.2.0

_2019-09-25_

  * Fix some potential infinity errors in Naive Bayes Classifier (#2022).

  * Fix occasionally-failing RADICAL test (#1924).

  * Fix gcc 9 OpenMP compilation issue (#1970).

  * Added support for loading and saving of images (#1903).

  * Add Multiple Pole Balancing Environment (#1901, #1951).

  * Added functionality for scaling of data (#1876); see the command-line
    binding `mlpack_preprocess_scale` or Python binding `preprocess_scale()`.

  * Add new parameter `maximum_depth` to decision tree and random forest
    bindings (#1916).

  * Fix prediction output of softmax regression when test set accuracy is
    calculated (#1922).

  * Pendulum environment now checks for termination. All RL environments now
    have an option to terminate after a set number of time steps (no limit
    by default) (#1941).

  * Add support for probabilistic KDE (kernel density estimation) error bounds
    when using the Gaussian kernel (#1934).

  * Fix negative distances for cover tree computation (#1979).

  * Fix cover tree building when all pairwise distances are 0 (#1986).

  * Improve KDE pruning by reclaiming not used error tolerance (#1954, #1984).

  * Optimizations for sparse matrix accesses in z-score normalization for CF
    (#1989).

  * Add `kmeans_max_iterations` option to GMM training binding `gmm_train_main`.

  * Bump minimum Armadillo version to 8.400.0 due to ensmallen dependency
    requirement (#2015).

## mlpack 3.1.1

_2019-05-26_

  * Fix random forest bug for numerical-only data (#1887).

  * Significant speedups for random forest (#1887).

  * Random forest now has `minimum_gain_split` and `subspace_dim` parameters
    (#1887).

  * Decision tree parameter `print_training_error` deprecated in favor of
    `print_training_accuracy`.

  * `output` option changed to `predictions` for adaboost and perceptron
    binding. Old options are now deprecated and will be preserved until mlpack
    4.0.0 (#1882).

  * Concatenated ReLU layer (#1843).

  * Accelerate NormalizeLabels function using hashing instead of linear search
    (see `src/mlpack/core/data/normalize_labels_impl.hpp`) (#1780).

  * Add `ConfusionMatrix()` function for checking performance of classifiers
    (#1798).

  * Install ensmallen headers when it is downloaded during build (#1900).

## mlpack 3.1.0

_2019-04-25_

  * Add DiagonalGaussianDistribution and DiagonalGMM classes to speed up the
    diagonal covariance computation and deprecate DiagonalConstraint (#1666).

  * Add kernel density estimation (KDE) implementation with bindings to other
    languages (#1301).

  * Where relevant, all models with a `Train()` method now return a `double`
    value representing the goodness of fit (i.e. final objective value, error,
    etc.) (#1678).

  * Add implementation for linear support vector machine (see
    `src/mlpack/methods/linear_svm`).

  * Change DBSCAN to use PointSelectionPolicy and add OrderedPointSelection (#1625).

  * Residual block support (#1594).

  * Bidirectional RNN (#1626).

  * Dice loss layer (#1674, #1714) and hard sigmoid layer (#1776).

  * `output` option changed to `predictions` and `output_probabilities` to
    `probabilities` for Naive Bayes binding (`mlpack_nbc`/`nbc()`).  Old options
    are now deprecated and will be preserved until mlpack 4.0.0 (#1616).

  * Add support for Diagonal GMMs to HMM code (#1658, #1666).  This can provide
    large speedup when a diagonal GMM is acceptable as an emission probability
    distribution.

  * Python binding improvements: check parameter type (#1717), avoid copying
    Pandas dataframes (#1711), handle Pandas Series objects (#1700).

## mlpack 3.0.4

_2018-11-13_

  * Bump minimum CMake version to 3.3.2.

  * CMake fixes for Ninja generator by Marc Espie.

## mlpack 3.0.3

_2018-07-27_

  * Fix Visual Studio compilation issue (#1443).

  * Allow running local_coordinate_coding binding with no initial_dictionary
    parameter when input_model is not specified (#1457).

  * Make use of OpenMP optional via the CMake 'USE_OPENMP' configuration
    variable (#1474).

  * Accelerate FNN training by 20-30% by avoiding redundant calculations
    (#1467).

  * Fix math::RandomSeed() usage in tests (#1462, #1440).

  * Generate better Python setup.py with documentation (#1460).

## mlpack 3.0.2

_2018-06-08_

  * Documentation generation fixes for Python bindings (#1421).

  * Fix build error for man pages if command-line bindings are not being built
    (#1424).

  * Add 'shuffle' parameter and Shuffle() method to KFoldCV (#1412).  This will
    shuffle the data when the object is constructed, or when Shuffle() is
    called.

  * Added neural network layers: AtrousConvolution (#1390), Embedding (#1401),
    and LayerNorm (layer normalization) (#1389).

  * Add Pendulum environment for reinforcement learning (#1388) and update
    Mountain Car environment (#1394).

## mlpack 3.0.1

_2018-05-10_

  * Fix intermittently failing tests (#1387).

  * Add big-batch SGD (BBSGD) optimizer in
    src/mlpack/core/optimizers/bigbatch_sgd/ (#1131).

  * Fix simple compiler warnings (#1380, #1373).

  * Simplify NeighborSearch constructor and Train() overloads (#1378).

  * Add warning for OpenMP setting differences (#1358/#1382).  When mlpack is
    compiled with OpenMP but another application is not (or vice versa), a
    compilation warning will now be issued.

  * Restructured loss functions in src/mlpack/methods/ann/ (#1365).

  * Add environments for reinforcement learning tests (#1368, #1370, #1329).

  * Allow single outputs for multiple timestep inputs for recurrent neural
    networks (#1348).

  * Add He and LeCun normal initializations for neural networks (#1342).
    Neural networks: add He and LeCun normal initializations (#1342), add FReLU
    and SELU activation functions (#1346, #1341), add alpha-dropout (#1349).

## mlpack 3.0.0

_2018-03-30_

  * Speed and memory improvements for DBSCAN.  --single_mode can now be used for
    situations where previously RAM usage was too high.

  * Bump minimum required version of Armadillo to 6.500.0.

  * Add automatically generated Python bindings.  These have the same interface
    as the command-line programs.

  * Add deep learning infrastructure in src/mlpack/methods/ann/.

  * Add reinforcement learning infrastructure in
    src/mlpack/methods/reinforcement_learning/.

  * Add optimizers: AdaGrad, CMAES, CNE, FrankeWolfe, GradientDescent,
    GridSearch, IQN, Katyusha, LineSearch, ParallelSGD, SARAH, SCD, SGDR,
    SMORMS3, SPALeRA, SVRG.

  * Add hyperparameter tuning infrastructure and cross-validation infrastructure
    in src/mlpack/core/cv/ and src/mlpack/core/hpt/.

  * Fix bug in mean shift.

  * Add random forests (see src/mlpack/methods/random_forest).

  * Numerous other bugfixes and testing improvements.

  * Add randomized Krylov SVD and Block Krylov SVD.

## mlpack 2.2.5

_2017-08-25_

  * Compilation fix for some systems (#1082).

  * Fix PARAM_INT_OUT() (#1100).

## mlpack 2.2.4

_2017-07-18_

  * Speed and memory improvements for DBSCAN. --single_mode can now be used for
    situations where previously RAM usage was too high.

  * Fix bug in CF causing incorrect recommendations.

## mlpack 2.2.3

_2017-05-24_

  * Bug fix for --predictions_file in mlpack_decision_tree program.

## mlpack 2.2.2

_2017-05-04_

  * Install backwards-compatibility mlpack_allknn and mlpack_allkfn programs;
    note they are deprecated and will be removed in mlpack 3.0.0 (#992).

  * Fix RStarTree bug that surfaced on OS X only (#964).

  * Small fixes for MiniBatchSGD and SGD and tests.

## mlpack 2.2.1

_2017-04-13_

  * Compilation fix for mlpack_nca and mlpack_test on older Armadillo versions
    (#984).

## mlpack 2.2.0

_2017-03-21_

  * Bugfix for mlpack_knn program (#816).

  * Add decision tree implementation in methods/decision_tree/.  This is very
    similar to a C4.5 tree learner.

  * Add DBSCAN implementation in methods/dbscan/.

  * Add support for multidimensional discrete distributions (#810, #830).

  * Better output for Log::Debug/Log::Info/Log::Warn/Log::Fatal for Armadillo
    objects (#895, #928).

  * Refactor categorical CSV loading with boost::spirit for faster loading
    (#681).

## mlpack 2.1.1

_2016-12-22_

  * HMMs now use random initialization; this should fix some convergence issues
    (#828).

  * HMMs now initialize emissions according to the distribution of observations
    (#833).

  * Minor fix for formatted output (#814).

  * Fix DecisionStump to properly work with any input type.

## mlpack 2.1.0

_2016-10-31_

  * Fixed CoverTree to properly handle single-point datasets.

  * Fixed a bug in CosineTree (and thus QUIC-SVD) that caused split failures for
    some datasets (#717).

  * Added mlpack_preprocess_describe program, which can be used to print
    statistics on a given dataset (#742).

  * Fix prioritized recursion for k-furthest-neighbor search (mlpack_kfn and the
    KFN class), leading to orders-of-magnitude speedups in some cases.

  * Bump minimum required version of Armadillo to 4.200.0.

  * Added simple Gradient Descent optimizer, found in
    src/mlpack/core/optimizers/gradient_descent/ (#792).

  * Added approximate furthest neighbor search algorithms QDAFN and
    DrusillaSelect in src/mlpack/methods/approx_kfn/, with command-line program
    mlpack_approx_kfn.

## mlpack 2.0.3

_2016-07-21_

  * Added multiprobe LSH (#691).  The parameter 'T' to LSHSearch::Search() can
    now be used to control the number of extra bins that are probed, as can the
    -T (--num_probes) option to mlpack_lsh.

  * Added the Hilbert R tree to src/mlpack/core/tree/rectangle_tree/ (#664).  It
    can be used as the typedef HilbertRTree, and it is now an option in the
    mlpack_knn, mlpack_kfn, mlpack_range_search, and mlpack_krann command-line
    programs.

  * Added the mlpack_preprocess_split and mlpack_preprocess_binarize programs,
    which can be used for preprocessing code (#650, #666).

  * Added OpenMP support to LSHSearch and mlpack_lsh (#700).

## mlpack 2.0.2

_2016-06-20_

  * Added the function LSHSearch::Projections(), which returns an arma::cube
    with each projection table in a slice (#663).  Instead of Projection(i), you
    should now use Projections().slice(i).

  * A new constructor has been added to LSHSearch that creates objects using
    projection tables provided in an arma::cube (#663).

  * Handle zero-variance dimensions in DET (#515).

  * Add MiniBatchSGD optimizer (src/mlpack/core/optimizers/minibatch_sgd/) and
    allow its use in mlpack_logistic_regression and mlpack_nca programs.

  * Add better backtrace support from Grzegorz Krajewski for Log::Fatal messages
    when compiled with debugging and profiling symbols.  This requires libbfd
    and libdl to be present during compilation.

  * CosineTree test fix from Mikhail Lozhnikov (#358).

  * Fixed HMM initial state estimation (#600).

  * Changed versioning macros __MLPACK_VERSION_MAJOR, __MLPACK_VERSION_MINOR,
    and __MLPACK_VERSION_PATCH to MLPACK_VERSION_MAJOR, MLPACK_VERSION_MINOR,
    and MLPACK_VERSION_PATCH.  The old names will remain in place until
    mlpack 3.0.0.

  * Renamed mlpack_allknn, mlpack_allkfn, and mlpack_allkrann to mlpack_knn,
    mlpack_kfn, and mlpack_krann.  The mlpack_allknn, mlpack_allkfn, and
    mlpack_allkrann programs will remain as copies until mlpack 3.0.0.

  * Add --random_initialization option to mlpack_hmm_train, for use when no
    labels are provided.

  * Add --kill_empty_clusters option to mlpack_kmeans and KillEmptyClusters
    policy for the KMeans class (#595, #596).

## mlpack 2.0.1

_2016-02-04_

  * Fix CMake to properly detect when MKL is being used with Armadillo.

  * Minor parameter handling fixes to mlpack_logistic_regression (#504, #505).

  * Properly install arma_config.hpp.

  * Memory handling fixes for Hoeffding tree code.

  * Add functions that allow changing training-time parameters to HoeffdingTree
    class.

  * Fix infinite loop in sparse coding test.

  * Documentation spelling fixes (#501).

  * Properly handle covariances for Gaussians with large condition number
    (#496), preventing GMMs from filling with NaNs during training (and also
    HMMs that use GMMs).

  * CMake fixes for finding LAPACK and BLAS as Armadillo dependencies when ATLAS
    is used.

  * CMake fix for projects using mlpack's CMake configuration from elsewhere
    (#512).

## mlpack 2.0.0

_2015-12-24_

  * Removed overclustering support from k-means because it is not well-tested,
    may be buggy, and is (I think) unused.  If this was support you were using,
    open a bug or get in touch with us; it would not be hard for us to
    reimplement it.

  * Refactored KMeans to allow different types of Lloyd iterations.

  * Added implementations of k-means: Elkan's algorithm, Hamerly's algorithm,
    Pelleg-Moore's algorithm, and the DTNN (dual-tree nearest neighbor)
    algorithm.

  * Significant acceleration of LRSDP via the use of accu(a % b) instead of
    trace(a * b).

  * Added MatrixCompletion class (matrix_completion), which performs nuclear
    norm minimization to fill unknown values of an input matrix.

  * No more dependence on Boost.Random; now we use C++11 STL random support.

  * Add softmax regression, contributed by Siddharth Agrawal and QiaoAn Chen.

  * Changed NeighborSearch, RangeSearch, FastMKS, LSH, and RASearch API; these
    classes now take the query sets in the Search() method, instead of in the
    constructor.

  * Use OpenMP, if available.  For now OpenMP support is only available in the
    DET training code.

  * Add support for predicting new test point values to LARS and the
    command-line `lars` program.

  * Add serialization support for `Perceptron` and `LogisticRegression`.

  * Refactor SoftmaxRegression to predict into an `arma::Row<size_t>` object,
    and add a `softmax_regression` program.

  * Refactor LSH to allow loading and saving of models.

  * ToString() is removed entirely (#487).

  * Add `--input_model_file` and `--output_model_file` options to appropriate
    machine learning algorithms.

  * Rename all executables to start with an "mlpack" prefix (#229).

  * Add HoeffdingTree and `mlpack_hoeffding_tree`, an implementation of the
    streaming decision tree methodology from Domingos and Hulten in 2000.

## mlpack 1.0.12

_2015-01-07_

  * Switch to 3-clause BSD license (from LGPL).

## mlpack 1.0.11

_2014-12-11_

  * Proper handling of dimension calculation in PCA.

  * Load parameter vectors properly for LinearRegression models.

  * Linker fixes for AugLagrangian specializations under Visual Studio.

  * Add support for observation weights to LinearRegression.

  * `MahalanobisDistance<>` now takes the root of the distance by default and
    therefore satisfies the triangle inequality (TakeRoot now defaults to true).

  * Better handling of optional Armadillo HDF5 dependency.

  * Fixes for numerous intermittent test failures.

  * math::RandomSeed() now sets the random seed for recent (>=3.930) Armadillo
    versions.

  * Handle Newton method convergence better for
    SparseCoding::OptimizeDictionary() and make maximum iterations a parameter.

  * Known bug: CosineTree construction may fail in some cases on i386 systems
    (#358).

## mlpack 1.0.10

_2014-08-29_

  * Bugfix for NeighborSearch regression which caused very slow allknn/allkfn.
    Speeds are now restored to approximately 1.0.8 speeds, with significant
    improvement for the cover tree (#347).

  * Detect dependencies correctly when ARMA_USE_WRAPPER is not being defined
    (i.e., libarmadillo.so does not exist).

  * Bugfix for compilation under Visual Studio (#348).

## mlpack 1.0.9

_2014-07-28_

  * GMM initialization is now safer and provides a working GMM when constructed
    with only the dimensionality and number of Gaussians (#301).

  * Check for division by 0 in Forward-Backward Algorithm in HMMs (#301).

  * Fix MaxVarianceNewCluster (used when re-initializing clusters for k-means)
    (#301).

  * Fixed implementation of Viterbi algorithm in HMM::Predict() (#303).

  * Significant speedups for dual-tree algorithms using the cover tree (#235,
    #314) including a faster implementation of FastMKS.

  * Fix for LRSDP optimizer so that it compiles and can be used (#312).

  * CF (collaborative filtering) now expects users and items to be zero-indexed,
    not one-indexed (#311).

  * CF::GetRecommendations() API change: now requires the number of
    recommendations as the first parameter.  The number of users in the local
    neighborhood should be specified with CF::NumUsersForSimilarity().

  * Removed incorrect PeriodicHRectBound (#58).

  * Refactor LRSDP into LRSDP class and standalone function to be optimized
    (#305).

  * Fix for centering in kernel PCA (#337).

  * Added simulated annealing (SA) optimizer, contributed by Zhihao Lou.

  * HMMs now support initial state probabilities; these can be set in the
    constructor, trained, or set manually with HMM::Initial() (#302).

  * Added Nyström method for kernel matrix approximation by Marcus Edel.

  * Kernel PCA now supports using Nyström method for approximation.

  * Ball trees now work with dual-tree algorithms, via the BallBound<> bound
    structure (#307); fixed by Yash Vadalia.

  * The NMF class is now AMF<>, and supports far more types of factorizations,
    by Sumedh Ghaisas.

  * A QUIC-SVD implementation has returned, written by Siddharth Agrawal and
    based on older code from Mudit Gupta.

  * Added perceptron and decision stump by Udit Saxena (these are weak learners
    for an eventual AdaBoost class).

  * Sparse autoencoder added by Siddharth Agrawal.

## mlpack 1.0.8

_2014-01-06_

  * Memory leak in NeighborSearch index-mapping code fixed (#298).

  * GMMs can be trained using the existing model as a starting point by
    specifying an additional boolean parameter to GMM::Estimate() (#296).

  * Logistic regression implementation added in methods/logistic_regression (see
    also #293).

  * L-BFGS optimizer now returns its function via Function().

  * Version information is now obtainable via mlpack::util::GetVersion() or the
    __MLPACK_VERSION_MAJOR, __MLPACK_VERSION_MINOR, and  __MLPACK_VERSION_PATCH
    macros (#297).

  * Fix typos in allkfn and allkrann output.

## mlpack 1.0.7

_2013-10-04_

  * Cover tree support for range search (range_search), rank-approximate nearest
    neighbors (allkrann), minimum spanning tree calculation (emst), and FastMKS
    (fastmks).

  * Dual-tree FastMKS implementation added and tested.

  * Added collaborative filtering package (cf) that can provide recommendations
    when given users and items.

  * Fix for correctness of Kernel PCA (kernel_pca) (#270).

  * Speedups for PCA and Kernel PCA (#198).

  * Fix for correctness of Neighborhood Components Analysis (NCA) (#279).

  * Minor speedups for dual-tree algorithms.

  * Fix for Naive Bayes Classifier (nbc) (#269).

  * Added a ridge regression option to LinearRegression (linear_regression)
    (#286).

  * Gaussian Mixture Models (gmm::GMM<>) now support arbitrary covariance matrix
    constraints (#283).

  * MVU (mvu) removed because it is known to not work (#183).

  * Minor updates and fixes for kernels (in mlpack::kernel).

## mlpack 1.0.6

_2013-06-13_

  * Minor bugfix so that FastMKS gets built.

## mlpack 1.0.5

_2013-05-01_

  * Speedups of cover tree traversers (#235).

  * Addition of rank-approximate nearest neighbors (RANN), found in
    src/mlpack/methods/rann/.

  * Addition of fast exact max-kernel search (FastMKS), found in
    src/mlpack/methods/fastmks/.

  * Fix for EM covariance estimation; this should improve GMM training time.

  * More parameters for GMM estimation.

  * Force GMM and GaussianDistribution covariance matrices to be positive
    definite, so that training converges much more often.

  * Add parameter for the tolerance of the Baum-Welch algorithm for HMM
    training.

  * Fix for compilation with clang compiler.

  * Fix for k-furthest-neighbor-search.

## mlpack 1.0.4

_2013-02-08_

  * Force minimum Armadillo version to 2.4.2.

  * Better output of class types to streams; a class with a ToString() method
    implemented can be sent to a stream with operator<<.

  * Change return type of GMM::Estimate() to double (#257).

  * Style fixes for k-means and RADICAL.

  * Handle size_t support correctly with Armadillo 3.6.2 (#258).

  * Add locality-sensitive hashing (LSH), found in src/mlpack/methods/lsh/.

  * Better tests for SGD (stochastic gradient descent) and NCA (neighborhood
    components analysis).

## mlpack 1.0.3

_2012-09-16_

  * Remove internal sparse matrix support because Armadillo 3.4.0 now includes
    it.  When using Armadillo versions older than 3.4.0, sparse matrix support
    is not available.

  * NCA (neighborhood components analysis) now support an arbitrary optimizer
    (#245), including stochastic gradient descent (#249).

## mlpack 1.0.2

_2012-08-15_

  * Added density estimation trees, found in src/mlpack/methods/det/.

  * Added non-negative matrix factorization, found in src/mlpack/methods/nmf/.

  * Added experimental cover tree implementation, found in
    src/mlpack/core/tree/cover_tree/ (#157).

  * Better reporting of boost::program_options errors (#225).

  * Fix for timers on Windows (#212, #211).

  * Fix for allknn and allkfn output (#204).

  * Sparse coding dictionary initialization is now a template parameter (#220).

## mlpack 1.0.1

_2012-03-03_

  * Added kernel principal components analysis (kernel PCA), found in
    src/mlpack/methods/kernel_pca/ (#74).

  * Fix for Lovasz-Theta AugLagrangian tests (#182).

  * Fixes for allknn output (#185, #186).

  * Added range search executable (#192).

  * Adapted citations in documentation to BibTeX; no citations in -h output
    (#195).

  * Stop use of 'const char*' and prefer 'std::string' (#176).

  * Support seeds for random numbers (#177).

## mlpack 1.0.0

_2011-12-17_

  * Initial release.  See any resolved tickets numbered less than #196 or
    execute this query:
    http://www.mlpack.org/trac/query?status=closed&milestone=mlpack+1.0.0<|MERGE_RESOLUTION|>--- conflicted
+++ resolved
@@ -6,12 +6,12 @@
 
  * Distribute STB headers as part of R package (#3724, #3726).
 
-<<<<<<< HEAD
-  * Improved performance of k-means implementations using OpenMP:
-  - Added OpenMP parallelization to Hamerly k-means (#3761).
-  - Added OpenMP parallelization to Naive k-means (#3762).
-  - Added OpenMP parallelization to Elkan k-means (#3764).
-=======
+ * Added OpenMP parallelization to Hamerly k-means (#3761).
+ 
+ * Added OpenMP parallelization to Naive k-means (#3762).
+ 
+ * Added OpenMP parallelization to Elkan k-means (#3764).
+ 
  * Added OpenMP support for fast approximation (#3685).
 
  * Implemented the Find and Fill algorithm into the Dropout Layer and added OpenMP support (#3684).
@@ -21,7 +21,6 @@
  * Bump minimum Armadillo version to 10.8 (#3760).
 
  * Adapt `NearestInterpolation` ANN layer to new Layer Inteface (#3768).
->>>>>>> 40f8414f
 
 ## mlpack 4.4.0
 
