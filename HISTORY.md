--- conflicted
+++ resolved
@@ -41,13 +41,11 @@
  * Fix infinite recursion in `Octree` when the number of identical points
    exceeds `maxLeafSize` (#4020).
 
-<<<<<<< HEAD
  * Add `Embedding` layer (#3999).
-=======
+
  * Add YOLOv3Tiny for object detection (#4023).
 
  * Fix thread-specific random seed initialization (#4027).
->>>>>>> 83cf4e61
 
 ## mlpack 4.6.2
 
