--- conflicted
+++ resolved
@@ -308,7 +308,6 @@
 #   ENSMALLEN_INCLUDE_DIR - include directory for ensmallen
 #   STB_IMAGE_INCLUDE_DIR - include directory for STB image library
 #   MATHJAX_ROOT - root of MathJax installation
-<<<<<<< HEAD
 
 # Remove support for older 32bit system, if we need to have 32bit system
 # Since we are cross compiling, We will download it into the deps folder,
@@ -352,11 +351,8 @@
         "Could not download armadillo! Error code ${ARMADILLO_DOWNLOAD_STATUS}: ${ARMADILLO_DOWNLOAD_ERROR}!  Error log: ${ARMADILLO_DOWNLOAD_LOG}")
   endif ()
 else()
-  find_package(Armadillo 8.400.0 REQUIRED)
-endif()
-=======
-find_package(Armadillo "${ARMADILLO_VERSION}" REQUIRED)
->>>>>>> 6927bf63
+  find_package(Armadillo "${ARMADILLO_VERSION}" REQUIRED)
+endif()
 
 # Include directories for the previous dependencies.
 set(MLPACK_INCLUDE_DIRS ${MLPACK_INCLUDE_DIRS} ${ARMADILLO_INCLUDE_DIRS})
@@ -503,8 +499,6 @@
 #
 # TODO for the brave: transition all mlpack's CMake to 'target-based modern
 # CMake'.  Good luck!  You'll need it.
-<<<<<<< HEAD
-=======
 set(Boost_NO_BOOST_CMAKE 1)
 find_package(Boost "${BOOST_VERSION}"
     COMPONENTS
@@ -512,7 +506,6 @@
       serialization
     REQUIRED
 )
->>>>>>> 6927bf63
 
 #set(Boost_NO_BOOST_CMAKE 1)
 if (CMAKE_CROSSCOMPILING)
