cmake_minimum_required(VERSION 3.11)
project(mlpack C CXX)

include(CMake/CheckHash.cmake)
include(CMake/ConfigureCrossCompile.cmake)
include(CMake/CheckAtomic.cmake)
include(CMake/mlpack.cmake)

# First, define all the compilation options.
option(DEBUG "Compile with debugging information." OFF)
option(PROFILE "Compile with profiling information." OFF)
option(ARMA_EXTRA_DEBUG "Compile with extra Armadillo debugging symbols." OFF)
option(TEST_VERBOSE "Run test cases with verbose output." OFF)
option(BUILD_TESTS "Build tests. (Note: time consuming!)" OFF)
option(BUILD_CLI_EXECUTABLES "Build command-line executables." ON)
option(DOWNLOAD_DEPENDENCIES "Automatically download dependencies if not available." OFF)
option(BUILD_GO_SHLIB "Build Go shared library." OFF)
option(USE_PRECOMPILED_HEADERS "Use precompiled headers for mlpack_test build." ON)
option(USE_SYSTEM_STB "Use system STB instead of version bundled with mlpack." OFF)

if (NOT CMAKE_BUILD_TYPE)
  set(CMAKE_BUILD_TYPE "Release")
endif()

if (PROFILE)
  message(WARNING "The PROFILE option is deprecated and will be removed in mlpack 5.0.0; specify -DCMAKE_CXX_FLAGS=\"-pg\" instead!")
endif()

# Consider using ccache
find_program(CCACHE_PROGRAM ccache)
if(CCACHE_PROGRAM)
  set_property(GLOBAL PROPERTY RULE_LAUNCH_COMPILE "${CCACHE_PROGRAM}")
endif()

# If BUILD_SHARED_LIBS is OFF then the mlpack library will be built statically.
# In addition, all mlpack CLI bindings will be linked statically as well.
if (WIN32)
  option(BUILD_SHARED_LIBS
      "Compile shared objects for tests and bindings (if OFF, static libraries and binaries are compiled)." OFF)

  set(DLL_COPY_DIRS "" CACHE STRING "List of directories (separated by ';') containing DLLs to copy for runtime.")
  set(DLL_COPY_LIBS "" CACHE STRING "List of DLLs (separated by ';') that should be copied for runtime.")
elseif(CMAKE_CROSSCOMPILING)
  option(BUILD_SHARED_LIBS
      "Compile shared libraries (if OFF, static libraries and binaries are compiled)." OFF)
else()
  option(BUILD_SHARED_LIBS
      "Compile shared objects for tests and bindings (if OFF, static libraries and binaries are compiled)." ON)
endif()

# Support preference of static libs by adjusting CMAKE_FIND_LIBRARY_SUFFIXES.
if (NOT BUILD_SHARED_LIBS)
  if(WIN32)
    list(INSERT CMAKE_FIND_LIBRARY_SUFFIXES 0 .lib .a)
  else()
    set(CMAKE_FIND_LIBRARY_SUFFIXES .a)
  endif()
endif()

# Detect whether the user passed BUILD_PYTHON_BINDINGS in order to determine if
# we should fail if Python isn't found.
if (BUILD_PYTHON_BINDINGS)
  set(FORCE_BUILD_PYTHON_BINDINGS ON)
else()
  set(FORCE_BUILD_PYTHON_BINDINGS OFF)
endif()
option(BUILD_PYTHON_BINDINGS "Build Python bindings." OFF)

# Detect whether the user passed BUILD_JULIA_BINDINGS in order to determine if
# we should fail if Julia isn't found.
if (BUILD_JULIA_BINDINGS)
  set(FORCE_BUILD_JULIA_BINDINGS ON)
else()
  set(FORCE_BUILD_JULIA_BINDINGS OFF)
endif()
option(BUILD_JULIA_BINDINGS "Build Julia bindings." OFF)

# Detect whether the user passed BUILD_GO_BINDINGS in order to determine if
# we should fail if Go isn't found.
if (BUILD_GO_BINDINGS)
  set(FORCE_BUILD_GO_BINDINGS ON)
else()
  set(FORCE_BUILD_GO_BINDINGS OFF)
endif()
option(BUILD_GO_BINDINGS "Build Go bindings." OFF)

# If building Go bindings then build go shared libraries.
if (BUILD_GO_BINDINGS)
  set(BUILD_GO_SHLIB ON)
endif()

# Detect whether the user passed BUILD_R_BINDINGS in order to determine if
# we should fail if R isn't found.
if (BUILD_R_BINDINGS)
  set(FORCE_BUILD_R_BINDINGS ON)
else()
  set(FORCE_BUILD_R_BINDINGS OFF)
endif()
option(BUILD_R_BINDINGS "Build R bindings." OFF)
# Build Markdown bindings for documentation.  This is used as part of website
# generation.
option(BUILD_MARKDOWN_BINDINGS "Build Markdown bindings for website documentation." OFF)
option(USE_OPENMP "If available, use OpenMP for parallelization." ON)
enable_testing()

# Ensure that GCC is new enough, if the compiler is GCC.
if (CMAKE_COMPILER_IS_GNUCC AND CMAKE_CXX_COMPILER_VERSION VERSION_LESS 8)
  message(FATAL_ERROR "GCC version (${CMAKE_CXX_COMPILER_VERSION}) is too old! 8.x or newer is required.")
endif ()

# Include modules in the CMake directory.
set(CMAKE_MODULE_PATH ${CMAKE_MODULE_PATH} "${CMAKE_CURRENT_SOURCE_DIR}/CMake")

# If we are not using Visual Studio, use the GNU install directories module.
# Otherwise set the values manually.
if (NOT MSVC)
  include(GNUInstallDirs)
else ()
  set(CMAKE_INSTALL_BINDIR ${CMAKE_INSTALL_PREFIX}/bin)
  set(CMAKE_INSTALL_LIBDIR ${CMAKE_INSTALL_PREFIX}/lib)
  set(CMAKE_INSTALL_MANDIR ${CMAKE_INSTALL_PREFIX}/man)
  set(CMAKE_INSTALL_DOCDIR ${CMAKE_INSTALL_PREFIX}/share/doc/mlpack)
  set(CMAKE_INSTALL_INCLUDEDIR ${CMAKE_INSTALL_PREFIX}/include)
endif ()

# This is as of yet unused.
# option(PGO "Use profile-guided optimization if not a debug build" ON)

# Set the CFLAGS and CXXFLAGS depending on the options the user specified.
# Only GCC-like compilers support -Wextra, and other compilers give tons of
# output for -Wall, so only -Wall and -Wextra on GCC.
if (CMAKE_COMPILER_IS_GNUCC OR "${CMAKE_CXX_COMPILER_ID}" STREQUAL "Clang")
  # Ensure that we can't compile with clang 3.4, since this causes strange
  # issues.
  if (CMAKE_CXX_COMPILER_VERSION VERSION_LESS 3.5)
    message(FATAL_ERROR "mlpack does not build correctly with clang < 3.5.  "
        "Please upgrade your compiler and reconfigure mlpack.")
  endif ()

  set(CMAKE_CXX_FLAGS "${CMAKE_CXX_FLAGS} -Wall -Wextra -ftemplate-depth=1000")
  set(CMAKE_C_FLAGS "${CMAKE_C_FLAGS} -Wall -Wextra")

  # To remove unused functions warnings as well as missing-field-inits (from STB)
  set(CMAKE_CXX_FLAGS "${CMAKE_CXX_FLAGS} -Wno-unused-function -Wno-missing-field-initializers")
  set(CMAKE_C_FLAGS "${CMAKE_C_FLAGS} -Wno-unused-function")
endif()

# Check if atomics need -latomic linking.
#include(CheckAtomic)
if (NOT HAVE_CXX_ATOMICS_WITHOUT_LIB AND
    NOT HAVE_CXX_ATOMICS64_WITHOUT_LIB AND
    NOT MSVC)
  set(CMAKE_CXX_FLAGS "${CMAKE_CXX_FLAGS} -latomic")
  set(CMAKE_C_FLAGS "${CMAKE_C_FLAGS} -latomic")
endif ()

# If we are using MSVC, we need /bigobj.
if (MSVC)
  set(CMAKE_CXX_FLAGS "${CMAKE_CXX_FLAGS} /bigobj /Zc:__cplusplus")
endif ()

# If we are using MINGW, we need sections and big-obj, otherwise we create too
# many sections.
if (CMAKE_COMPILER_IS_GNUCC AND WIN32)
  set(CMAKE_CXX_FLAGS "${CMAKE_CXX_FLAGS} -Wa,-mbig-obj")
  set(CMAKE_C_FLAGS "${CMAKE_C_FLAGS} -Wa,-mbig-obj")
endif()

# If using clang, we have to link against libc++ depending on the
# OS (at least on some systems). Further, gcc sometimes optimizes calls to
# math.h functions, making -lm unnecessary with gcc, but it may still be
# necessary with clang.
if ("${CMAKE_CXX_COMPILER_ID}" STREQUAL "Clang")
  if (APPLE)
    # Detect OS X version. Use '/usr/bin/sw_vers -productVersion' to
    # extract V from '10.V.x'.
    exec_program(/usr/bin/sw_vers ARGS
        -productVersion OUTPUT_VARIABLE MACOSX_VERSION_RAW)
    string(REGEX REPLACE
        "([0-9]+)(\\.([0-9]+).*)*" "\\1"
        MACOSX_MAJOR_VERSION
        "${MACOSX_VERSION_RAW}")

    string(REGEX REPLACE
        "([0-9]+)(\\.([0-9]+).*)*" "\\3"
        MACOSX_MINOR_VERSION
        "${MACOSX_VERSION_RAW}")
  endif()

  # Link everything with -lm.
  set(MLPACK_LIBRARIES ${MLPACK_LIBRARIES} "m")
  # Use -pthread, but not on OS X.
  if (NOT APPLE)
    set(CMAKE_CXX_FLAGS "${CMAKE_CXX_FLAGS} -pthread")
  endif ()
endif()

# Debugging CFLAGS.  Turn optimizations off; turn debugging symbols on.
set (BFD_DL_AVAILABLE "NO")
if (DEBUG)
  message(WARNING "The DEBUG option is deprecated and will be removed in mlpack 5.0.0; specify CMAKE_BUILD_TYPE as \"Debug\" instead!")
endif ()

if (CMAKE_BUILD_TYPE STREQUAL "Debug" OR DEBUG)
  if (NOT MSVC)
    add_definitions(-DDEBUG)
    set(CMAKE_CXX_FLAGS "${CMAKE_CXX_FLAGS} -ftemplate-backtrace-limit=0")
  endif()

  # mlpack uses it's own mlpack::backtrace class based on Binary File Descriptor
  # <bfd.h> and linux Dynamic Loader <libdl.h> and more portable version in future
  if (CMAKE_SYSTEM_NAME STREQUAL "Linux")
    find_package(Bfd)
    find_package(LibDL)
    if (LIBBFD_FOUND AND LIBDL_FOUND)
      set(CMAKE_CXX_FLAGS "${CMAKE_CXX_FLAGS} -rdynamic")
      set(MLPACK_INCLUDE_DIRS ${MLPACK_INCLUDE_DIRS} ${LIBBFD_INCLUDE_DIRS}
          ${LIBDL_INCLUDE_DIRS})
      set(MLPACK_LIBRARIES ${MLPACK_LIBRARIES} ${LIBBFD_LIBRARIES}
          ${LIBDL_LIBRARIES})
      set(BFD_DL_AVAILABLE "YES")
    else()
      message(WARNING "No libBFD and/or libDL has been found!")
    endif()
  endif()
endif()

# Profiling CFLAGS.  Turn profiling information on.
if (CMAKE_COMPILER_IS_GNUCC AND PROFILE)
  set(CMAKE_CXX_FLAGS "${CMAKE_CXX_FLAGS} -pg")
  set(CMAKE_C_FLAGS "${CMAKE_C_FLAGS} -pg")
  set(CMAKE_EXE_LINKER_FLAGS "${CMAKE_EXE_LINKER_FLAGS} -pg")
endif()

# If the user asked for extra Armadillo debugging output, turn that on.
if (ARMA_EXTRA_DEBUG)
  add_definitions(-DARMA_EXTRA_DEBUG)
endif()

if (CMAKE_CROSSCOMPILING)
  fetch_mlpack_and_crosscompile()
elseif(DOWNLOAD_DEPENDENCIES)
  fetch_mlpack(ON)
else()
  find_mlpack()
endif()
<<<<<<< HEAD
=======
# Include directories for the previous dependencies.
set(MLPACK_INCLUDE_DIRS ${MLPACK_INCLUDE_DIRS} ${ARMADILLO_INCLUDE_DIRS})
set(MLPACK_LIBRARIES ${MLPACK_LIBRARIES} ${ARMADILLO_LIBRARIES})
message(STATUS "Armadillo libraries: ${ARMADILLO_LIBRARIES}")
>>>>>>> e7f79637

if (USE_SYSTEM_STB)
  # Make sure that we can link STB in multiple translation units.
  include(CMake/TestStaticSTB.cmake)
  if (NOT CMAKE_HAS_WORKING_STATIC_STB)
    message(FATAL_ERROR "STB implementations's static mode cannot link across "
        "multiple translation units!  Try upgrading your STB implementation, "
        "or using the auto-downloader (set DOWNLOAD_DEPENDENCIES=ON in the "
        "CMake configuration command.")
  endif()
endif()

include_directories(BEFORE ${MLPACK_INCLUDE_DIRS})
include_directories(BEFORE ${CMAKE_CURRENT_SOURCE_DIR}/src/)

# On Windows, things end up under Debug/ or Release/.
if (WIN32)
  set(CMAKE_LIBRARY_OUTPUT_DIRECTORY ${CMAKE_BINARY_DIR})
  set(CMAKE_RUNTIME_OUTPUT_DIRECTORY ${CMAKE_BINARY_DIR})
  set(CMAKE_ARCHIVE_OUTPUT_DIRECTORY ${CMAKE_BINARY_DIR})

  # Copy all necessary DLLs for runtime to the build directory.
  # This is a little hackish, but I can't figure out clear ways to make CMake
  # consistently link everything 100% statically across platforms or set the
  # runtime path right always, so this is the best I know how to do for now.
  foreach(dir ${DLL_COPY_DIRS})
    file(GLOB dir_dll_list "${dir}/*.dll")
    file(COPY ${dir_dll_list} DESTINATION ${CMAKE_BINARY_DIR}/Release/)
    file(COPY ${dir_dll_list} DESTINATION ${CMAKE_BINARY_DIR}/Debug/)
  endforeach ()

  foreach(file ${DLL_COPY_LIBS})
    file(COPY ${file} DESTINATION ${CMAKE_BINARY_DIR}/Release/)
    file(COPY ${file} DESTINATION ${CMAKE_BINARY_DIR}/Debug/)
  endforeach()
else ()
  # If not on Windows, put them under more standard UNIX-like places.  This is
  # necessary, otherwise they would all end up in
  # ${CMAKE_BINARY_DIR}/src/mlpack/methods/... or somewhere else random like
  # that.
  set(CMAKE_LIBRARY_OUTPUT_DIRECTORY ${CMAKE_BINARY_DIR}/lib/)
  set(CMAKE_RUNTIME_OUTPUT_DIRECTORY ${CMAKE_BINARY_DIR}/bin/)
  set(CMAKE_ARCHIVE_OUTPUT_DIRECTORY ${CMAKE_BINARY_DIR}/lib/)
endif ()

# Determine whether or not this is a git repository, so that we can set the
# version number if necessary.
find_package(Git)
set (USING_GIT "NO")
if (GIT_FOUND)
  # Run 'git rev-parse HEAD' to find out if this is a working copy. If the
  # return code is not 0, then it isn't.
  execute_process(COMMAND ${GIT_EXECUTABLE} rev-parse HEAD
      WORKING_DIRECTORY ${CMAKE_CURRENT_SOURCE_DIR}
      OUTPUT_VARIABLE MLPACK_TMP_REV_INFO
      ERROR_VARIABLE MLPACK_TMP_REV_INFO_ERROR
      RESULT_VARIABLE MLPACK_TMP_REV_INFO_RESULT
      OUTPUT_STRIP_TRAILING_WHITESPACE)
  if (${MLPACK_TMP_REV_INFO_RESULT} EQUAL 0)
    set (USING_GIT "YES")
    add_definitions(-DMLPACK_GIT_VERSION)
    include(CMake/CreateGitVersionHeader.cmake)

    add_custom_target(mlpack_gitversion ALL
        COMMAND ${CMAKE_COMMAND} -P CMake/CreateGitVersionHeader.cmake
        WORKING_DIRECTORY ${CMAKE_CURRENT_SOURCE_DIR}
        COMMENT "Updating gitversion.hpp (if necessary)")
  # Add gitversion.hpp to the list of sources.
  set(MLPACK_SRCS ${MLPACK_SRCS}
      "${CMAKE_CURRENT_SOURCE_DIR}/src/mlpack/core/util/gitversion.hpp")
  endif ()
endif ()

# Make a target to generate the man page documentation, but only if we are on a
# UNIX-like system.
if (BUILD_CLI_EXECUTABLES AND UNIX)
  find_program(TXT2MAN txt2man)

  # It's not a requirement that we make man pages.
  if (NOT TXT2MAN)
    message(WARNING "txt2man not found; man pages will not be generated.")
  else ()
    # We have the tools.  We can make them.
    add_custom_target(man ALL
        ${CMAKE_CURRENT_SOURCE_DIR}/CMake/allexec2man.sh
            ${CMAKE_CURRENT_SOURCE_DIR}/CMake/exec2man.sh
            ${CMAKE_BINARY_DIR}/share/man
        WORKING_DIRECTORY
          ${CMAKE_BINARY_DIR}/bin
        COMMENT "Generating man pages from built executables."
    )

    # Set the rules to install the documentation.
    install(DIRECTORY "${CMAKE_BINARY_DIR}/share/man/"
        DESTINATION "${CMAKE_INSTALL_MANDIR}")
  endif ()
endif ()

# Modify config.hpp as necessary.
file(READ ${CMAKE_SOURCE_DIR}/src/mlpack/config.hpp CONFIG_CONTENTS)
if (BFD_DL_AVAILABLE)
  string(REGEX REPLACE "// #define MLPACK_HAS_BFD_DL\n"
      "#define MLPACK_HAS_BFD_DL\n" CONFIG_CONTENTS "${CONFIG_CONTENTS}")
endif ()

if (USING_GIT)
  string(REGEX REPLACE "// #define MLPACK_GIT_VERSION\n"
      "#define MLPACK_GIT_VERSION\n" CONFIG_CONTENTS "${CONFIG_CONTENTS}")
endif ()

if (USE_SYSTEM_STB)
  string(REGEX REPLACE "// #define MLPACK_USE_SYSTEM_STB\n"
      "#define MLPACK_USE_SYSTEM_STB\n" CONFIG_CONTENTS "${CONFIG_CONTENTS}")
endif()

file(WRITE ${CMAKE_BINARY_DIR}/include/mlpack/config-local.hpp "${CONFIG_CONTENTS}")
include_directories(${CMAKE_BINARY_DIR}/include/)
add_definitions(-DMLPACK_CUSTOM_CONFIG_FILE=mlpack/config-local.hpp)

# Finally, add any cross-compilation support libraries (they may need to come
# last).  If we are not cross-compiling, no changes will happen here.
set(MLPACK_LIBRARIES ${MLPACK_LIBRARIES} ${CROSS_COMPILE_SUPPORT_LIBRARIES})

# Recurse into the rest of the project.
add_subdirectory(src/mlpack)

# Create the pkg-config file, if we have pkg-config.
find_package(PkgConfig)
if (PKG_CONFIG_FOUND)
  # mlpack.pc must be generated as a separate target, otherwise it is possible
  # that the given version could be out of date.  We don't need to worry about
  # the library or include directories changing, because CMake will re-run this
  # portion of the code whenever any of those changes.  But the version must be
  # re-extracted every time the library is built.

  # So, we have to parse our list of library directories, libraries, and include
  # directories in order to get the correct line to give to pkg-config.
  # Next, adapt the list of include directories.
  list(REMOVE_DUPLICATES MLPACK_INCLUDE_DIRS)
  foreach (incldir ${MLPACK_INCLUDE_DIRS})
    # Filter out some obviously unnecessary directories.
    if (NOT "${incldir}" STREQUAL "/usr/include")
      set(MLPACK_INCLUDE_DIRS_STRING
          "${MLPACK_INCLUDE_DIRS_STRING} -I${incldir}")
    endif ()
  endforeach ()
  # Add the install directory too.
  set(MLPACK_INCLUDE_DIRS_STRING
      "${MLPACK_INCLUDE_DIRS_STRING} -I${CMAKE_INSTALL_PREFIX}/include/")

  # Create the list of link directories.
  set(MLPACK_LIBRARIES_LIST)
  foreach (linkdir ${MLPACK_LIBRARY_DIRS})
    list(APPEND MLPACK_LIBRARIES_LIST "-L${linkdir}")
  endforeach ()

  foreach(lib ${MLPACK_LIBRARIES})
    string(SUBSTRING "${lib}" 0 1 first)
    if ("${first}" STREQUAL "/")
      # We need to split the directory and the library.
      string(REGEX REPLACE "(.*/)[^/]*$" "\\1" library_dir "${lib}")
      string(REGEX REPLACE ".*/lib([^/]*)[.][a-z]*[.]*$" "\\1" library_name "${lib}")

      list(APPEND MLPACK_LIBRARIES_LIST "-L${library_dir}")
      list(APPEND MLPACK_LIBRARIES_LIST "-l${library_name}")
    elseif ("${first}" STREQUAL "-")
      # This argument is already in the right format.  (This happens with, e.g.,
      # `-lpthread`.)
      list(APPEND MLPACK_LIBRARIES_LIST "${lib}")
    else ()
      list(APPEND MLPACK_LIBRARIES_LIST "-l${lib}")
    endif ()
  endforeach ()

  # Filter duplicate dependencies and directories.
  list(REMOVE_DUPLICATES MLPACK_LIBRARIES_LIST)

  # Filter out known unnecessary directories.
  list(REMOVE_ITEM MLPACK_LIBRARIES_LIST
      "-L/usr/lib"
      "-L/usr/lib/"
      "-L/usr/lib/x86_64-linux-gnu"
      "-L/usr/lib/x86_64-linux-gnu/"
      "-L/usr/lib/i386-linux-gnu"
      "-L/usr/lib/i386-linux-gnu/")

  string(REPLACE ";" " " MLPACK_LIBRARIES_STRING "${MLPACK_LIBRARIES_LIST}")

  # Do first stage of configuration.
  set(MLPACK_VERSION_STRING "@MLPACK_VERSION_STRING@")
  configure_file(
    ${CMAKE_CURRENT_SOURCE_DIR}/CMake/mlpack.pc.in
    ${CMAKE_BINARY_DIR}/CMake/mlpack.pc.in.partial @ONLY)

  add_custom_target(pkgconfig ALL
      ${CMAKE_COMMAND}
          -D MLPACK_SOURCE_DIR="${CMAKE_SOURCE_DIR}"
          -P "${CMAKE_CURRENT_SOURCE_DIR}/CMake/GeneratePkgConfig.cmake"
      COMMENT "Generating mlpack.pc (pkg-config) file.")

  install(FILES "${CMAKE_CURRENT_BINARY_DIR}/lib/pkgconfig/mlpack.pc"
      DESTINATION "${CMAKE_INSTALL_LIBDIR}/pkgconfig/")

endif ()<|MERGE_RESOLUTION|>--- conflicted
+++ resolved
@@ -244,13 +244,10 @@
 else()
   find_mlpack()
 endif()
-<<<<<<< HEAD
-=======
+
 # Include directories for the previous dependencies.
 set(MLPACK_INCLUDE_DIRS ${MLPACK_INCLUDE_DIRS} ${ARMADILLO_INCLUDE_DIRS})
 set(MLPACK_LIBRARIES ${MLPACK_LIBRARIES} ${ARMADILLO_LIBRARIES})
-message(STATUS "Armadillo libraries: ${ARMADILLO_LIBRARIES}")
->>>>>>> e7f79637
 
 if (USE_SYSTEM_STB)
   # Make sure that we can link STB in multiple translation units.
