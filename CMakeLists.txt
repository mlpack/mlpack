cmake_minimum_required(VERSION 3.11)
project(mlpack C CXX)

include(CMake/CheckHash.cmake)
include(CMake/Autodownload.cmake)
include(CMake/ConfigureCrossCompile.cmake)
include(CMake/CheckAtomic.cmake)
include(CMake/Dependencies.cmake)
# First, define all the compilation options.
option(DEBUG "Compile with debugging information." OFF)
option(PROFILE "Compile with profiling information." OFF)
option(ARMA_EXTRA_DEBUG "Compile with extra Armadillo debugging symbols." OFF)
option(TEST_VERBOSE "Run test cases with verbose output." OFF)
option(BUILD_TESTS "Build tests. (Note: time consuming!)" OFF)
option(BUILD_CLI_EXECUTABLES "Build command-line executables." ON)
option(DOWNLOAD_DEPENDENCIES "Automatically download dependencies if not available." OFF)
option(BUILD_GO_SHLIB "Build Go shared library." OFF)
option(USE_PRECOMPILED_HEADERS "Use precompiled headers for mlpack_test build." ON)
option(USE_SYSTEM_STB "Use system STB instead of version bundled with mlpack." OFF)

# Set minimum library versions required by mlpack.
#
# For Armadillo, try to keep the minimum required version less than or equal to
# what's available on the current Ubuntu LTS or most recent stable RHEL release.
# See https://github.com/mlpack/mlpack/issues/3033 for some more discussion.
set(ARMADILLO_VERSION "10.8")
set(ENSMALLEN_VERSION "2.10.0")
set(CEREAL_VERSION "1.1.2")

if (NOT CMAKE_BUILD_TYPE)
  set(CMAKE_BUILD_TYPE "Release")
endif()

if (PROFILE)
  message(WARNING "The PROFILE option is deprecated and will be removed in mlpack 5.0.0; specify -DCMAKE_CXX_FLAGS=\"-pg\" instead!")
endif()

# Consider using ccache
find_program(CCACHE_PROGRAM ccache)
if(CCACHE_PROGRAM)
  set_property(GLOBAL PROPERTY RULE_LAUNCH_COMPILE "${CCACHE_PROGRAM}")
endif()

# If BUILD_SHARED_LIBS is OFF then the mlpack library will be built statically.
# In addition, all mlpack CLI bindings will be linked statically as well.
if (WIN32)
  option(BUILD_SHARED_LIBS
      "Compile shared objects for tests and bindings (if OFF, static libraries and binaries are compiled)." OFF)

  set(DLL_COPY_DIRS "" CACHE STRING "List of directories (separated by ';') containing DLLs to copy for runtime.")
  set(DLL_COPY_LIBS "" CACHE STRING "List of DLLs (separated by ';') that should be copied for runtime.")
elseif(CMAKE_CROSSCOMPILING)
  option(BUILD_SHARED_LIBS
      "Compile shared libraries (if OFF, static libraries and binaries are compiled)." OFF)
else()
  option(BUILD_SHARED_LIBS
      "Compile shared objects for tests and bindings (if OFF, static libraries and binaries are compiled)." ON)
endif()

# Support preference of static libs by adjusting CMAKE_FIND_LIBRARY_SUFFIXES.
if (NOT BUILD_SHARED_LIBS)
  if(WIN32)
    list(INSERT CMAKE_FIND_LIBRARY_SUFFIXES 0 .lib .a)
  else()
    set(CMAKE_FIND_LIBRARY_SUFFIXES .a)
  endif()
endif()

# Detect whether the user passed BUILD_PYTHON_BINDINGS in order to determine if
# we should fail if Python isn't found.
if (BUILD_PYTHON_BINDINGS)
  set(FORCE_BUILD_PYTHON_BINDINGS ON)
else()
  set(FORCE_BUILD_PYTHON_BINDINGS OFF)
endif()
option(BUILD_PYTHON_BINDINGS "Build Python bindings." OFF)

# Detect whether the user passed BUILD_JULIA_BINDINGS in order to determine if
# we should fail if Julia isn't found.
if (BUILD_JULIA_BINDINGS)
  set(FORCE_BUILD_JULIA_BINDINGS ON)
else()
  set(FORCE_BUILD_JULIA_BINDINGS OFF)
endif()
option(BUILD_JULIA_BINDINGS "Build Julia bindings." OFF)

# Detect whether the user passed BUILD_GO_BINDINGS in order to determine if
# we should fail if Go isn't found.
if (BUILD_GO_BINDINGS)
  set(FORCE_BUILD_GO_BINDINGS ON)
else()
  set(FORCE_BUILD_GO_BINDINGS OFF)
endif()
option(BUILD_GO_BINDINGS "Build Go bindings." OFF)

# If building Go bindings then build go shared libraries.
if (BUILD_GO_BINDINGS)
  set(BUILD_GO_SHLIB ON)
endif()

# Detect whether the user passed BUILD_R_BINDINGS in order to determine if
# we should fail if R isn't found.
if (BUILD_R_BINDINGS)
  set(FORCE_BUILD_R_BINDINGS ON)
else()
  set(FORCE_BUILD_R_BINDINGS OFF)
endif()
option(BUILD_R_BINDINGS "Build R bindings." OFF)
# Build Markdown bindings for documentation.  This is used as part of website
# generation.
option(BUILD_MARKDOWN_BINDINGS "Build Markdown bindings for website documentation." OFF)
option(USE_OPENMP "If available, use OpenMP for parallelization." ON)
enable_testing()

# Set required standard to C++17.
set(CMAKE_CXX_STANDARD 17)
set(CMAKE_CXX_STANDARD_REQUIRED ON)

# Ensure that GCC is new enough, if the compiler is GCC.
if (CMAKE_COMPILER_IS_GNUCC AND CMAKE_CXX_COMPILER_VERSION VERSION_LESS 8)
  message(FATAL_ERROR "GCC version (${CMAKE_CXX_COMPILER_VERSION}) is too old! 8.x or newer is required.")
endif ()

# Include modules in the CMake directory.
set(CMAKE_MODULE_PATH ${CMAKE_MODULE_PATH} "${CMAKE_CURRENT_SOURCE_DIR}/CMake")

# If we are not using Visual Studio, use the GNU install directories module.
# Otherwise set the values manually.
if (NOT MSVC)
  include(GNUInstallDirs)
else ()
  set(CMAKE_INSTALL_BINDIR ${CMAKE_INSTALL_PREFIX}/bin)
  set(CMAKE_INSTALL_LIBDIR ${CMAKE_INSTALL_PREFIX}/lib)
  set(CMAKE_INSTALL_MANDIR ${CMAKE_INSTALL_PREFIX}/man)
  set(CMAKE_INSTALL_DOCDIR ${CMAKE_INSTALL_PREFIX}/share/doc/mlpack)
  set(CMAKE_INSTALL_INCLUDEDIR ${CMAKE_INSTALL_PREFIX}/include)
endif ()

# This is as of yet unused.
# option(PGO "Use profile-guided optimization if not a debug build" ON)

# Set the CFLAGS and CXXFLAGS depending on the options the user specified.
# Only GCC-like compilers support -Wextra, and other compilers give tons of
# output for -Wall, so only -Wall and -Wextra on GCC.
if (CMAKE_COMPILER_IS_GNUCC OR "${CMAKE_CXX_COMPILER_ID}" STREQUAL "Clang")
  # Ensure that we can't compile with clang 3.4, since this causes strange
  # issues.
  if (CMAKE_CXX_COMPILER_VERSION VERSION_LESS 3.5)
    message(FATAL_ERROR "mlpack does not build correctly with clang < 3.5.  "
        "Please upgrade your compiler and reconfigure mlpack.")
  endif ()

  set(CMAKE_CXX_FLAGS "${CMAKE_CXX_FLAGS} -Wall -Wextra -ftemplate-depth=1000")
  set(CMAKE_C_FLAGS "${CMAKE_C_FLAGS} -Wall -Wextra")

  # To remove unused functions warnings as well as missing-field-inits (from STB)
  set(CMAKE_CXX_FLAGS "${CMAKE_CXX_FLAGS} -Wno-unused-function -Wno-missing-field-initializers")
  set(CMAKE_C_FLAGS "${CMAKE_C_FLAGS} -Wno-unused-function")
endif()

# Check if atomics need -latomic linking.
#include(CheckAtomic)
if (NOT HAVE_CXX_ATOMICS_WITHOUT_LIB AND
    NOT HAVE_CXX_ATOMICS64_WITHOUT_LIB AND
    NOT MSVC)
  set(CMAKE_CXX_FLAGS "${CMAKE_CXX_FLAGS} -latomic")
  set(CMAKE_C_FLAGS "${CMAKE_C_FLAGS} -latomic")
endif ()

# If we are using MSVC, we need /bigobj.
if (MSVC)
  set(CMAKE_CXX_FLAGS "${CMAKE_CXX_FLAGS} /bigobj /Zc:__cplusplus")
endif ()

# If we are using MINGW, we need sections and big-obj, otherwise we create too
# many sections.
if (CMAKE_COMPILER_IS_GNUCC AND WIN32)
  set(CMAKE_CXX_FLAGS "${CMAKE_CXX_FLAGS} -Wa,-mbig-obj")
  set(CMAKE_C_FLAGS "${CMAKE_C_FLAGS} -Wa,-mbig-obj")
endif()

# If using clang, we have to link against libc++ depending on the
# OS (at least on some systems). Further, gcc sometimes optimizes calls to
# math.h functions, making -lm unnecessary with gcc, but it may still be
# necessary with clang.
if ("${CMAKE_CXX_COMPILER_ID}" STREQUAL "Clang")
  if (APPLE)
    # Detect OS X version. Use '/usr/bin/sw_vers -productVersion' to
    # extract V from '10.V.x'.
    exec_program(/usr/bin/sw_vers ARGS
        -productVersion OUTPUT_VARIABLE MACOSX_VERSION_RAW)
    string(REGEX REPLACE
        "([0-9]+)(\\.([0-9]+).*)*" "\\1"
        MACOSX_MAJOR_VERSION
        "${MACOSX_VERSION_RAW}")

    string(REGEX REPLACE
        "([0-9]+)(\\.([0-9]+).*)*" "\\3"
        MACOSX_MINOR_VERSION
        "${MACOSX_VERSION_RAW}")
  endif()

  # Link everything with -lm.
  set(MLPACK_LIBRARIES ${MLPACK_LIBRARIES} "m")
  # Use -pthread, but not on OS X.
  if (NOT APPLE)
    set(CMAKE_CXX_FLAGS "${CMAKE_CXX_FLAGS} -pthread")
  endif ()
endif()

# If we're using gcc, then we need to link against pthreads to use std::thread,
# which we do in the tests.
if (CMAKE_COMPILER_IS_GNUCC)
  find_package(Threads)
  set(MLPACK_LIBRARIES ${MLPACK_LIBRARIES} ${CMAKE_THREAD_LIBS_INIT})
endif()

# Debugging CFLAGS.  Turn optimizations off; turn debugging symbols on.
set (BFD_DL_AVAILABLE "NO")
if (DEBUG)
  message(WARNING "The DEBUG option is deprecated and will be removed in mlpack 5.0.0; specify CMAKE_BUILD_TYPE as \"Debug\" instead!")
endif ()

if (CMAKE_BUILD_TYPE STREQUAL "Debug" OR DEBUG)
  if (NOT MSVC)
    add_definitions(-DDEBUG)
    set(CMAKE_CXX_FLAGS "${CMAKE_CXX_FLAGS} -ftemplate-backtrace-limit=0")
  endif()

  # mlpack uses it's own mlpack::backtrace class based on Binary File Descriptor
  # <bfd.h> and linux Dynamic Loader <libdl.h> and more portable version in future
  if (CMAKE_SYSTEM_NAME STREQUAL "Linux")
    find_package(Bfd)
    find_package(LibDL)
    if (LIBBFD_FOUND AND LIBDL_FOUND)
      set(CMAKE_CXX_FLAGS "${CMAKE_CXX_FLAGS} -rdynamic")
      set(MLPACK_INCLUDE_DIRS ${MLPACK_INCLUDE_DIRS} ${LIBBFD_INCLUDE_DIRS}
          ${LIBDL_INCLUDE_DIRS})
      set(MLPACK_LIBRARIES ${MLPACK_LIBRARIES} ${LIBBFD_LIBRARIES}
          ${LIBDL_LIBRARIES})
      set(BFD_DL_AVAILABLE "YES")
    else()
      message(WARNING "No libBFD and/or libDL has been found!")
    endif()
  endif()
endif()

# Profiling CFLAGS.  Turn profiling information on.
if (CMAKE_COMPILER_IS_GNUCC AND PROFILE)
  set(CMAKE_CXX_FLAGS "${CMAKE_CXX_FLAGS} -pg")
  set(CMAKE_C_FLAGS "${CMAKE_C_FLAGS} -pg")
  set(CMAKE_EXE_LINKER_FLAGS "${CMAKE_EXE_LINKER_FLAGS} -pg")
endif()

# If the user asked for extra Armadillo debugging output, turn that on.
if (ARMA_EXTRA_DEBUG)
  add_definitions(-DARMA_EXTRA_DEBUG)
endif()

if (CMAKE_CROSSCOMPILING)
  crosscompile()
else()
<<<<<<< HEAD
  find_package(mlpack REQUIRED)
endif()

if (DOWNLOAD_DEPENDENCIES)
  # Of course we can add a compile option in here that the user can set with
  # option from comand line
  autodownload(ON)
=======
  find_package(Armadillo "${ARMADILLO_VERSION}")
  if (NOT ARMADILLO_FOUND)
    if (NOT CMAKE_CROSSCOMPILING)
      find_package(BLAS QUIET)
      find_package(LAPACK QUIET)
      if (NOT BLAS_FOUND AND NOT LAPACK_FOUND)
        message(FATAL_ERROR "Can not find BLAS or LAPACK!  These are required for Armadillo.  Please install one of them---or install Armadillo---before installing mlpack.")
      endif()
    endif()
    get_deps(https://files.mlpack.org/armadillo-12.6.5.tar.gz armadillo armadillo-12.6.5.tar.gz)
    set(ARMADILLO_INCLUDE_DIR ${GENERIC_INCLUDE_DIR})
    find_package(Armadillo REQUIRED)
  endif()
endif()
# Include directories for the previous dependencies.
set(MLPACK_INCLUDE_DIRS ${MLPACK_INCLUDE_DIRS} ${ARMADILLO_INCLUDE_DIRS})
set(MLPACK_LIBRARIES ${MLPACK_LIBRARIES} ${ARMADILLO_LIBRARIES})

if (USE_SYSTEM_STB)
  find_package(StbImage REQUIRED)
endif()
if (StbImage_FOUND)
  set(STB_AVAILABLE "1")
  add_definitions(-DMLPACK_USE_SYSTEM_STB)
  set(MLPACK_INCLUDE_DIRS ${MLPACK_INCLUDE_DIRS} "${STB_IMAGE_INCLUDE_DIR}")

  # Make sure that we can link STB in multiple translation units.
  include(CMake/TestStaticSTB.cmake)
  if (NOT CMAKE_HAS_WORKING_STATIC_STB)
    message(FATAL_ERROR "STB implementations's static mode cannot link across "
        "multiple translation units!  Try upgrading your STB implementation, "
        "or using the auto-downloader (set DOWNLOAD_DEPENDENCIES=ON in the "
        "CMake configuration command.")
  endif()
>>>>>>> 821a95ff
endif()

message(${MLPACK_LIBRARIES})
# Create a 'distclean' target in case the user is using an in-source build for
# some reason.
include(CMake/TargetDistclean.cmake OPTIONAL)

include_directories(BEFORE ${MLPACK_INCLUDE_DIRS})
include_directories(BEFORE ${CMAKE_CURRENT_SOURCE_DIR}/src/)

# On Windows, things end up under Debug/ or Release/.
if (WIN32)
  set(CMAKE_LIBRARY_OUTPUT_DIRECTORY ${CMAKE_BINARY_DIR})
  set(CMAKE_RUNTIME_OUTPUT_DIRECTORY ${CMAKE_BINARY_DIR})
  set(CMAKE_ARCHIVE_OUTPUT_DIRECTORY ${CMAKE_BINARY_DIR})

  # Copy all necessary DLLs for runtime to the build directory.
  # This is a little hackish, but I can't figure out clear ways to make CMake
  # consistently link everything 100% statically across platforms or set the
  # runtime path right always, so this is the best I know how to do for now.
  foreach(dir ${DLL_COPY_DIRS})
    file(GLOB dir_dll_list "${dir}/*.dll")
    file(COPY ${dir_dll_list} DESTINATION ${CMAKE_BINARY_DIR}/Release/)
    file(COPY ${dir_dll_list} DESTINATION ${CMAKE_BINARY_DIR}/Debug/)
  endforeach ()

  foreach(file ${DLL_COPY_LIBS})
    file(COPY ${file} DESTINATION ${CMAKE_BINARY_DIR}/Release/)
    file(COPY ${file} DESTINATION ${CMAKE_BINARY_DIR}/Debug/)
  endforeach()
else ()
  # If not on Windows, put them under more standard UNIX-like places.  This is
  # necessary, otherwise they would all end up in
  # ${CMAKE_BINARY_DIR}/src/mlpack/methods/... or somewhere else random like
  # that.
  set(CMAKE_LIBRARY_OUTPUT_DIRECTORY ${CMAKE_BINARY_DIR}/lib/)
  set(CMAKE_RUNTIME_OUTPUT_DIRECTORY ${CMAKE_BINARY_DIR}/bin/)
  set(CMAKE_ARCHIVE_OUTPUT_DIRECTORY ${CMAKE_BINARY_DIR}/lib/)
endif ()

# Determine whether or not this is a git repository, so that we can set the
# version number if necessary.
find_package(Git)
set (USING_GIT "NO")
if (GIT_FOUND)
  # Run 'git rev-parse HEAD' to find out if this is a working copy. If the
  # return code is not 0, then it isn't.
  execute_process(COMMAND ${GIT_EXECUTABLE} rev-parse HEAD
      WORKING_DIRECTORY ${CMAKE_CURRENT_SOURCE_DIR}
      OUTPUT_VARIABLE MLPACK_TMP_REV_INFO
      ERROR_VARIABLE MLPACK_TMP_REV_INFO_ERROR
      RESULT_VARIABLE MLPACK_TMP_REV_INFO_RESULT
      OUTPUT_STRIP_TRAILING_WHITESPACE)
  if (${MLPACK_TMP_REV_INFO_RESULT} EQUAL 0)
    set (USING_GIT "YES")
    add_definitions(-DMLPACK_GIT_VERSION)
    include(CMake/CreateGitVersionHeader.cmake)

    add_custom_target(mlpack_gitversion ALL
        COMMAND ${CMAKE_COMMAND} -P CMake/CreateGitVersionHeader.cmake
        WORKING_DIRECTORY ${CMAKE_CURRENT_SOURCE_DIR}
        COMMENT "Updating gitversion.hpp (if necessary)")
  # Add gitversion.hpp to the list of sources.
  set(MLPACK_SRCS ${MLPACK_SRCS}
      "${CMAKE_CURRENT_SOURCE_DIR}/src/mlpack/core/util/gitversion.hpp")
  endif ()
endif ()

# Make a target to generate the man page documentation, but only if we are on a
# UNIX-like system.
if (BUILD_CLI_EXECUTABLES AND UNIX)
  find_program(TXT2MAN txt2man)

  # It's not a requirement that we make man pages.
  if (NOT TXT2MAN)
    message(WARNING "txt2man not found; man pages will not be generated.")
  else ()
    # We have the tools.  We can make them.
    add_custom_target(man ALL
        ${CMAKE_CURRENT_SOURCE_DIR}/CMake/allexec2man.sh
            ${CMAKE_CURRENT_SOURCE_DIR}/CMake/exec2man.sh
            ${CMAKE_BINARY_DIR}/share/man
        WORKING_DIRECTORY
          ${CMAKE_BINARY_DIR}/bin
        COMMENT "Generating man pages from built executables."
    )

    # Set the rules to install the documentation.
    install(DIRECTORY "${CMAKE_BINARY_DIR}/share/man/"
        DESTINATION "${CMAKE_INSTALL_MANDIR}")
  endif ()
endif ()

# Modify config.hpp as necessary.
file(READ ${CMAKE_SOURCE_DIR}/src/mlpack/config.hpp CONFIG_CONTENTS)
if (BFD_DL_AVAILABLE)
  string(REGEX REPLACE "// #define MLPACK_HAS_BFD_DL\n"
      "#define MLPACK_HAS_BFD_DL\n" CONFIG_CONTENTS "${CONFIG_CONTENTS}")
endif ()

if (USING_GIT)
  string(REGEX REPLACE "// #define MLPACK_GIT_VERSION\n"
      "#define MLPACK_GIT_VERSION\n" CONFIG_CONTENTS "${CONFIG_CONTENTS}")
endif ()

if (USE_SYSTEM_STB)
  string(REGEX REPLACE "// #define MLPACK_USE_SYSTEM_STB\n"
      "#define MLPACK_USE_SYSTEM_STB\n" CONFIG_CONTENTS "${CONFIG_CONTENTS}")
endif()

file(WRITE ${CMAKE_BINARY_DIR}/include/mlpack/config-local.hpp "${CONFIG_CONTENTS}")
include_directories(${CMAKE_BINARY_DIR}/include/)
add_definitions(-DMLPACK_CUSTOM_CONFIG_FILE=mlpack/config-local.hpp)

# Finally, add any cross-compilation support libraries (they may need to come
# last).  If we are not cross-compiling, no changes will happen here.
set(MLPACK_LIBRARIES ${MLPACK_LIBRARIES} ${CROSS_COMPILE_SUPPORT_LIBRARIES})

# Recurse into the rest of the project.
add_subdirectory(src/mlpack)

# Create the pkg-config file, if we have pkg-config.
find_package(PkgConfig)
if (PKG_CONFIG_FOUND)
  # mlpack.pc must be generated as a separate target, otherwise it is possible
  # that the given version could be out of date.  We don't need to worry about
  # the library or include directories changing, because CMake will re-run this
  # portion of the code whenever any of those changes.  But the version must be
  # re-extracted every time the library is built.

  # So, we have to parse our list of library directories, libraries, and include
  # directories in order to get the correct line to give to pkg-config.
  # Next, adapt the list of include directories.
  list(REMOVE_DUPLICATES MLPACK_INCLUDE_DIRS)
  foreach (incldir ${MLPACK_INCLUDE_DIRS})
    # Filter out some obviously unnecessary directories.
    if (NOT "${incldir}" STREQUAL "/usr/include")
      set(MLPACK_INCLUDE_DIRS_STRING
          "${MLPACK_INCLUDE_DIRS_STRING} -I${incldir}")
    endif ()
  endforeach ()
  # Add the install directory too.
  set(MLPACK_INCLUDE_DIRS_STRING
      "${MLPACK_INCLUDE_DIRS_STRING} -I${CMAKE_INSTALL_PREFIX}/include/")

  # Create the list of link directories.
  set(MLPACK_LIBRARIES_LIST)
  foreach (linkdir ${MLPACK_LIBRARY_DIRS})
    list(APPEND MLPACK_LIBRARIES_LIST "-L${linkdir}")
  endforeach ()

  foreach(lib ${MLPACK_LIBRARIES})
    string(SUBSTRING "${lib}" 0 1 first)
    if ("${first}" STREQUAL "/")
      # We need to split the directory and the library.
      string(REGEX REPLACE "(.*/)[^/]*$" "\\1" library_dir "${lib}")
      string(REGEX REPLACE ".*/lib([^/]*)[.][a-z]*[.]*$" "\\1" library_name "${lib}")

      list(APPEND MLPACK_LIBRARIES_LIST "-L${library_dir}")
      list(APPEND MLPACK_LIBRARIES_LIST "-l${library_name}")
    elseif ("${first}" STREQUAL "-")
      # This argument is already in the right format.  (This happens with, e.g.,
      # `-lpthread`.)
      list(APPEND MLPACK_LIBRARIES_LIST "${lib}")
    else ()
      list(APPEND MLPACK_LIBRARIES_LIST "-l${lib}")
    endif ()
  endforeach ()

  # Filter duplicate dependencies and directories.
  list(REMOVE_DUPLICATES MLPACK_LIBRARIES_LIST)

  # Filter out known unnecessary directories.
  list(REMOVE_ITEM MLPACK_LIBRARIES_LIST
      "-L/usr/lib"
      "-L/usr/lib/"
      "-L/usr/lib/x86_64-linux-gnu"
      "-L/usr/lib/x86_64-linux-gnu/"
      "-L/usr/lib/i386-linux-gnu"
      "-L/usr/lib/i386-linux-gnu/")

  string(REPLACE ";" " " MLPACK_LIBRARIES_STRING "${MLPACK_LIBRARIES_LIST}")

  # Do first stage of configuration.
  set(MLPACK_VERSION_STRING "@MLPACK_VERSION_STRING@")
  configure_file(
    ${CMAKE_CURRENT_SOURCE_DIR}/CMake/mlpack.pc.in
    ${CMAKE_BINARY_DIR}/CMake/mlpack.pc.in.partial @ONLY)

  add_custom_target(pkgconfig ALL
      ${CMAKE_COMMAND}
          -D MLPACK_SOURCE_DIR="${CMAKE_SOURCE_DIR}"
          -P "${CMAKE_CURRENT_SOURCE_DIR}/CMake/GeneratePkgConfig.cmake"
      COMMENT "Generating mlpack.pc (pkg-config) file.")

  install(FILES "${CMAKE_CURRENT_BINARY_DIR}/lib/pkgconfig/mlpack.pc"
      DESTINATION "${CMAKE_INSTALL_LIBDIR}/pkgconfig/")

endif ()<|MERGE_RESOLUTION|>--- conflicted
+++ resolved
@@ -260,7 +260,6 @@
 if (CMAKE_CROSSCOMPILING)
   crosscompile()
 else()
-<<<<<<< HEAD
   find_package(mlpack REQUIRED)
 endif()
 
@@ -268,42 +267,6 @@
   # Of course we can add a compile option in here that the user can set with
   # option from comand line
   autodownload(ON)
-=======
-  find_package(Armadillo "${ARMADILLO_VERSION}")
-  if (NOT ARMADILLO_FOUND)
-    if (NOT CMAKE_CROSSCOMPILING)
-      find_package(BLAS QUIET)
-      find_package(LAPACK QUIET)
-      if (NOT BLAS_FOUND AND NOT LAPACK_FOUND)
-        message(FATAL_ERROR "Can not find BLAS or LAPACK!  These are required for Armadillo.  Please install one of them---or install Armadillo---before installing mlpack.")
-      endif()
-    endif()
-    get_deps(https://files.mlpack.org/armadillo-12.6.5.tar.gz armadillo armadillo-12.6.5.tar.gz)
-    set(ARMADILLO_INCLUDE_DIR ${GENERIC_INCLUDE_DIR})
-    find_package(Armadillo REQUIRED)
-  endif()
-endif()
-# Include directories for the previous dependencies.
-set(MLPACK_INCLUDE_DIRS ${MLPACK_INCLUDE_DIRS} ${ARMADILLO_INCLUDE_DIRS})
-set(MLPACK_LIBRARIES ${MLPACK_LIBRARIES} ${ARMADILLO_LIBRARIES})
-
-if (USE_SYSTEM_STB)
-  find_package(StbImage REQUIRED)
-endif()
-if (StbImage_FOUND)
-  set(STB_AVAILABLE "1")
-  add_definitions(-DMLPACK_USE_SYSTEM_STB)
-  set(MLPACK_INCLUDE_DIRS ${MLPACK_INCLUDE_DIRS} "${STB_IMAGE_INCLUDE_DIR}")
-
-  # Make sure that we can link STB in multiple translation units.
-  include(CMake/TestStaticSTB.cmake)
-  if (NOT CMAKE_HAS_WORKING_STATIC_STB)
-    message(FATAL_ERROR "STB implementations's static mode cannot link across "
-        "multiple translation units!  Try upgrading your STB implementation, "
-        "or using the auto-downloader (set DOWNLOAD_DEPENDENCIES=ON in the "
-        "CMake configuration command.")
-  endif()
->>>>>>> 821a95ff
 endif()
 
 message(${MLPACK_LIBRARIES})
