## This function auto-downloads mlpack dependencies.
## You need to pass the LINK to download from, the name of
## the dependency, and the name of the compressed package such as
## armadillo.tar.gz
## At each download, this module sets a GENERIC_INCLUDE_DIR path,
## which means that you need to set the main path for the include
## directories for each package.
## Note that, the package should be compressed only as .tar.gz

macro(get_deps LINK DEPS_NAME PACKAGE)
  if (NOT EXISTS "${CMAKE_BINARY_DIR}/deps/${PACKAGE}")
    file(DOWNLOAD ${LINK}
           "${CMAKE_BINARY_DIR}/deps/${PACKAGE}"
            STATUS DOWNLOAD_STATUS_LIST LOG DOWNLOAD_LOG
            SHOW_PROGRESS)
    list(GET DOWNLOAD_STATUS_LIST 0 DOWNLOAD_STATUS)
    if (DOWNLOAD_STATUS EQUAL 0)
      execute_process(COMMAND ${CMAKE_COMMAND} -E
          tar xf "${CMAKE_BINARY_DIR}/deps/${PACKAGE}"
          WORKING_DIRECTORY "${CMAKE_BINARY_DIR}/deps/")
<<<<<<< HEAD
=======

      # Get the name of the directory.
      file (GLOB DIRECTORIES RELATIVE "${CMAKE_BINARY_DIR}/deps/"
          "${CMAKE_BINARY_DIR}/deps/${DEPS_NAME}*.*")
      # Clean this line when boost is removed.
      if (${DEPS_NAME} MATCHES "boost")
        file (GLOB DIRECTORIES RELATIVE "${CMAKE_BINARY_DIR}/deps/"
            "${CMAKE_BINARY_DIR}/deps/${DEPS_NAME}*_*")
      elseif(${DEPS_NAME} MATCHES "stb")
        file (GLOB DIRECTORIES RELATIVE "${CMAKE_BINARY_DIR}/deps/"
            "${CMAKE_BINARY_DIR}/deps/${DEPS_NAME}")
      endif()
      # list(FILTER) is not available on 3.5 or older, but try to keep
      # configuring without filtering the list anyway 
      # (it works only if the file is present as .tar.gz).
      if (${CMAKE_VERSION} VERSION_GREATER_EQUAL "3.6.0")
        list(FILTER DIRECTORIES EXCLUDE REGEX ".*\.tar\.gz")
      endif ()
      list(LENGTH DIRECTORIES DIRECTORIES_LEN)
      if (DIRECTORIES_LEN GREATER 0)
        list(GET DIRECTORIES 0 DEPENDENCY_DIR)
        set(GENERIC_INCLUDE_DIR "${CMAKE_BINARY_DIR}/deps/${DEPENDENCY_DIR}/include")
        # Clean this line when boost is removed.
        if (${DEPS_NAME} MATCHES "boost")
          set(Boost_INCLUDE_DIR "${CMAKE_BINARY_DIR}/deps/${DEPENDENCY_DIR}/")
        endif()
      else ()
        message(FATAL_ERROR 
                "Problem unpacking ${DEPS_NAME}! Expected only one directory ${DEPS_NAME};. Try to remove the directory ${CMAKE_BINARY_DIR}/deps and reconfigure.")
      endif ()
>>>>>>> a5b447a5
    else ()
      list(GET DOWNLOAD_STATUS_LIST 1 DOWNLOAD_ERROR)
      message(FATAL_ERROR
          "Could not download ${DEPS_NAME}! Error code ${DOWNLOAD_STATUS}: ${DOWNLOAD_ERROR}!  Error log: ${DOWNLOAD_LOG}")
    endif()
  endif()
  # Get the name of the directory.
  file (GLOB DIRECTORIES RELATIVE "${CMAKE_BINARY_DIR}/deps/"
      "${CMAKE_BINARY_DIR}/deps/${DEPS_NAME}*.*")
  # Clean this line when boost is removed.
  if (${DEPS_NAME} MATCHES "boost")
    file (GLOB DIRECTORIES RELATIVE "${CMAKE_BINARY_DIR}/deps/"
        "${CMAKE_BINARY_DIR}/deps/${DEPS_NAME}*_*")
  elseif(${DEPS_NAME} MATCHES "stb")
    file (GLOB DIRECTORIES RELATIVE "${CMAKE_BINARY_DIR}/deps/"
        "${CMAKE_BINARY_DIR}/deps/${DEPS_NAME}")
  endif()
  # list(FILTER) is not available on 3.5 or older, but try to keep
  # configuring without filtering the list anyway 
  # (it works only if the file is present as .tar.gz).
  if (${CMAKE_VERSION} VERSION_GREATER_EQUAL "3.6.0")
    list(FILTER DIRECTORIES EXCLUDE REGEX ".*\.tar\.gz")
  endif ()
  list(LENGTH DIRECTORIES DIRECTORIES_LEN)
  message("Print directories: " ${DIRECTORIES})
  if (DIRECTORIES_LEN GREATER 0)
    list(GET DIRECTORIES 0 DEPENDENCY_DIR)
    set(GENERIC_INCLUDE_DIR "${CMAKE_BINARY_DIR}/deps/${DEPENDENCY_DIR}/include")
    # Clean this line when boost is removed.
    if (${DEPS_NAME} MATCHES "boost")
      set(Boost_INCLUDE_DIR "${CMAKE_BINARY_DIR}/deps/${DEPENDENCY_DIR}/")
    endif()
  else ()
    message(FATAL_ERROR
            "Problem unpacking ${DEPS_NAME}! Expected only one directory ${DEPS_NAME};. Try to remove the directory ${CMAKE_BINARY_DIR}/deps and reconfigure.")
  endif ()
endmacro()<|MERGE_RESOLUTION|>--- conflicted
+++ resolved
@@ -18,39 +18,6 @@
       execute_process(COMMAND ${CMAKE_COMMAND} -E
           tar xf "${CMAKE_BINARY_DIR}/deps/${PACKAGE}"
           WORKING_DIRECTORY "${CMAKE_BINARY_DIR}/deps/")
-<<<<<<< HEAD
-=======
-
-      # Get the name of the directory.
-      file (GLOB DIRECTORIES RELATIVE "${CMAKE_BINARY_DIR}/deps/"
-          "${CMAKE_BINARY_DIR}/deps/${DEPS_NAME}*.*")
-      # Clean this line when boost is removed.
-      if (${DEPS_NAME} MATCHES "boost")
-        file (GLOB DIRECTORIES RELATIVE "${CMAKE_BINARY_DIR}/deps/"
-            "${CMAKE_BINARY_DIR}/deps/${DEPS_NAME}*_*")
-      elseif(${DEPS_NAME} MATCHES "stb")
-        file (GLOB DIRECTORIES RELATIVE "${CMAKE_BINARY_DIR}/deps/"
-            "${CMAKE_BINARY_DIR}/deps/${DEPS_NAME}")
-      endif()
-      # list(FILTER) is not available on 3.5 or older, but try to keep
-      # configuring without filtering the list anyway 
-      # (it works only if the file is present as .tar.gz).
-      if (${CMAKE_VERSION} VERSION_GREATER_EQUAL "3.6.0")
-        list(FILTER DIRECTORIES EXCLUDE REGEX ".*\.tar\.gz")
-      endif ()
-      list(LENGTH DIRECTORIES DIRECTORIES_LEN)
-      if (DIRECTORIES_LEN GREATER 0)
-        list(GET DIRECTORIES 0 DEPENDENCY_DIR)
-        set(GENERIC_INCLUDE_DIR "${CMAKE_BINARY_DIR}/deps/${DEPENDENCY_DIR}/include")
-        # Clean this line when boost is removed.
-        if (${DEPS_NAME} MATCHES "boost")
-          set(Boost_INCLUDE_DIR "${CMAKE_BINARY_DIR}/deps/${DEPENDENCY_DIR}/")
-        endif()
-      else ()
-        message(FATAL_ERROR 
-                "Problem unpacking ${DEPS_NAME}! Expected only one directory ${DEPS_NAME};. Try to remove the directory ${CMAKE_BINARY_DIR}/deps and reconfigure.")
-      endif ()
->>>>>>> a5b447a5
     else ()
       list(GET DOWNLOAD_STATUS_LIST 1 DOWNLOAD_ERROR)
       message(FATAL_ERROR
@@ -75,7 +42,6 @@
     list(FILTER DIRECTORIES EXCLUDE REGEX ".*\.tar\.gz")
   endif ()
   list(LENGTH DIRECTORIES DIRECTORIES_LEN)
-  message("Print directories: " ${DIRECTORIES})
   if (DIRECTORIES_LEN GREATER 0)
     list(GET DIRECTORIES 0 DEPENDENCY_DIR)
     set(GENERIC_INCLUDE_DIR "${CMAKE_BINARY_DIR}/deps/${DEPENDENCY_DIR}/include")
