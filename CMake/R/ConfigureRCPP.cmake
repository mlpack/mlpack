--- conflicted
+++ resolved
@@ -35,12 +35,13 @@
       set(MODEL_PTR_IMPLS "${MODEL_PTR_IMPLS}
 // Get the pointer to a ${MODEL_TYPE} parameter.
 // [[Rcpp::export]]
-<<<<<<< HEAD
-SEXP IO_GetParam${MODEL_SAFE_TYPE}Ptr(const std::string& paramName,
+SEXP IO_GetParam${MODEL_SAFE_TYPE}Ptr(SEXP params,
+                                      const std::string& paramName,
                                       SEXP inputModels)
 {
+  util::Params& p = *Rcpp::as<Rcpp::XPtr<util::Params>>(params);
   Rcpp::List inputModelsList(inputModels);
-  ${MODEL_TYPE}* modelPtr = IO::GetParam<${MODEL_TYPE}*>(paramName);
+  ${MODEL_TYPE}* modelPtr = p.Get<${MODEL_TYPE}*>(paramName);
   for (int i = 0; i < inputModelsList.length(); ++i)
   {
     ${MODEL_PTR_TYPEDEF} inputModel =
@@ -51,27 +52,16 @@
       return inputModel;
   }
 
-  return std::move((${MODEL_PTR_TYPEDEF}) IO::GetParam<${MODEL_TYPE}*>(paramName));
-=======
-SEXP GetParam${MODEL_SAFE_TYPE}Ptr(SEXP params, const std::string& paramName)
-{
-  util::Params& p = *Rcpp::as<Rcpp::XPtr<util::Params>>(params);
   return std::move((${MODEL_PTR_TYPEDEF}) p.Get<${MODEL_TYPE}*>(paramName));
->>>>>>> 3f821306
 }
 
 // Set the pointer to a ${MODEL_TYPE} parameter.
 // [[Rcpp::export]]
 void SetParam${MODEL_SAFE_TYPE}Ptr(SEXP params, const std::string& paramName, SEXP ptr)
 {
-<<<<<<< HEAD
-  IO::GetParam<${MODEL_TYPE}*>(paramName) = Rcpp::as<${MODEL_PTR_TYPEDEF}>(ptr);
-  IO::SetPassed(paramName);
-=======
   util::Params& p = *Rcpp::as<Rcpp::XPtr<util::Params>>(params);
-  p.Get<${MODEL_TYPE}*>(paramName) =  Rcpp::as<${MODEL_PTR_TYPEDEF}>(ptr);
+  p.Get<${MODEL_TYPE}*>(paramName) = Rcpp::as<${MODEL_PTR_TYPEDEF}>(ptr);
   p.SetPassed(paramName);
->>>>>>> 3f821306
 }
 
 // Serialize a ${MODEL_TYPE} pointer.
