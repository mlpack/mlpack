--- conflicted
+++ resolved
@@ -12,21 +12,14 @@
 # Install Build Dependencies
 - script: |
     set -e
-<<<<<<< HEAD
-    unset BOOST_ROOT
-    pip install cython numpy pandas zipp configparser
-    brew install libomp
-    brew install openblas armadillo boost
-=======
     sudo xcode-select --switch /Applications/Xcode_12.2.app/Contents/Developer
     unset BOOST_ROOT
-    brew install openblas armadillo boost cereal
+    brew install libomp openblas armadillo boost cereal
 
     if [ "$(binding)" == "python" ]; then
       pip install --upgrade pip
       pip install cython numpy pandas zipp configparser
     fi
->>>>>>> 4ad81f3d
 
     if [ "a$(julia.version)" != "a" ]; then
       brew install --cask julia
@@ -39,11 +32,6 @@
 - script: |
     unset BOOST_ROOT
     mkdir build && cd build
-<<<<<<< HEAD
-    export PYPATH=$(which python)
-    export OMP_NUM_THREADS=1
-    cmake $(CMakeArgs) -DPYTHON_EXECUTABLE=$PYPATH ..
-=======
     if [ "$(binding)" == "go" ]; then
       export GOPATH=$PWD/src/mlpack/bindings/go
       go get -u -t gonum.org/v1/gonum/...
@@ -54,7 +42,6 @@
     else
       cmake $(CMakeArgs) ..
     fi
->>>>>>> 4ad81f3d
   displayName: 'CMake'
 
 # Build mlpack
