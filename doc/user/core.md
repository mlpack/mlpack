--- conflicted
+++ resolved
@@ -6,3273 +6,8 @@
 
  * [Core math utilities](core/math.md): utility classes for mathematical
    purposes
-<<<<<<< HEAD
- * [Distances](#distances): distance metrics for geometric algorithms
- * [Distributions](#distributions): probability distributions
- * [Kernels](#kernels): Mercer kernels for kernel-based algorithms
- * [Trees](#trees): space partitioning trees and other geometric tree structures
-
-## Core math utilities
-
-mlpack provides a number of additional mathematical utility classes and
-functions on top of Armadillo.
-
- * [Aliases](#aliases): utilities to create and manage aliases (`MakeAlias()`,
-   `ClearAlias()`, `UnwrapAlias()`).
-
- * [`Range`](#range): simple mathematical range (i.e. `[0, 3]`)
-
- * [`ColumnCovariance()`](#columncovariance): compute covariance of
-   [column-major](matrices.md#representing-data-in-mlpack) data
-
- * [`ColumnsToBlocks`](#columnstoblocks): reshape data points into a block
-   matrix for visualization (useful for images)
-
- * [Distribution utilities](#distribution-utilities): `Digamma()`, `Trigamma()`
-
- * [`RandVector()`](#randvector): generate random vector on the unit sphere
-   using the Box-Muller transform
-
- * [Logarithmic utilities](#logarithmic-utilities): `LogAdd()`, `AccuLog()`,
-   `LogSumExp()`, `LogSumExpT()`.
-
- * [`MultiplyCube2Cube()`](#multiplycube2cube): multiply each slice in a cube by each slice in another cube
- * [`MultiplyMat2Cube()`](#multiplymat2cube): multiply a matrix by each slice in a cube
- * [`MultiplyCube2Mat()`](#multiplycube2mat): multiply each slice in a cube by a matrix
- * [`Quantile()`](#quantile): compute the quantile function of the Gaussian
-   distribution
-
- * [RNG and random number utilities](#rng-and-random-number-utilities): extended
-   scalar random number generation functions
- * [`RandomBasis()`](#randombasis): generate a random orthogonal basis
- * [`ShuffleData()`](#shuffledata): shuffle a dataset and associated labels
-
----
-
-### Aliases
-
-Aliases are matrix, vector, or cube objects that share memory with another
-matrix, vector, or cube.  They are often used internally inside of mlpack to
-avoid copies.
-
-***Important caveats about aliases***:
-
- - An alias represents the same memory block as the input.  As such, changes to
-   the alias object will also be reflected in the original object.
-
- - The `MakeAlias()` function is not guaranteed to return an alias; it only
-   returns an alias *if possible*, and makes a copy otherwise.
-
- - If `mat` goes out of scope or is destructed, then `a` ***becomes invalid***.
-   _You are responsible for ensuring an invalid alias is not used!_
-
----
-
- * `MakeAlias(a, vector, rows, cols, offset=0, strict=true)`
-   - Make `a` into an alias of `vector` with the given size.
-   - If `offset` is `0`, then the alias is identical: the first element of
-     `a` is the first element of `vector`. Otherwise, the first element of `a`
-     is the `offset`'th element of `vector`.
-   - If `strict` is `true`, the size of `a` cannot be changed.
-   - `vector` and `a` should have the same vector type (e.g. `arma::vec`,
-     `arma::fvec`).
-   - If an alias cannot be created, the vector will be copied.
-
- * `MakeAlias(a, mat, rows, cols, offset=0, strict=true)`
-   - Make `a` into an alias of `mat` with the given size.
-   - If `offset` is `0`, then the alias is identical: the first element of
-     `a` is the first element of `mat`. Otherwise, the first element of `a`
-     is the `offset`'th element of `mat`; elements in `mat` are ordered in
-     a [column-major way](matrices.md#representing-data-in-mlpack).
-   - If `strict` is `true`, the size of `a` cannot be changed.
-   - `mat` and `a` should have the same matrix type (e.g. `arma::mat`,
-     `arma::fmat`, `arma::sp_mat`).
-   - If an alias cannot be created, the matrix will be copied.  Sparse types
-     cannot have aliases and will be copied.
-
- * `MakeAlias(a, cube, rows, cols, slices, offset=0, strict=true)`
-   - Make `a` into an alias of `cube` with the given size.
-   - If `offset` is `0`, then the alias is identical: the first element of
-     `a` is the first element of `cube`. Otherwise, the first element of `a`
-     is the `offset`'th element of `cube`; elements in `cube` are ordered in
-     a [column-major way](matrices.md#representing-data-in-mlpack).
-   - If `strict` is `true`, the size of `a` cannot be changed.
-   - `cube` and `a` should have the same cube type (e.g. `arma::cube`,
-     `arma::fcube`).
-   - If an alias cannot be created, the cube will be copied.
-
----
-
- * `ClearAlias(a)`
-   - If `a` is an alias, reset `a` to an empty matrix, without modifying the
-     aliased memory.  `a` is no longer an alias after this call.
-
----
-
- * `UnwrapAlias(a, in)`
-   - If `in` is a matrix type (e.g. `arma::mat`), make `a` into an alias of
-     `in`.
-   - If `in` is not a matrix type, but instead, e.g., an Armadillo expression,
-     fill `a` with the results of the evaluated expression `in`.
-   - This can be used in place of, e.g., `a = in`, to avoid a copy when
-     possible.
-   - `a` should be a matrix type that matches the type of the expression or
-     matrix `in`.
-
----
-
-### `Range`
-
-The `Range` class represents a simple mathematical range (i.e. `[0, 3]`),
-with the bounds represented as `double`s.
-
----
-
-#### Constructors
-
- * `r = Range()`
-   - Construct an empty range.
-
- * `r = Range(p)`
-   - Construct the range `[p, p]`.
-
- * `r = Range(lo, hi)`
-   - Construct the range `[lo, hi]`.
-
----
-
-#### Accessing and modifying range properties
-
- * `r.Lo()` and `r.Hi()` return the lower and upper bounds of the range as
-   `double`s.
-   - A range is considered empty if `r.Lo() > r.Hi()`.
-   - These can be used to modify the bounds, e.g., `r.Lo() = 3.0`.
-
- * `r.Width()` returns the span of the range (i.e. `r.Hi() - r.Lo()`) as a
-   `double`.
-
- * `r.Mid()` returns the midpoint of the range as a `double`.
-
----
-
-#### Working with ranges
-
- * Given two ranges `r1` and `r2`,
-   - `r1 | r2` returns the union of the ranges,
-   - `r1 |= r2` expands `r1` to include the range `r2`,
-   - `r1 & r2` returns the intersection of the ranges (possibly an empty range),
-   - `r1 &= r2` shrinks `r1` to the intersection of `r1` and `r2`,
-   - `r1 == r2` returns `true` if the two ranges are strictly equal (i.e. lower
-     and upper bounds are equal),
-   - `r1 != r2` returns `true` if the two ranges are not strictly equal,
-   - `r1 < r2` returns `true` if `r1.Hi() < r2.Lo()`,
-   - `r1 > r2` returns `true` if `r1.Lo() > r2.Hi()`, and
-   - `r1.Contains(r2)` returns `true` if the ranges overlap at all.
-
- * Given a range `r` and a `double` scalar `d`,
-   - `r * d` returns a new range `[d * r.Lo(), d * r.Hi()]`,
-   - `r *= d` scales `r.Lo()` and `r.Hi()` by `d`, and
-   - `r.Contains(d)` returns `true` if `d` is contained in the range.
-
----
-
- * To use ranges with different element types (e.g. `float`), use the type
-   `RangeType<float>` or similar.  Return types of functions will be the
-   specified element type.
-
----
-
-Example:
-
-```c++
-mlpack::Range r1(5.0, 6.0); // [5, 6]
-mlpack::Range r2(7.0, 8.0); // [7, 8]
-
-mlpack::Range r3 = r1 | r2; // [5, 8]
-mlpack::Range r4 = r1 & r2; // empty range
-
-bool b1 = r1.Contains(r2); // false
-bool b2 = r1.Contains(5.5); // true
-bool b3 = r1.Contains(r3); // true
-bool b4 = r3.Contains(r4); // false
-
-// Create a range of `float`s and a range of `int`s.
-mlpack::RangeType<float> r5(1.0f, 1.5f); // [1.0, 1.5]
-mlpack::RangeType<int> r6(3, 4); // [3, 4]
-```
-
----
-
-`Range` is used by:
-
- * [`RangeSearch`](/src/mlpack/methods/range_search/range_search.hpp)
- * [mlpack trees](../developer/trees.md) <!-- TODO: link to local trees section -->
-
----
-
-### `ColumnCovariance()`
-
- * `ColumnCovariance(X, normType=0)`
-   - `X`: a [column-major](matrices.md#representing-data-in-mlpack) data matrix
-   - `normType`: either `0` or `1` (see below)
-
- * Computes the covariance of the data matrix `X`.
-
- * Equivalent to `arma::cov(X.t(), normType)`, but avoids computing the
-   transpose and is thus slightly more efficient.
-
- * `normType` controls the type of normalization done when computing the
-   covariance:
-   - `0` will normalize with `X.n_cols - 1`, providing the best unbiased
-     estimation of the covariance matrix (if the columns are from a normal
-     distribution);
-   - `1` will normalize with `X.n_cols`, providing the second moment about the
-     mean of the columns.
-
- * Any dense matrix type can be used so long as it supports the Armadillo API
-   (e.g., `arma::mat`, `arma::fmat`, etc.).
-
-Example:
-
-```c++
-// Generate a random data matrix with 100 points in 5 dimensions.
-arma::mat data(5, 100, arma::fill::randu);
-
-// Compute the covariance matrix of the column-major matrix.
-arma::mat cov = mlpack::ColumnCovariance(data);
-cov.print("Covariance of random matrix:");
-```
-
----
-
-### `ColumnsToBlocks`
-
-The `ColumnsToBlocks` class provides a way to transform data points (e.g.
-columns in a matrix) into a block matrix format, primarily useful for
-visualization as an image.
-
-As a simple example, given a matrix with four columns `A`, `B`, `C`, and `D`,
-`ColumnsToBlocks` can transform this matrix into the form
-
-```
-[[m m m m m]
- [m A m B m]
- [m m m m m]
- [m C m D m]
- [m m m m m]]
-```
-
-where `m` is a margin, and where each column may itself be reshaped into a
-block.
-
----
-
-#### Constructors
-
- * `ctb = ColumnsToBlocks(rows, cols)`
-   - Create a `ColumnsToBlocks` object that will reshape the input matrix into
-     blocks of shape `rows` by `cols`.
-   - Each input column will be reshaped into a square (e.g. `ctb.BlockHeight()`
-     and `ctb.BlockWidth()` are set to `0`).
-
- * `ctb = ColumnsToBlocks(rows, cols, blockHeight, blockWidth)`
-   - Create a `ColumnsToBlocks` object that will reshape the input matrix into
-     blocks of shape `rows` by `cols`.
-   - Each individual column will also be reshaped into a block of shape
-     `blockHeight` by `blockWidth`.
-
----
-
-#### Properties
-
- * `ctb.Rows(rows)` will set the number of rows in the block output to `rows`.
-   - `ctb.Rows()` will return a `size_t` with the current setting.
-
- * `ctb.Cols(cols)` will set the number of columns in the block output to
-   `cols`.
-   - `ctb.Cols()` will return a `size_t` with the current setting.
-
- * `ctb.BlockHeight(blockHeight)` will set the number of rows in each individual
-   block to `blockHeight`.
-   - `ctb.BlockHeight()` will return a `size_t` with the current setting.
-   - If `ctb.BlockHeight()` is `0`, each input column will be reshaped into a
-     square; if this is not possible, an exception will be thrown.
-
- * `ctb.BlockWidth()` will set the number of columns in each individual block to
-   `blockWidth`.
-   - `ctb.BlockWidth()` will return a `size_t` with the current setting.
-   - If `ctb.BlockWidth()` is `0`, each input column will be reshaped into a
-     square; if this is not possible, an exception will be thrown.
-
- * `ctb.BufSize(bufSize)` will set the number of margin elements to `bufSize`.
-   - `ctb.BufSize()` will return a `size_t` with the current setting.
-   - The default setting is `1`.
-
- * `ctb.BufValue(bufValue)` will set the element used for margins to `bufValue`.
-   - `ctb.BufValue()` will return a `size_t` with the current setting.
-   - The default setting is `-1.0`.
-
----
-
-### Scaling values
-
-`ColumnsToBlocks` also has the capability of linearly scaling values of the
-inputs to a given range.
-
- * `ctb.Scale(true)` enables scaling values.
-   - By default scaling is disabled.
-   - `ctb.Scale(false)` will disable scaling.
-   - `ctb.Scale()` will return a `bool` indicating whether scaling is enabled.
-
- * `ctb.MinRange(value)` sets the lower bound of the scaling range to `value`.
-   - `ctb.MinRange()` returns the current value as a `double`.
-
- * `ctb.MaxRange(value)` sets the upper bound of the scaling range to `value`.
-   - `ctb.MaxRange()` returns the current value as a `double`.
-   - Must be greater than `ctb.MinRange()`, if `ctb.Scale() == true`.
-
-***Note:*** the margin element (`ctb.BufValue()`) is considered during the
-scaling process.
-
----
-
-#### Transforming into block format
-
- * `ctb.Transform(input, output)` will perform the columns-to-blocks
-   transformation on the given matrix `input`, storing the result in the matrix
-   `output`.
-   - An exception will be thrown if `input.n_rows` is not equal to
-     `ctb.BlockHeight() * ctb.BlockWidth()` (if neither of those are `0`).
-   - If either `ctb.BlockHeight()` or `ctb.BlockWidth()` is `0`, each column
-     will be reshaped into a square, and an exception will be thrown if
-     `input.n_rows` is not a perfect square (i.e. if `sqrt(input.n_rows)` is not
-     an integer).
-
----
-
-#### Examples
-
-Reshape two 4-element vectors into one row of two blocks.
-
-```c++
-// This matrix has two columns.
-arma::mat input;
-input = { { -1.0000, 0.1429 },
-          { -0.7143, 0.4286 },
-          { -0.4286, 0.7143 },
-          { -0.1429, 1.0000 } };
-input.print("Input columns:");
-
-arma::mat output;
-mlpack::ColumnsToBlocks ctb(1, 2);
-ctb.Transform(input, output);
-
-// The columns of the input will be reshaped as a square which is
-// surrounded by padding value -1 (this value could be changed with the
-// BufValue() method):
-// -1.0000  -1.0000  -1.0000  -1.0000  -1.0000  -1.0000  -1.0000
-// -1.0000  -1.0000  -0.4286  -1.0000   0.1429   0.7143  -1.0000
-// -1.0000  -0.7143  -0.1429  -1.0000   0.4286   1.0000  -1.0000
-// -1.0000  -1.0000  -1.0000  -1.0000  -1.0000  -1.0000  -1.0000
-output.print("Output using 2x2 block size:");
-
-// Now, let's change some parameters; let's have each input column output not
-// as a square, but as a 4x1 vector.
-ctb.BlockWidth(1);
-ctb.BlockHeight(4);
-ctb.Transform(input, output);
-
-// The output here will be similar, but each maximal input is 4x1:
-// -1.0000 -1.0000 -1.0000 -1.0000 -1.0000
-// -1.0000 -1.0000 -1.0000  0.1429 -1.0000
-// -1.0000 -0.7143 -1.0000  0.4286 -1.0000
-// -1.0000 -0.4286 -1.0000  0.7143 -1.0000
-// -1.0000 -0.1429 -1.0000  1.0000 -1.0000
-// -1.0000 -1.0000 -1.0000 -1.0000 -1.0000
-output.print("Output using 4x1 block size:");
-```
-
----
-
-Load simple images and reshape into blocks.
-
-```c++
-// Load some favicons from websites associated with mlpack.
-std::vector<std::string> images;
-// See the following files:
-// - https://datasets.mlpack.org/images/mlpack-favicon.png
-// - https://datasets.mlpack.org/images/ensmallen-favicon.png
-// - https://datasets.mlpack.org/images/armadillo-favicon.png 
-// - https://datasets.mlpack.org/images/bandicoot-favicon.png
-images.push_back("mlpack-favicon.png");
-images.push_back("ensmallen-favicon.png");
-images.push_back("armadillo-favicon.png");
-images.push_back("bandicoot-favicon.png");
-
-mlpack::data::ImageInfo info;
-info.Channels() = 1; // Force loading in grayscale.
-
-arma::mat matrix;
-mlpack::data::Load(images, matrix, info, true);
-
-// Now `matrix` has 4 columns, each of which is an individual image.
-// Let's save that as its own image just for visualization.
-mlpack::data::ImageInfo outInfo(matrix.n_cols, matrix.n_rows, 1);
-mlpack::data::Save("favicons-matrix.png", matrix, outInfo, true);
-
-// Use ColumnsToBlocks to create a 2x2 block matrix holding each image.
-mlpack::ColumnsToBlocks ctb(2, 2);
-ctb.BufValue(0.0); // Use 0 for the margin value.
-ctb.BufSize(2); // Use 2-pixel margins.
-
-arma::mat blocks;
-ctb.Transform(matrix, blocks);
-
-mlpack::data::ImageInfo blockOutInfo(blocks.n_cols, blocks.n_rows, 1);
-mlpack::data::Save("favicons-blocks.png", blocks, blockOutInfo, true);
-```
-
-The resulting images (before and after using `ColumnsToBlocks`) are shown below.
-
-*Before*:
-
-<center>
-<img src="../img/favicons-matrix.png" alt="four favicons each as a column in a matrix, unintelligible">
-</center>
-
-*After*:
-
-<center>
-<img src="../img/favicons-blocks.png" alt="four favicons each as a block in a larger image, much better">
-</center>
-
----
-
-#### See also
-
- * [Loading and saving image data](load_save.md#image-data)
- * [`SparseAutoencoder`](/src/mlpack/methods/sparse_autoencoder/sparse_autoencoder.hpp)
-
----
-
-### Distribution utilities
-
- * `Digamma(x)` returns the logarithmic derivative of the gamma function (see
-   [Wikipedia](https://en.wikipedia.org/wiki/Digamma_function)).
-    - `x` should have type `double`.
-    - The return type is `double`.
-
- * `Trigamma(x)` returns the [trigamma function](https://en.wikipedia.org/wiki/Trigamma_function) at the value `x`.
-    - `x` should have type `double`.
-    - The return type is `double`.
-
- * Both of these functions are used internally by the
-   `GammaDistribution` class. <!-- TODO: document the class! -->
-
-*Example*:
-
-```
-const double d1 = mlpack::Digamma(0.25);
-const double d2 = mlpack::Digamma(1.0);
-
-const double t1 = mlpack::Trigamma(0.25);
-const double t2 = mlpack::Trigamma(1.0);
-
-std::cout << "Digamma(0.25):  " << d1 << "." << std::endl;
-std::cout << "Digamma(1.0):   " << d2 << "." << std::endl;
-std::cout << "Trigamma(0.25): " << t1 << "." << std::endl;
-std::cout << "Trigamma(1.0):  " << t2 << "." << std::endl;
-```
-
----
-
-### `RandVector()`
-
- * `RandVector(v)` generates a random vector on the unit sphere (i.e. with an
-   L2-norm of 1) and stores it in `v` (an `arma::vec`).
-
- * The [Box-Muller transform](https://en.wikipedia.org/wiki/Box-Muller_transform)
-   is used to generate the vector.
-
- * `v` is not resized, and should have size equal to the desired dimensionality
-   when `RandVector()` is called.
-
-*Example*:
-
-```
-// Generate a random 10-dimensional vector.
-arma::vec v;
-v.set_size(10);
-RandVector(v);
-v.print("Random 10-dimensional vector: ");
-
-std::cout << "Random 10-dimensional vector: " << std::endl;
-std::cout << v.t();
-std::cout << "L2-norm of vector (should be 1): " << arma::norm(v, 2) << "."
-    << std::endl;
-```
-
-### Logarithmic utilities
-
-mlpack contains a few functions that are useful for working with logarithms, or
-vectors containing logarithms.
-
- * `LogAdd(x, y)` for scalars `x` and `y` (e.g. `double`, `float`, `int`, etc.)
-   will return `log(e^x + e^y)`.
-
- * `AccuLog(v)`, given a vector `v` containing log values, will return the
-   scalar log-sum of those values:
-   `log(e^(v[0]) + e^(v[1]) + ... + e^(v[v.n_elem - 1]))`.
-
----
-
- * `LogSumExp(m, out)`, given a matrix `m` (`arma::mat`) containing log values,
-   will compute the scalar log-sum of each *column*, storing the result in the
-   column vector `out` (type `arma::vec`).
-   - `out` will be set to size `m.n_cols`.
-   - `out[i]` will be equal to `AccuLog(m.col(i))`.
-   - Different element types can be used for `m` and `out` (e.g. `arma::fmat`
-     and `arma::fvec`).
-
- * `LogSumExpT(m, out)`, given a matrix `m` (type `arma::mat`) containing log
-   values, will compute the scalar log-sum of each *row*, storing the result in
-   the column vector `out` (type `arma::vec`)
-   - `out` will be set to size `m.n_rows`.
-   - `out[i]` will be equal to `AccuLog(m.row(i))`.
-   - Different element types can be used for `m` and `out` (e.g. `arma::fmat`
-     and `arma::fvec`).
-
----
-
- * `LogSumExp<eT, true>(m, out)` performs an incremental sum, otherwise
-   identical to `LogSumExp()`.
-   - The input values of `out` are not ignored.
-   - `out[i]` will be equal to `log(e^(out[i]) + e^(AccuLog(m.col(i))))`.
-   - `eT` represents the element type of `m` and `out` (e.g., `double` if `m` is
-     `arma::mat` and `out` is `arma::vec`).
-
- * `LogSumExpT<eT, true>(m, out)` performs an incremental sum, otherwise
-   identical to `LogSumExpT()`.
-   - The input values of `out` are not ignored.
-   - `out[i]` will be equal to `log(e^(out[i]) + e^(AccuLog(m.row(i))))`.
-   - `eT` represents the element type of `m` and `out` (e.g., `double` if `m` is
-     `arma::mat` and `out` is `arma::vec`).
-
----
-
-### `MultiplyCube2Cube()`
-
- * `z = MultiplyCube2Cube(x, y, transX=false, transY=false)`
-   - Inputs `x` and `y` are cubes (e.g. `arma::cube`), and must have the same
-     number of slices
-   - `z` is a cube whose slices are the slices of `x` and `y` multiplied
-   - `transX` and `transY` indicate whether each slice of `x` and `y` should be
-     transposed before multiplication.
-
- * If `transX` and `transY` are `false`, then
-   `z.slice(i) = x.slice(i) * y.slice(i)`.
-
- * If `transX` is `false` and `transY` is `true`, then
-   `z.slice(i) = x.slice(i) * y.slice(i).t()`.
-
- * The inner dimensions of `x` and `y` must match for multiplication, or an
-   exception will be thrown.
-
-*Example usage:*
-
-```c++
-// Generate two random cubes.
-arma::cube x(10, 100, 5, arma::fill::randu); // 5 matrices, each 10x100.
-arma::cube y(12, 100, 5, arma::fill::randu); // 5 matrices, each 12x100.
-
-arma::cube z = mlpack::MultiplyCube2Cube(x, y, false, true);
-
-// Output size should be 10x12x5.
-std::cout << "Output size: " << z.n_rows << "x" << z.n_cols << "x" << z.n_slices
-    << "." << std::endl;
-```
-
----
-
-### `MultiplyMat2Cube()`
-
- * `z = MultiplyMat2Cube(x, y, transX=false, transY=false)`
-   - Input `x` is a matrix and `y` is a cube (e.g. `arma::cube`).
-   - `z` is a cube whose slices are `x` multiplied by the slices of `y`.
-   - `transX` and `transY` indicate whether `x` and each slice of `y` should be
-     transposed before multiplication.
-
- * If `transX` and `transY` are `false`, then `z.slice(i) = x * y.slice(i)`.
-
- * If `transX` is `false` and `transY` is `true`, then
-   `z.slice(i) = x * y.slice(i).t()`.
-
- * The inner dimensions of `x` and `y` must match for multiplication, or an
-   exception will be thrown.
-
-*Example usage:*
-
-```c++
-// Generate random inputs.
-arma::mat  x(10, 100,    arma::fill::randu); // Random 10x100 matrix.
-arma::cube y(12, 100, 5, arma::fill::randu); // 5 matrices, each 12x100.
-
-arma::cube z = mlpack::MultiplyMat2Cube(x, y, false, true);
-
-// Output size should be 10x12x5.
-std::cout << "Output size: " << z.n_rows << "x" << z.n_cols << "x" << z.n_slices
-    << "." << std::endl;
-```
-
----
-
-### `MultiplyCube2Mat()`
-
- * `z = MultiplyCube2Mat(x, y, transX=false, transY=false)`
-   - Input `x` is a cube (e.g. `arma::cube`) and `y` is a matrix.
-   - `z` is a cube whose slices are the slices of `x` multiplied with `y`.
-   - `transX` and `transY` indicate whether each slice of `x` and `y` should be
-     transposed before multiplication.
-
- * If `transX` and `transY` are `false`, then `z.slice(i) = x.slice(i) * y`.
-
- * If `transX` is `true` and `transY` is `false`, then
-   `z.slice(i) = x.slice(i).t() * y`.
-
- * The inner dimensions of `x` and `y` must match for multiplication, or an
-   exception will be thrown.
-
-*Example usage:*
-
-```c++
-// Generate two random cubes.
-arma::cube x(12, 50, 5, arma::fill::randu); // 5 matrices, each 12x50.
-arma::mat  y(12, 60,    arma::fill::randu); // Random 12x60 matrix.
-
-arma::cube z = mlpack::MultiplyCube2Mat(x, y, true, false);
-
-// Output size should be 50x60x5.
-std::cout << "Output size: " << z.n_rows << "x" << z.n_cols << "x" << z.n_slices
-    << "." << std::endl;
-```
-
----
-
-### `Quantile()`
-
- * Compute the quantile function of the Gaussian distribution at the given
-   probability.
-
- * `double q = Quantile(p, mu=0.0, sigma=1.0)`
-   - `q` is the computed quantile.
-   - `p` is the probability to compute the quantile of (between 0 and 1).
-   - `mu` is the (optional) mean of the Gaussian distribution.
-   - `sigma` is the (optional) standard deviation of the Gaussian distribution.
-   - All arguments are `double`s.
-
- * See also [Quantile function on Wikipedia](https://en.wikipedia.org/wiki/Quantile_function).
-
-*Example usage:*
-
-```c++
-// 70% of points from N(0, 1) are less than q1 = 0.524.
-double q1 = mlpack::Quantile(0.7);
-
-// 90% of points from N(0, 1) are less than q2 = 1.282.
-double q2 = mlpack::Quantile(0.9);
-
-// 50% of points from N(1, 1) are less than q3 = 1.0.
-double q3 = mlpack::Quantile(0.5, 1.0); // Quantile of 1.0 for N(1, 1) is 1.0.
-
-// 10% of points from N(1, 0.1) are less than q4 = 0.871.
-double q4 = mlpack::Quantile(0.1, 1.0, 0.1);
-
-std::cout << "Quantile(0.7): " << q1 << "." << std::endl;
-std::cout << "Quantile(0.9): " << q2 << "." << std::endl;
-std::cout << "Quantile(0.5, 1.0): " << q3 << "." << std::endl;
-std::cout << "Quantile(0.1, 1.0, 0.1): " << q4 << "." << std::endl;
-```
-
-### RNG and random number utilities
-
-On top of the random number generation support that Armadillo provides via
-[randu()](https://arma.sourceforge.net/docs.html#randu),
-[randn()](https://arma.sourceforge.net/docs.html#randn), and
-[randi()](https://arma.sourceforge.net/docs.html#randi), mlpack provides
-a few additional thread-safe random number generation functions for generating
-random scalar values.
-
- * `RandomSeed(seed)` will set the random seed of mlpack's RNGs ***and***
-   Armadillo's RNG to `seed`.
-   - This internally calls `arma::arma_rng::set_seed()`.
-   - In a multithreaded application, each thread's RNG will be deterministically
-     set to a different value based on `seed`.
-
- * `Random()` returns a random `double` uniformly distributed between `0` and
-   `1`, *not including 1*.
-
- * `Random(lo, hi)` returns a random `double` uniformly distributed between `lo`
-   and `hi`, *not including `hi`*.
-
- * `RandBernoulli(p)` samples from a Bernoulli distribution with parameter `p`:
-   with probability `p`, `1` is returned; with probability `1 - p`, `0` is
-   returned.
-
- * `RandInt(hiExclusive)` returns a random `int` uniformly distributed in the
-   range `[0, hiExclusive)`.
-
- * `RandInt(lo, hiExclusive)` returns a random `int` uniformly distributed in
-   the range `[lo, hiExclusive)`.
-
- * `RandNormal()` returns a random `double` normally distributed with mean `0`
-   and standard deviation `1`.
-
- * `RandNormal(mean, stddev)` returns a random `double` normally distributed
-   with mean `mean` and standard deviation `stddev`.
-
-*Examples*:
-
-```c++
-mlpack::RandomSeed(123); // Set a specific random seed.
-
-const double r1 = mlpack::Random();             // In the range [0, 1).
-const double r2 = mlpack::Random(3, 4);         // In the range [3, 4).
-const double r3 = mlpack::RandBernoulli(0.25);  // P(1) = 0.25.
-const int    r4 = mlpack::RandInt(10);          // In the range [0, 10).
-const int    r5 = mlpack::RandInt(5, 10);       // In the range [5, 10).
-const double r6 = mlpack::RandNormal();         // r6 ~ N(0, 1).
-const double r7 = mlpack::RandNormal(2.0, 3.0); // r7 ~ N(2, 3).
-
-std::cout << "Random():            " << r1 << "." << std::endl;
-std::cout << "Random(3, 4):        " << r2 << "." << std::endl;
-std::cout << "RandBernoulli(0.25): " << r3 << "." << std::endl;
-std::cout << "RandInt(10):         " << r4 << "." << std::endl;
-std::cout << "RandInt(5, 10):      " << r5 << "." << std::endl;
-std::cout << "RandNormal():        " << r6 << "." << std::endl;
-std::cout << "RandNormal(2, 3):    " << r7 << "." << std::endl;
-```
-
----
-
-### `RandomBasis()`
-
-The `RandomBasis()` function generates a random d-dimensional orthogonal basis.
-
- * `RandomBasis(basis, d)` fills the matrix `basis` with `d` orthogonal vectors,
-   each of dimension `d`.
-   - `basis.col(i)` represents the `i`th basis vector.
-   - `basis` will have size `d` rows by `d` cols.
-
- * The random basis is generated using the QR decomposition.
-
-*Example*:
-
-```c++
-arma::mat basis;
-
-// Generate a 10-dimensional random basis.
-mlpack::RandomBasis(basis, 10);
-
-// Each two vectors are orthogonal.
-std::cout << "Dot product of basis vectors 2 and 4: "
-    << arma::dot(basis.col(2), basis.col(4))
-    << " (should be zero or very close!)." << std::endl;
-```
-
----
-
-### `ShuffleData()`
-
-Shuffle a [column-major](matrices.md#representing-data-in-mlpack) dataset and
-associated labels/responses, optionally with weights.  This preserves the
-connection of each data point to its label (and optionally its weight).
-
- * `ShuffleData(inputData, inputLabels, outputData, outputLabels)`
-   - Randomly permute data points and labels from `inputData` and `inputLabels`
-     into `outputData` and `outputLabels`.
-   - `outputData` will be set to the same size as `inputData`.
-   - `outputLabels` will be set to the same size as `inputLabels`.
-   - `inputData` can be a dense matrix, a sparse matrix, or a cube, with any
-     element type.  (That is, `inputData` may have type `arma::mat`,
-     `arma::fmat`, `arma::sp_mat`, `arma::cube`, etc.)
-   - `inputLabels` must be a dense vector type but may hold any element type
-     (e.g.  `arma::Row<size_t>`, `arma::uvec`, `arma::vec`, etc.).
-   - `outputData` must have the same type as `inputData`, and `outputLabels`
-     must have the same type as `inputLabels`.
-
- * `ShuffleData(inputData, inputLabels, inputWeights, outputData, outputLabels, outputWeights)`
-   - Identical to the previous overload, but also handles weights via
-     `inputWeights` and `outputWeights`.
-   - `inputWeights` must be a dense vector type but may hold any element type
-     (e.g.  `arma::rowvec`, `arma::frowvec`, `arma::vec`, etc.)
-   - `outputWeights` must have the same type as `inputWeights`.
-
-***Note:*** when `inputData` is a cube (e.g. `arma::cube` or similar), the
-columns of the cube will be shuffled.
-
-*Example usage:*
-
-```c++
-// See https://datasets.mlpack.org/iris.csv.
-arma::mat dataset;
-mlpack::data::Load("iris.csv", dataset, true);
-// See https://datasets.mlpack.org/iris.labels.csv.
-arma::Row<size_t> labels;
-mlpack::data::Load("iris.labels.csv", labels, true);
-
-// Now shuffle the points in the iris dataset.
-arma::mat shuffledDataset;
-arma::Row<size_t> shuffledLabels;
-mlpack::ShuffleData(dataset, labels, shuffledDataset, shuffledLabels);
-
-std::cout << "Before shuffling, the first point was: " << std::endl;
-std::cout << "  " << dataset.col(0).t();
-std::cout << "with label " << labels[0] << "." << std::endl;
-std::cout << std::endl;
-std::cout << "After shuffling, the first point is: " << std::endl;
-std::cout << "  " << shuffledDataset.col(0).t();
-std::cout << "with label " << shuffledLabels[0] << "." << std::endl;
-
-// Generate random weights, then shuffle those also.
-arma::rowvec weights(dataset.n_cols, arma::fill::randu);
-arma::rowvec shuffledWeights;
-mlpack::ShuffleData(dataset, labels, weights, shuffledDataset, shuffledLabels,
-    shuffledWeights);
-
-std::cout << std::endl << std::endl;
-std::cout << "Before shuffling with weights, the first point was: "
-    << std::endl;
-std::cout << "  " << dataset.col(0).t();
-std::cout << "with label " << labels[0] << " and weight " << weights[0] << "."
-    << std::endl;
-std::cout << std::endl;
-std::cout << "After shuffling with weights, the first point is: " << std::endl;
-std::cout << "  " << shuffledDataset.col(0).t();
-std::cout << "with label " << shuffledLabels[0] << " and weight "
-    << shuffledWeights[0] << "." << std::endl;
-```
-
----
-
-## Distances
-
-mlpack includes a number of distance metrics for its distance-based techniques.
-These all implement the [same API](../developer/distances.md), providing one
-`Evaluate()` method, and can be used with a variety of different techniques,
-including:
-
-<!-- TODO: better names for each link -->
-
- * [`NeighborSearch`](/src/mlpack/methods/neighbor_search/neighbor_search.hpp)
- * [`RangeSearch`](/src/mlpack/methods/range_search/range_search.hpp)
- * [`LMNN`](methods/lmnn.md)
- * [`EMST`](/src/mlpack/methods/emst/emst.hpp)
- * [`NCA`](methods/nca.md)
- * [`RANN`](/src/mlpack/methods/rann/rann.hpp)
- * [`KMeans`](/src/mlpack/methods/kmeans/kmeans.hpp)
-
-Supported metrics:
-
- * [`LMetric`](#lmetric): generalized L-metric/Lp-metric, including
-   Manhattan/Euclidean/Chebyshev distances
- * [`IoUDistance`](#ioudistance): intersection-over-union distance
- * [`IPMetric<KernelType>`](#ipmetrickerneltype): inner product metric (e.g.
-   induced metric over a [Mercer kernel](#kernels))
- * [`MahalanobisDistance`](#mahalanobisdistance): weighted Euclidean distance
-   with weights specified by a covariance matrix
- * [Implement a custom metric](../developer/distances.md)
-
-### `LMetric`
-
-The `LMetric` template class implements a [generalized
-L-metric](https://en.wikipedia.org/wiki/Lp_space#Definition)
-(L1-metric, L2-metric, etc.).  The class has two template parameters:
-
-```
-LMetric<Power, TakeRoot>
-```
-
- * `Power` is an `int` representing the type of the metric; e.g., `2` would
-   represent the L2-metric (Euclidean distance).
-   - `Power` must be `1` or greater.
-   - If `Power` is `INT_MAX`, the metric is the L-infinity distance (Chebyshev
-     distance).
-
- * `TakeRoot` is a `bool` (default `true`) indicating whether the root of the
-   distance should be taken.
-   - If set to `false`, the metric will no longer satisfy the triangle
-     inequality.
-   - *This could be problematic for some tree-based and distance-based
-     algorithms!*
-
----
-
-Several convenient typedefs are available:
-
- * `ManhattanDistance` (defined as `LMetric<1>`)
- * `EuclideanDistance` (defined as `LMetric<2>`)
- * `SquaredEuclideanDistance` (defined as `LMetric<2, false>`)
- * `ChebyshevDistance` (defined as `LMetric<INT_MAX>`)
-
----
-
-The static `Evaluate()` method can be used to compute the distance between two
-vectors.
-
-*Note:* The vectors given to `Evaluate()` can have any type so long as the type
-implements the Armadillo API (e.g. `arma::fvec`, `arma::sp_fvec`, etc.).
-
----
-
-*Example usage:*
-
-```c++
-// Create two vectors: [0, 1.0, 5.0] and [1.0, 3.0, 5.0].
-arma::vec a("0.0 1.0 5.0");
-arma::vec b("1.0 3.0 5.0");
-
-const double d1 = mlpack::ManhattanDistance::Evaluate(a, b);        // d1 = 3.0
-const double d2 = mlpack::EuclideanDistance::Evaluate(a, b);        // d2 = 2.24
-const double d3 = mlpack::SquaredEuclideanDistance::Evaluate(a, b); // d3 = 5.0
-const double d4 = mlpack::ChebyshevDistance::Evaluate(a, b);        // d4 = 2.0
-const double d5 = mlpack::LMetric<4>::Evaluate(a, b);               // d5 = 2.03
-const double d6 = mlpack::LMetric<3, false>::Evaluate(a, b);        // d6 = 9.0
-
-std::cout << "Manhattan distance:         " << d1 << "." << std::endl;
-std::cout << "Euclidean distance:         " << d2 << "." << std::endl;
-std::cout << "Squared Euclidean distance: " << d3 << "." << std::endl;
-std::cout << "Chebyshev distance:         " << d4 << "." << std::endl;
-std::cout << "L4-distance:                " << d5 << "." << std::endl;
-std::cout << "Cubed L3-distance:          " << d6 << "." << std::endl;
-
-// Compute the distance between two random 10-dimensional vectors in a matrix.
-arma::mat m(10, 100, arma::fill::randu);
-
-const double d7 = mlpack::EuclideanDistance::Evaluate(m.col(0), m.col(7));
-
-std::cout << std::endl;
-std::cout << "Distance between two random vectors: " << d7 << "." << std::endl;
-std::cout << std::endl;
-
-// Compute the distance between two 32-bit precision `float` vectors.
-arma::fvec fa("0.0 1.0 5.0");
-arma::fvec fb("1.0 3.0 5.0");
-
-const double d8 = mlpack::EuclideanDistance::Evaluate(fa, fb); // d8 = 2.236
-
-std::cout << "Euclidean distance (fvec): " << d8 << "." << std::endl;
-```
-
----
-
-### `IoUDistance`
-
-The `IoUDistance` class implements the intersection-over-union distance metric,
-a measure of the overlap between two bounding boxes related to the
-[Jaccard index](https://en.wikipedia.org/wiki/Jaccard_index).
-
-For two bounding boxes, the `IoUDistance` is computed as
-`1 - (area of intersection / area of union)`.
-If the bounding boxes overlap completely, the distance is 0; if they do not
-overlap at all, the distance is 1.
-
----
-
-The class has a boolean template parameter `UseCoordinates` that controls how
-bounding boxes are specified.
-
- * `IoUDistance<>` (or `IoUDistance<false>`) expects bounding boxes to be
-   provided to the `Evaluate()` as four-element vectors of the form
-   `[x0, y0, h, w]`, where:
-    - `(x0, y0)` is the lower left corner of the bounding box,
-    - `h` is the height of the bounding box, and
-    - `w` is the width of the bounding box.
-
- * `IoUDistance<true>` expects bounding boxes to be provided to the `Evaluate()`
-   as four-element vectors of the form `[x0, y0, x1, y1]`, where:
-    - `(x0, y0)` is the lower left corner of the bounding box, and
-    - `(x1, y1)` is the upper right corner of the bounding box.
-
----
-
-The static `Evaluate()` method can be used to compute the IoU distance between
-two bounding boxes.
-
-If either input vector does not have four elements, an exception will be thrown.
-
-*Note:* The vectors given to `Evaluate()` can have any type so long as the type
-implements the Armadillo API (e.g. `arma::vec`, `arma::fvec`, etc.).  The use of
-sparse objects is not recommended to represent bounding boxes (as they are in
-general not sparse).
-
----
-
-*Example usage:*
-
-```c++
-// Create three bounding boxes by representing the lower left and size.
-arma::vec bb1("0.0 0.0 3.0 5.0"); // Lower left at (0, 0), height=3, width=5.
-arma::vec bb2("2.0 2.0 5.0 2.0"); // Lower left at (2, 2), height=5, width=2.
-arma::vec bb3("1.0 1.0 1.5 1.0"); // Lower left at (1, 1), height=1.5, width=1.
-
-// Represent the same three bounding boxes in lower left/upper right form.
-arma::vec bb1Coord("0.0 0.0 5.0 3.0"); // Upper right is (5, 3).
-arma::vec bb2Coord("2.0 2.0 4.0 7.0"); // Upper right is (4, 7).
-arma::vec bb3Coord("1.0 1.0 2.0 2.5"); // Upper right is (2, 2.5).
-
-// Compute the distance between each of the bounding boxes using the
-// height/width representation.
-const double d1 = mlpack::IoUDistance<>::Evaluate(bb1, bb2);
-const double d2 = mlpack::IoUDistance<>::Evaluate(bb2, bb3);
-const double d3 = mlpack::IoUDistance<>::Evaluate(bb1, bb3);
-
-std::cout << "IoUDistance with width/height bounding box representations:"
-    << std::endl;
-std::cout << " - ll=(0, 0), h=3, w=5 and ll=(2, 2), h=5, w=2:   " << d1
-    << "." << std::endl;
-std::cout << " - ll=(0, 0), h=3, w=5 and ll=(1, 1), h=1.5, w=1: " << d3
-    << "." << std::endl;
-std::cout << " - ll=(2, 2), h=5, w=2 and ll=(1, 1), h=1.5, w=1: " << d2
-    << "." << std::endl;
-
-// Now compute the same distances with the other representation.
-const double d1Coord = mlpack::IoUDistance<true>::Evaluate(bb1Coord, bb2Coord);
-const double d2Coord = mlpack::IoUDistance<true>::Evaluate(bb2Coord, bb3Coord);
-const double d3Coord = mlpack::IoUDistance<true>::Evaluate(bb1Coord, bb3Coord);
-
-std::cout << "IoUDistance with two-coordinate bounding box representations:"
-    << std::endl;
-std::cout << "(same bounding boxes as above)" << std::endl;
-std::cout << " - ll=(0, 0), ur=(5, 3) and ll=(2, 2), ur=(4, 7):   " << d1Coord
-    << "." << std::endl;
-std::cout << " - ll=(0, 0), ur=(5, 3) and ll=(1, 1), ur=(2, 2.5): " << d3Coord
-    << "." << std::endl;
-std::cout << " - ll=(2, 2), ur=(4, 7) and ll=(1, 1), ur=(2, 2.5): " << d2Coord
-    << "." << std::endl;
-```
-
----
-
-### `IPMetric<KernelType>`
-
-The `IPMetric<KernelType>` class implements the distance metric induced by the
-given [`KernelType`](#kernels).  This computes distances in
-[kernel space](https://en.wikipedia.org/wiki/Kernel_method#Mathematics:_the_kernel_trick).
-Using the fact that a kernel `k(x, y)` (represented by `KernelType`) implements
-an inner product in kernel space, the `IPMetric` distance is defined as
-
-```
-d(x, y) = sqrt(k(x, x) + k(y, y) - 2 k(x, y)).
-```
-
-The template parameter `KernelType` can be any of mlpack's [kernels](#kernels),
-or a [custom kernel](#implement-a-custom-kernel).
-
-This metric is used by the [FastMKS](/src/mlpack/methods/fastmks/fastmks.hpp)
-method (fast max-kernel search).
-
----
-
-#### Constructors and properties
-
- * `d = IPMetric<KernelType>()`
-   - Construct a new `IPMetric` using a default-constructed `KernelType`.
-   - A default constructor for `KernelType` must be available
-     (e.g. `k = KernelType()`).
-
- * `d = IPMetric<KernelType>(kernel)`
-   - Construct a new `IPMetric` using the given `kernel` (a `KernelType`
-     object).
-   - `kernel` is not copied; ensure that `kernel` does not go out of scope while
-     `d` is in use.
-
- * `d = IPMetric<KernelType>(other)`
-   - Copy constructor: create a new `IPMetric` from the given `IPMetric`
-     `other`.
-   - This copies the internally-held `KernelType`.
-
- * The copy operator (`d = other;`) will also copy the internally-held
-   `KernelType`.
-
- * The internally-held `KernelType` can be accessed with `d.Kernel()`.
-
----
-
-#### Distance evaluation
-
- * `d.Evaluate(x1, x2)`
-   - Evaluate and return the distance in kernel space between two vectors `x1`
-     and `x2`.
-   - `x1` and `x2` should be vector types that implement the Armadillo API (e.g.
-     `arma::vec`, `arma::sp_vec`, etc.).
-   - `x1` and `x2` must be valid inputs to the `Evaluate()` function of the
-     given `KernelType`.
-
----
-
-*Example usage:*
-
-```c++
-// Create a few random points.
-arma::vec x1(3, arma::fill::randu);
-arma::vec x2(3, arma::fill::randu);
-arma::vec x3(3, arma::fill::randu);
-
-// Create a metric on the Epanechnikov kernel.
-mlpack::EpanechnikovKernel ek(1.5 /* bandwidth */);
-mlpack::IPMetric<mlpack::EpanechnikovKernel> ip1(ek);
-
-// Compute distances in kernel space, and compare with kernel evaluations.
-std::cout << "x1: " << x1.t();
-std::cout << "x2: " << x2.t();
-std::cout << "x3: " << x3.t();
-std::cout << std::endl;
-
-std::cout << "  ek(x1, x2): " << ek.Evaluate(x1, x2) << "." << std::endl;
-std::cout << "  ip(x1, x2): " << ip1.Evaluate(x1, x2) << "." << std::endl;
-std::cout << std::endl;
-
-std::cout << "  ek(x2, x3): " << ek.Evaluate(x2, x3) << "." << std::endl;
-std::cout << "  ip(x2, x3): " << ip1.Evaluate(x2, x3) << "." << std::endl;
-std::cout << std::endl;
-
-std::cout << "  ek(x1, x3): " << ek.Evaluate(x1, x3) << "." << std::endl;
-std::cout << "  ip(x1, x3): " << ip1.Evaluate(x1, x3) << "." << std::endl;
-std::cout << std::endl;
-
-// Change the bandwidth of the kernel.
-ip1.Kernel().Bandwidth(2.0);
-std::cout << "With bandwidth 2.0:" << std::endl;
-std::cout << "  ek(x1, x3): " << ek.Evaluate(x1, x3) << "." << std::endl;
-std::cout << "  ip(x1, x3): " << ip1.Evaluate(x1, x3) << "." << std::endl;
-std::cout << std::endl;
-
-// Now create a metric on the LinearKernel.
-// This one is a bit of a trick!  For the LinearKernel, the induced metric is
-// exactly the Euclidean distance.
-mlpack::IPMetric<mlpack::LinearKernel> ip2;
-
-std::cout << "  Euclidean distance between x1/x2:     "
-    << mlpack::EuclideanDistance::Evaluate(x1, x2) << "." << std::endl;
-std::cout << "  IPMetric<LinearKernel> between x1/x2: "
-    << ip2.Evaluate(x1, x2) << "." << std::endl;
-
-// Compute the kernel space distance between two floating-point vectors.
-arma::fvec fx1(10, arma::fill::randu);
-arma::fvec fx2(10, arma::fill::randu);
-
-std::cout << "IPMetric<EpanechnikovKernel> result between two random "
-    << "10-dimensional 32-bit floating point vectors:" << std::endl;
-std::cout << "  " << ip1.Evaluate(fx1, fx2) << "." << std::endl;
-```
-
----
-
-### `MahalanobisDistance`
-
-The `MahalanobisDistance` class implements the weighted Euclidean distance known
-as the
-[Mahalanobis distance](https://en.wikipedia.org/wiki/Mahalanobis_distance).
-This distance requires an inverse covariance matrix `Q` that controls the
-weighting of individual dimensions in the distance calculation.  The metric is
-defined as:
-
-```
-d_Q(x, y) = sqrt((x - y)^T Q (x - y))
-```
-
-The class has two template parameters:
-
-```
-MahalanobisDistance<TakeRoot = true, MatType = arma::mat>
-```
-
- * When `TakeRoot` is manually specified as `false`, the `sqrt()` is omitted.
-   This is slightly faster, but will cause the distance to no longer satisfy the
-   triangle inequality.
-
- * `MatType` is the matrix type used to represent `Q`, and should be a matrix
-   type satisfying the Armadillo API (e.g.  `arma::mat`, `arma::fmat`).
-
-***Notes:***
-
- - Many descriptions of the Mahalanobis distance use the term `C^-1` instead of
-   `Q` as used here.  Ensure that the given `Q` matrix is the inverted
-   covariance (you can use, e.g.,
-   [`arma::pinv()`](https://arma.sourceforge.net/docs.html#pinv)).
-
- - Instead of using `MahalanobisDistance` directly as a distance metric for
-   mlpack machine learning algorithms, it can often be faster to simply multiply
-   the dataset by the equivalent transformation implied by `Q` and then use that
-   modified dataset with the Euclidean distance directly.  See the example usage
-   below.
-
----
-
-#### Constructors and properties
-
- * `md = MahalanobisDistance()`
-   - Create a `MahalanobisDistance` object without initializing the inverse
-     covariance `Q`.
-   - Call `Q()` to set the matrix before calling `Evaluate()`.
-
- * `md = MahalanobisDistance(dimensionality)`
-   - Create a `MahalanobisDistance` where `Q` is the identity matrix of the
-     given `dimensionality`.
-   - This distance metric will be equivalent to the Euclidean distance.
-
- * `md = MahalanobisDistance(matQ)`
-   - Create a `MahalanobisDistance` with the given `Q` matrix.
-   - `matQ` must be positive definite and symmetric.
-
- * `md.Q()`
-   - Access or modify the `Q` matrix.
-   - For instance, to set the `Q` matrix, `md.Q() = myCustomQ;` can be used.
-   - The `Q` matrix must be positive definite and symmetric.
-
----
-
-#### Distance evaluation
-
- * `md.Evaluate(x1, x2)`
-   - Evaluate and return the Mahalanobis distance between two vectors `x1` and
-     `x2`.
-   - `x1` and `x2` should be vector types with element type equivalent to the
-     element type of `MatType` (e.g. `arma::vec`, `arma::fvec`, etc.).
-
----
-
-*Example usage:*
-
-```c++
-// Create random 10-dimensional data.
-arma::mat dataset(10, 100, arma::fill::randu);
-
-// Create a positive-definite Q matrix by using a weighting matrix W such that
-// Q = W^T W.
-arma::mat W(10, 10, arma::fill::randu);
-arma::mat Q = W.t() * W;
-
-// Create a MahalanobisDistance object with the given Q.
-mlpack::MahalanobisDistance md(std::move(Q));
-
-std::cout << "Mahalanobis distance between points 3 and 4: "
-    << md.Evaluate(dataset.col(3), dataset.col(4)) << "." << std::endl;
-
-// Now compare the Mahalanobis distance with the Euclidean distance on the
-// dataset transformed with W.  (They are the same!)
-arma::mat transformedDataset = W * dataset;
-std::cout << "Mahalanobis distance between points 2 and 71:           "
-    << md.Evaluate(dataset.col(2), dataset.col(71)) << "." << std::endl;
-std::cout << "Euclidean distance between transformed points 2 and 71: "
-    << mlpack::EuclideanDistance::Evaluate(transformedDataset.col(2),
-                                           transformedDataset.col(71))
-    << "." << std::endl;
-
-// Create a Mahalanobis distance for 32-bit floating point data.
-arma::fmat floatDataset(20, 100, arma::fill::randn);
-
-// Use a random diagonal matrix as Q.
-arma::fmat fQ = arma::diagmat(arma::randu<arma::fvec>(20));
-
-mlpack::MahalanobisDistance<false /* do not take square root */,
-                            arma::fmat> fmd;
-fmd.Q() = std::move(fQ);
-
-const double d1 = fmd.Evaluate(floatDataset.col(3), floatDataset.col(5));
-const double d2 = fmd.Evaluate(floatDataset.col(11), floatDataset.col(31));
-
-std::cout << "Squared Mahalanobis distance on 32-bit floating point data:"
-    << std::endl;
-std::cout << " - Points 3 and 5:   " << d1 << "." << std::endl;
-std::cout << " - Points 11 and 31: " << d2 << "." << std::endl;
-
-// Note that an equivalent transformation matrix can be recovered from Q with
-// an upper Cholesky decomposition (Q -> R.t() * R).
-arma::mat recoveredW = arma::chol(md.Q(), "lower");
-// A transformed dataset can be created with `(recoveredW * dataset)`.
-```
-
----
-
-## Distributions
-
-<!-- TODO: link to the completed HMM documentation -->
-
-mlpack has support for a number of different distributions, each supporting the
-same API.  These can be used with, for instance, the
-[`HMM`](/src/mlpack/methods/hmm/hmm.hpp) class.
-
- * [`DiscreteDistribution`](#discretedistribution): multidimensional categorical
-   distribution (generalized Bernoulli distribution)
- * [`GaussianDistribution`](#gaussiandistribution): multidimensional Gaussian
-   distribution
-
-### `DiscreteDistribution`
-
-`DiscreteDistribution` represents a multidimensional categorical distribution
-(or generalized Bernoulli distribution) where integer-valued vectors (e.g.
-`[0, 3, 4]`) are associated with specific probabilities in each dimension.
-
-*Example:* a 3-dimensional `DiscreteDistribution` will have a specific
-probability value associated with each integer value in each dimension.  So, for
-the vector `[0, 3, 4]`, `P(0)` in dimension 0 could be, e.g., `0.3`, `P(3)` in
-dimension 1 could be, e.g., `0.4`, and `P(4)` in dimension 2 could be, e.g.,
-`0.6`.  Then, `P([0, 3, 4])` would be `0.3 * 0.4 * 0.6 = 0.072`.
-
----
-
-#### Constructors
-
- * `d = DiscreteDistribution(numObservations)`
-   - Create a one-dimensional discrete distribution with `numObservations`
-     different observations in the one and only dimension.  `numObservations` is
-     of type `size_t`.
-
- * `d = DiscreteDistribution(numObservationsVec)`
-   - Create a multidimensional discrete distribution with
-     `numObservationsVec.n_elem` dimensions and `numObservationsVec[i]`
-     different observations in dimension `i`.
-   - `numObservationsVec` is of type `arma::Col<size_t>`.
-
- * `d = DiscreteDistribution(probabilities)`
-   - Create a multidimensional discrete distribution with the given
-     probabilities.
-   - `probabilities` should have type `std::vector<arma::vec>`, and
-     `probabilities.size()` should be equal to the dimensionality of the
-     distribution.
-   - `probabilities[i]` is a vector such that `probabilities[i][j]` contains the
-     probability of `j` in dimension `i`.
-
----
-
-#### Access and modify properties of distribution
-
- * `d.Dimensionality()` returns a `size_t` indicating the number of dimensions
-   in the multidimensional discrete distribution.
-
- * `d.Probabilities(i)` returns an `arma::vec&` containing the probabilities of
-   each observation in dimension `i`.
-   - `d.Probabilities(i)[j]` is the probability of `j` in dimension `i`.
-   - This can be used to modify probabilities: `d.Probabilities(0)[1] = 0.7`
-     sets the probability of observing the value `1` in dimension `0` to `0.7`.
-   - *Note:* when setting probabilities manually, be sure that the sum of
-     probabilities in a dimension is 1!
-
----
-
-#### Compute probabilities of points
-
- * `d.Probability(observation)` returns the probability of the given
-   observation as a `double`.
-   - `observation` should be an `arma::vec` of size `d.Dimensionality()`.
-   - `observation[i]` should take integer values between `0` and
-     `d.Probabilities(i).n_elem - 1`.
-
- * `d.Probability(observations, probabilities)` computes the probabilities of
-   many observations.
-   - `observations` should be an `arma::mat` with number of rows equal to
-     `d.Dimensionality()`; `observations.n_cols` is the number of observations.
-   - `probabilities` will be set to size `observations.n_cols`.
-   - `probabilities[i]` will be set to `d.Probability(observations.col(i))`.
-
- * `d.LogProbability(observation)` returns the log-probability of the given
-   observation as a `double`.
-
- * `d.LogProbability(observations, probabilities)` computes the
-   log-probabilities of many observations.
-
----
-
-#### Sample from the distribution
-
- * `d.Random()` returns an `arma::vec` with a random sample from the
-   multidimensional discrete distribution.
-
----
-
-#### Fit the distribution to observations
-
- * `d.Train(observations)`
-   - Fit the distribution to the given observations.
-   - `observations` should be an `arma::mat` with number of rows equal to
-     `d.Dimensionality()`; `observations.n_cols` is the number of observations.
-   - `observations(j, i)` should be an integer value between `0` and the number
-     of observations for dimension `i`.
-
- * `d.Train(observations, observationProbabilities)`
-   - Fit the distribution to the given observations, as above, but also provide
-     probabilities that each observation is from this distribution.
-   - `observationProbabilities` should be an `arma::vec` of length
-     `observations.n_cols`.
-   - `observationProbabilities[i]` should be equal to the probability that
-     `observations.col(i)` is from `d`.
-
----
-
-*Example usage:*
-
-```c++
-// Create a single-dimension Bernoulli distribution: P([0]) = 0.3, P([1]) = 0.7.
-mlpack::DiscreteDistribution bernoulli(2);
-bernoulli.Probabilities(0)[0] = 0.3;
-bernoulli.Probabilities(0)[1] = 0.7;
-
-const double p1 = bernoulli.Probability(arma::vec("0")); // p1 = 0.3.
-const double p2 = bernoulli.Probability(arma::vec("1")); // p2 = 0.7.
-
-// Create a 3-dimensional discrete distribution by specifying the probabilities
-// manually.
-arma::vec probDim0 = arma::vec("0.1 0.3 0.5 0.1"); // 4 possible values.
-arma::vec probDim1 = arma::vec("0.7 0.3");         // 2 possible values.
-arma::vec probDim2 = arma::vec("0.4 0.4 0.2");     // 3 possible values.
-std::vector<arma::vec> probs { probDim0, probDim1, probDim2 };
-mlpack::DiscreteDistribution d(probs);
-
-arma::vec obs("2 0 1");
-const double p3 = d.Probability(obs); // p3 = 0.5 * 0.7 * 0.4 = 0.14.
-
-// Estimate a 10-dimensional discrete distribution.
-// Each dimension takes values between 0 and 9.
-arma::mat observations = arma::randi<arma::mat>(10, 1000,
-    arma::distr_param(0, 9));
-
-// Create a distribution with 10 observations in each of the 10 dimensions.
-mlpack::DiscreteDistribution d2(
-    arma::Col<size_t>("10 10 10 10 10 10 10 10 10 10"));
-d2.Train(observations);
-
-// Compute the probabilities of each point.
-arma::vec probabilities;
-d2.Probability(observations, probabilities);
-std::cout << "Average probability: " << arma::mean(probabilities) << "."
-    << std::endl;
-```
-
----
-
-### `GaussianDistribution`
-
-`GaussianDistribution` is a standard multivariate Gaussian distribution with
-parameterized mean and covariance.
-
----
-
-#### Constructors
-
- * `g = GaussianDistribution(dimensionality)`
-   - Create the distribution with the given dimensionality.
-   - The distribution will have a zero mean and unit diagonal covariance matrix.
-
- * `g = GaussianDistribution(mean, covariance)`
-   - Create the distribution with the given mean and covariance.
-   - `mean` is of type `arma::vec` and should have length equal to the
-     dimensionality of the distribution.
-   - `covariance` is of type `arma::mat`, and should be symmetric and square,
-     with rows and columns equal to the dimensionality of the distribution.
-
----
-
-#### Access and modify properties of distribution
-
- * `g.Dimensionality()` returns the dimensionality of the distribution as a
-   `size_t`.
-
- * `g.Mean()` returns an `arma::vec&` holding the mean of the distribution.
-   This can be modified.
-
- * `g.Covariance()` returns a `const arma::mat&` holding the covariance of the
-   distribution.  To set a new covariance, use `g.Covariance(newCov)` or
-   `g.Covariance(std::move(newCov))`.
-
- * `g.InvCov()` returns a `const arma::mat&` holding the precomputed inverse of
-   the covariance.
-
- * `g.LogDetCov()` returns a `double` holding the log-determinant of the
-   covariance.
-
----
-
-#### Compute probabilities of points
-
- * `g.Probability(observation)` returns the probability of the given
-   observation as a `double`.
-   - `observation` should be an `arma::vec` of size `d.Dimensionality()`.
-
- * `g.Probability(observations, probabilities)` computes the probabilities of
-   many observations.
-   - `observations` should be an `arma::mat` with number of rows equal to
-     `d.Dimensionality()`; `observations.n_cols` is the number of observations.
-   - `probabilities` will be set to size `observations.n_cols`.
-   - `probabilities[i]` will be set to `g.Probability(observations.col(i))`.
-
- * `g.LogProbability(observation)` returns the log-probability of the given
-   observation as a `double`.
-
- * `g.LogProbability(observations, probabilities)` computes the
-   log-probabilities of many observations.
-
----
-
-#### Sample from the distribution
-
- * `g.Random()` returns an `arma::vec` with a random sample from the
-   multidimensional discrete distribution.
-
----
-
-#### Fit the distribution to observations
-
- * `g.Train(observations)`
-   - Fit the distribution to the given observations.
-   - `observations` should be an `arma::mat` with number of rows equal to
-     `d.Dimensionality()`; `observations.n_cols` is the number of observations.
-
- * `g.Train(observations, observationProbabilities)`
-   - Fit the distribution to the given observations, as above, but also provide
-     probabilities that each observation is from this distribution.
-   - `observationProbabilities` should be an `arma::vec` of length
-     `observations.n_cols`.
-   - `observationProbabilities[i]` should be equal to the probability that
-     `observations.col(i)` is from `d`.
-
----
-
-*Example usage:*
-
-```c++
-// Create a Gaussian distribution in 3 dimensions with zero mean and unit
-// covariance.
-mlpack::GaussianDistribution g(3);
-
-// Compute the probability of the point [0, 0.5, 0.25].
-const double p = g.Probability(arma::vec("0 0.5 0.25"));
-
-// Modify the mean in dimension 0.
-g.Mean()[0] = 0.5;
-
-// Set a random covariance.
-arma::mat newCov(3, 3, arma::fill::randu);
-newCov *= newCov.t(); // Ensure covariance is positive semidefinite.
-g.Covariance(std::move(newCov)); // Set new covariance.
-
-// Compute the probability of the same point [0, 0.5, 0.25].
-const double p2 = g.Probability(arma::vec("0 0.5 0.25"));
-
-// Create a Gaussian distribution that is estimated from random samples in 50
-// dimensions.
-arma::mat samples(50, 10000, arma::fill::randn); // Normally distributed.
-
-mlpack::GaussianDistribution g2(50);
-g2.Train(samples);
-
-// Compute the probability of all of the samples.
-arma::vec probabilities;
-g2.Probability(samples, probabilities);
-
-std::cout << "Average probability is: " << arma::mean(probabilities) << "."
-    << std::endl;
-```
-
-## Kernels
-
-mlpack includes a number of Mercer kernels for its kernel-based techniques.
-These all implement the [same API](../developer/kernels.md), providing one
-`Evaluate()` method, and can be used with a variety of different techniques,
-including:
-
-<!-- TODO: document everything below -->
-
- * [`KDE`](/src/mlpack/methods/kde/kde.hpp)
- * [`MeanShift`](/src/mlpack/methods/mean_shift/mean_shift.hpp)
- * [`KernelPCA`](/src/mlpack/methods/kernel_pca/kernel_pca.hpp)
- * [`FastMKS`](/src/mlpack/methods/fastmks/fastmks.hpp)
- * [`NystroemMethod`](/src/mlpack/methods/nystroem_method/nystroem_method.hpp)
-
-Supported kernels:
-
- * [`GaussianKernel`](#gaussiankernel): standard Gaussian/radial basis
-   function/RBF kernel
- * [`CauchyKernel`](#cauchykernel): Cauchy kernel, with longer tails than the
-   standard Gaussian kernel
- * [`CosineSimilarity`](#cosinesimilarity): dot-product vector similarity
- * [`EpanechnikovKernel`](#epanechnikovkernel): Epanechnikov kernel (parabolic),
-   with zero tails
- * [`HyperbolicTangentKernel`](#hyperbolictangentkernel): hyperbolic tangent
-   kernel (not positive definite)
- * [`LaplacianKernel`](#laplaciankernel): Laplacian kernel/exponential kernel
- * [`LinearKernel`](#linearkernel): linear (dot-product) kernel
- * [`PolynomialKernel`](#polynomialkernel): arbitrary-power polynomial kernel
-   with offset
- * [`PSpectrumStringKernel`](#pspectrumstringkernel): kernel to compute length-p
-   subsequence match counts
- * [`SphericalKernel`](#sphericalkernel): spherical/uniform/rectangular window
-   kernel
- * [`TriangularKernel`](#triangularkernel): triangular kernel, with zero tails
- * [Implement a custom kernel](#implement-a-custom-kernel)
-
-### `GaussianKernel`
-
-The `GaussianKernel` class implements the standard [Gaussian
-kernel](https://en.wikipedia.org/wiki/Radial_basis_function_kernel) (also called
-the _radial basis function kernel_ or _RBF kernel_).
-
-The Gaussian kernel is defined as:
-`k(x1, x2) = exp(-|| x1 - x2 ||^2 / (2 * bw^2))`
-where `bw` is the bandwidth parameter of the kernel.
-
----
-
-#### Constructors and properties
-
- * `g = GaussianKernel(bw=1.0)`
-   - Create a `GaussianKernel` with the given bandwidth `bw`.
-
- * `g.Bandwidth()` returns the bandwidth of the kernel as a `double`.
-   - To set the bandwidth, use `g.Bandwidth(newBandwidth)`.
-
----
-
-#### Kernel evaluation
-
- * `g.Evaluate(x1, x2)`
-   - Compute the kernel value between two vectors `x1` and `x2`.
-   - `x1` and `x2` should be vector types that implement the Armadillo API
-     (e.g., `arma::vec`).
-
- * `g.Evaluate(distance)`
-   - Compute the kernel value between two vectors, given that the distance
-     between those two vectors (`distance`) is already known.
-   - `distance` should have type `double`.
-
----
-
-#### Other utilities
-
- * `g.Gradient(distance)`
-   - Compute the (one-dimensional) gradient of the kernel function with respect
-     to the distance between two points, evaluated at `distance`.  This is used
-     by [`MeanShift`](methods/mean_shift.md).
-
- * `g.Normalizer(dimensionality)`
-   - Return the
-     [normalizing constant](https://en.wikipedia.org/wiki/Normalizing_constant)
-     of the Gaussian kernel for points in the given dimensionality as a
-     `double`.
-
----
-
-*Example usage:*
-
-```c++
-// Create a Gaussian kernel with default bandwidth.
-mlpack::GaussianKernel g;
-
-// Create a Gaussian kernel with bandwidth 5.0.
-mlpack::GaussianKernel g2(5.0);
-
-// Evaluate the kernel value between two 3-dimensional points.
-arma::vec x1("0.5 1.0 1.5");
-arma::vec x2("1.5 1.0 0.5");
-const double k1 = g.Evaluate(x1, x2);
-const double k2 = g2.Evaluate(x1, x2);
-std::cout << "Kernel values: " << k1 << " (bw=1.0), " << k2 << " (bw=5.0)."
-    << std::endl;
-
-// Evaluate the kernel value when the distance between two points is already
-// computed.
-const double distance = 1.5;
-const double k3 = g.Evaluate(distance);
-
-// Change the bandwidth of the kernel to 2.5.
-g.Bandwidth(2.5);
-const double k4 = g.Evaluate(x1, x2);
-std::cout << "Kernel value with bw=2.5: " << k4 << "." << std::endl;
-
-// Evaluate the kernel value between x1 and all points in a random matrix.
-arma::mat r(3, 100, arma::fill::randu);
-arma::vec kernelValues(100);
-for (size_t i = 0; i < r.n_cols; ++i)
-  kernelValues[i] = g.Evaluate(x1, r.col(i));
-std::cout << "Average kernel value for random points: "
-    << arma::mean(kernelValues) << "." << std::endl;
-
-// Compute the kernel value between two 32-bit floating-point vectors.
-arma::fvec fx1("0.5 1.0 1.5");
-arma::fvec fx2("1.5 1.0 0.5");
-const double k5 = g.Evaluate(fx1, fx2);
-const double k6 = g2.Evaluate(fx1, fx2);
-std::cout << "Kernel values between two floating-point vectors: " << k5
-    << " (bw=2.5), " << k6 << " (bw=5.0)." << std::endl;
-```
-
-### `CauchyKernel`
-
-The `CauchyKernel` class implements the Cauchy kernel, a kernel function with a
-longer tail than the Gaussian kernel, defined as:
-`k(x1, x2) = 1 / (1 + (|| x1 - x2 ||^2 / bw^2))`
-where `bw` is the bandwidth parameter of the kernel.
-
----
-
-#### Constructors and properties
-
- * `c = CauchyKernel(bw=1.0)`
-   - Create a `CauchyKernel` with the given bandwidth `bw`.
-
- * `c.Bandwidth()` returns the bandwidth of the kernel as a `double`.
-   - To set the bandwidth, use `c.Bandwidth(newBandwidth)`.
-
----
-
-#### Kernel evaluation
-
- * `c.Evaluate(x1, x2)`
-   - Compute the kernel value between two vectors `x1` and `x2`.
-   - `x1` and `x2` should be vector types that implement the Armadillo API
-     (e.g., `arma::vec`).
-
----
-
-*Example usage:*
-
-```c++
-// Create a Cauchy kernel with default bandwidth.
-mlpack::CauchyKernel c;
-
-// Create a Cauchy kernel with bandwidth 5.0.
-mlpack::CauchyKernel c2(5.0);
-
-// Evaluate the kernel value between two 3-dimensional points.
-arma::vec x1("0.5 1.0 1.5");
-arma::vec x2("1.5 1.0 0.5");
-const double k1 = c.Evaluate(x1, x2);
-const double k2 = c2.Evaluate(x1, x2);
-std::cout << "Kernel values: " << k1 << " (bw=1.0), " << k2 << " (bw=5.0)."
-    << std::endl;
-
-// Change the bandwidth of the kernel to 2.5.
-c.Bandwidth(2.5);
-const double k3 = c.Evaluate(x1, x2);
-std::cout << "Kernel value with bw=2.5: " << k3 << "." << std::endl;
-
-// Evaluate the kernel value between x1 and all points in a random matrix.
-arma::mat r(3, 100, arma::fill::randu);
-arma::vec kernelValues(100);
-for (size_t i = 0; i < r.n_cols; ++i)
-  kernelValues[i] = c.Evaluate(x1, r.col(i));
-std::cout << "Average kernel value for random points: "
-    << arma::mean(kernelValues) << "." << std::endl;
-
-// Compute the kernel value between two 32-bit floating-point vectors.
-arma::fvec fx1("0.5 1.0 1.5");
-arma::fvec fx2("1.5 1.0 0.5");
-const double k4 = c.Evaluate(fx1, fx2);
-const double k5 = c2.Evaluate(fx1, fx2);
-std::cout << "Kernel values between two floating-point vectors: " << k4
-    << " (bw=2.5), " << k5 << " (bw=5.0)." << std::endl;
-```
-
-### `CosineSimilarity`
-
-The `CosineSimilarity` class implements the dot-product cosine similarity,
-defined as:
-`k(x1, x2) = (x1^T x2) / (|| x1 || * || x2 ||)`.
-The value of the kernel is limited to the range `[-1, 1]`.
-The cosine similarity is often used in text mining tasks.
-
----
-
-#### Constructor
-
- * `c = CosineSimilarity()`
-   - Create a `CosineSimilarity` object.
-
-***Note:*** because the `CosineSimilarity` kernel has no parameters, it is not
-necessary to create an object and the `Evaluate()` function (below) can be
-called statically.
-
----
-
-#### Kernel evaluation
-
- * `c.Evaluate(x1, x2)`
-   - Compute the kernel value between two vectors `x1` and `x2` with an
-     instantiated `CosineSimilarity` object.
-   - `x1` and `x2` should be vector types that implement the Armadillo API
-     (e.g., `arma::vec`).
-
- * `CosineDistance::Evaluate(x1, x2)`
-   - Compute the kernel value between two vectors `x1` and `x2` without an
-     instantiated `CosineSimilarity` object (e.g. call `Evaluate()` statically).
-   - `x1` and `x2` should be vector types that implement the Armadillo API
-     (e.g., `arma::vec`).
-
----
-
-*Example usage:*
-
-```c++
-// Create a cosine similarity kernel.
-mlpack::CosineSimilarity c;
-
-// Evaluate the kernel value between two 3-dimensional points.
-arma::vec x1("0.5 1.0 1.5");
-arma::vec x2("1.5 1.0 0.5");
-const double k1 = c.Evaluate(x1, x2);
-const double k2 = c.Evaluate(x1, x1);
-const double k3 = c.Evaluate(x2, x2);
-std::cout << "Cosine similarity values:" << std::endl;
-std::cout << "  - k(x1, x2): " << k1 << "." << std::endl;
-std::cout << "  - k(x1, x1): " << k2 << "." << std::endl;
-std::cout << "  - k(x2, x2): " << k3 << "." << std::endl;
-
-// Evaluate the kernel value between x1 and all points in a random matrix,
-// using the static Evaluate() function.
-arma::mat r(3, 100, arma::fill::randu);
-arma::vec kernelValues(100);
-for (size_t i = 0; i < r.n_cols; ++i)
-  kernelValues[i] = mlpack::CosineSimilarity::Evaluate(x1, r.col(i));
-std::cout << "Average cosine similarity for random points: "
-    << arma::mean(kernelValues) << "." << std::endl;
-
-// Compute the cosine similarity between two sparse 32-bit floating point
-// vectors.
-arma::sp_fvec x3, x4;
-x3.sprandu(100, 1, 0.2);
-x4.sprandu(100, 1, 0.2);
-const double k4 = mlpack::CosineSimilarity::Evaluate(x3, x4);
-std::cout << "Cosine similarity between two random sparse 32-bit floating "
-    << "point vectors: " << k4 << "." << std::endl;
-```
-
-### `EpanechnikovKernel`
-
-The `EpanechnikovKernel` implements the
-[parabolic or Epanechnikov kernel](https://en.wikipedia.org/wiki/Kernel_(statistics)#Kernel_functions_in_common_use),
-defined as the following function:
-`k(x1, x2) = max(0, (3 / 4) * (1 - (|| x1 - x2 ||_2 / bw)^2))`,
-where `bw` is the bandwidth parameter of the kernel.
-
-The kernel takes the value `0` when `|| x1 - x2 ||_2` (the Euclidean
-distance between `x1` and `x2`) is greater than or equal to `bw`.
-
----
-
-#### Constructors and properties
-
- * `e = EpanechnikovKernel(bw=1.0)`
-   - Create an `EpanechnikovKernel` with the given bandwidth `bw`.
-
- * `e.Bandwidth()` returns the bandwidth of the kernel as a `double`.
-   - To set the bandwidth, use `e.Bandwidth(newBandwidth)`.
-
----
-
-#### Kernel evaluation
-
- * `e.Evaluate(x1, x2)`
-   - Compute the kernel value between two vectors `x1` and `x2`.
-   - `x1` and `x2` should be vector types that implement the Armadillo API
-     (e.g., `arma::vec`).
-
- * `e.Evaluate(distance)`
-   - Compute the kernel value between two vectors, given that the distance
-     between those two vectors (`distance`) is already known.
-   - `distance` should have type `double`.
-
----
-
-#### Other utilities
-
- * `e.Gradient(distance)`
-   - Compute the (one-dimensional) gradient of the kernel function with respect
-     to the distance between two points, evaluated at `distance`.  This is used
-     by [`MeanShift`](methods/mean_shift.md).
-
- * `e.Normalizer(dimensionality)`
-   - Return the
-     [normalizing constant](https://en.wikipedia.org/wiki/Normalizing_constant)
-     of the Epanechnikov kernel for points in the given dimensionality as a
-     `double`.
-
----
-
-*Example usage:*
-
-```c++
-// Create an Epanechnikov kernel with default bandwidth.
-mlpack::EpanechnikovKernel e;
-
-// Create an Epanechnikov kernel with bandwidth 5.0.
-mlpack::EpanechnikovKernel e2(5.0);
-
-// Evaluate the kernel value between two 3-dimensional points.
-arma::vec x1("0.5 1.0 1.5");
-arma::vec x2("1.5 1.0 0.5");
-const double k1 = e.Evaluate(x1, x2);
-const double k2 = e2.Evaluate(x1, x2);
-std::cout << "Kernel values: " << k1 << " (bw=1.0), " << k2 << " (bw=5.0)."
-    << std::endl;
-
-// Evaluate the kernel value when the distance between two points is already
-// computed.
-const double distance = 1.5;
-const double k3 = e.Evaluate(distance);
-
-// Change the bandwidth of the kernel to 2.5.
-e.Bandwidth(2.5);
-const double k4 = e.Evaluate(x1, x2);
-std::cout << "Kernel value with bw=2.5: " << k4 << "." << std::endl;
-
-// Evaluate the kernel value between x1 and all points in a random matrix.
-arma::mat r(3, 100, arma::fill::randu);
-arma::vec kernelValues(100);
-for (size_t i = 0; i < r.n_cols; ++i)
-  kernelValues[i] = e.Evaluate(x1, r.col(i));
-std::cout << "Average kernel value for random points: "
-    << arma::mean(kernelValues) << "." << std::endl;
-
-// Compute the kernel value between two 32-bit floating-point vectors.
-arma::fvec fx1("0.5 1.0 1.5");
-arma::fvec fx2("1.5 1.0 0.5");
-const double k5 = e.Evaluate(fx1, fx2);
-const double k6 = e2.Evaluate(fx1, fx2);
-std::cout << "Kernel values between two floating-point vectors: " << k5
-    << " (bw=2.5), " << k6 << " (bw=5.0)." << std::endl;
-```
-
-### `HyperbolicTangentKernel`
-
-The `HyperbolicTangentKernel` implements the
-[hyperbolic tangent kernel](https://en.wikipedia.org/wiki/Support_vector_machine#Nonlinear_kernels),
-which is defined by the following equation:
-`f(x1, x2) = tanh(s * (x1^T x2) + t)`
-where `s` is the scale parameter and `t` is the offset parameter.
-
-The hyperbolic tangent kernel is *not a positive definite Mercer kernel* and
-thus does not satisfy the theoretical requirements of many kernel methods.  See
-[this discussion](https://stats.stackexchange.com/questions/199620/on-the-properties-of-hyperbolic-tangent-kernel)
-for more details.  In practice, for many kernel methods, it may still provide
-compelling results despite this theoretical limitation.
-
----
-
-#### Constructors and properties
-
- * `h = HyperbolicTangentKernel(s=1.0, t=0.0)`
-   - Create a `HyperbolicTangentKernel` with the given scale factor `s` and the
-     given offset `t`.
-
- * `h.Scale()` returns the scale factor of the kernel as a `double`.
-   - To set the scale parameter, use `h.Scale(scale)`.
-
- * `h.Offset()` returns the offset parameter of the kernel as a `double`.
-   - To set the offset parameter, use `h.Offset(offset)`.
-
----
-
-#### Kernel evaluation
-
- * `h.Evaluate(x1, x2)`
-   - Compute the kernel value between two vectors `x1` and `x2`.
-   - `x1` and `x2` should be vector types that implement the Armadillo API
-     (e.g., `arma::vec`).
-
----
-
-*Example usage:*
-
-```c++
-// Create a hyperbolic tangent kernel with default scale and offset.
-mlpack::HyperbolicTangentKernel h;
-
-// Create a hyperbolic tangent kernel with scale 2.0 and offset 1.0.
-mlpack::HyperbolicTangentKernel h2(2.0, 1.0);
-
-// Evaluate the kernel value between two 3-dimensional points.
-arma::vec x1("0.5 1.0 1.5");
-arma::vec x2("1.5 1.0 0.5");
-const double k1 = h.Evaluate(x1, x2);
-const double k2 = h2.Evaluate(x1, x2);
-std::cout << "Kernel values: " << k1 << " (s=1.0, t=0.0), " << k2
-    << " (s=2.0, t=1.0)." << std::endl;
-
-// Change the scale and offset of the kernel.
-h.Scale(2.5);
-h.Offset(-1.0);
-const double k3 = h.Evaluate(x1, x2);
-std::cout << "Kernel value with s=2.5, t=-1.0: " << k3 << "." << std::endl;
-
-// Evaluate the kernel value between x1 and all points in a random matrix.
-arma::mat r(3, 100, arma::fill::randu);
-arma::vec kernelValues(100);
-for (size_t i = 0; i < r.n_cols; ++i)
-  kernelValues[i] = h.Evaluate(x1, r.col(i));
-std::cout << "Average kernel value for random points: "
-    << arma::mean(kernelValues) << "." << std::endl;
-
-// Compute the kernel value between two 32-bit floating-point vectors.
-arma::fvec fx1("0.5 1.0 1.5");
-arma::fvec fx2("1.5 1.0 0.5");
-const double k4 = h.Evaluate(fx1, fx2);
-const double k5 = h2.Evaluate(fx1, fx2);
-std::cout << "Kernel values between two floating-point vectors: " << k4
-    << " (s=2.5, t=-1.0), " << k5 << " (s=2.0, t=1.0)." << std::endl;
-```
-
-### `LaplacianKernel`
-
-The `LaplacianKernel` class implements the Laplacian kernel, also known as the
-exponential kernel, defined by the following equation:
-`k(x1, x2) = exp(-|| x1 - x2 || / bw)`
-where `bw` is the bandwidth parameter.
-
----
-
-#### Constructors and properties
-
- * `l = LaplacianKernel(bw=1.0)`
-   - Create a `LaplacianKernel` with the given bandwidth `bw`.
-
- * `l.Bandwidth()` returns the bandwidth of the kernel as a `double`.
-   - To set the bandwidth, use `l.Bandwidth(newBandwidth)`.
-
----
-
-#### Kernel evaluation
-
- * `l.Evaluate(x1, x2)`
-   - Compute the kernel value between two vectors `x1` and `x2`.
-   - `x1` and `x2` should be vector types that implement the Armadillo API
-     (e.g., `arma::vec`).
-
- * `l.Evaluate(distance)`
-   - Compute the kernel value between two vectors, given that the distance
-     between those two vectors (`distance`) is already known.
-   - `distance` should have type `double`.
-
----
-
-#### Other utilities
-
- * `l.Gradient(distance)`
-   - Compute the (one-dimensional) gradient of the kernel function with respect
-     to the distance between two points, evaluated at `distance`.  This is used
-     by [`MeanShift`](methods/mean_shift.md).
-
----
-
-*Example usage:*
-
-```c++
-// Create a Laplacian kernel with default bandwidth.
-mlpack::LaplacianKernel l;
-
-// Create a Laplacian kernel with bandwidth 5.0.
-mlpack::LaplacianKernel l2(5.0);
-
-// Evaluate the kernel value between two 3-dimensional points.
-arma::vec x1("0.5 1.0 1.5");
-arma::vec x2("1.5 1.0 0.5");
-const double k1 = l.Evaluate(x1, x2);
-const double k2 = l2.Evaluate(x1, x2);
-std::cout << "Kernel values: " << k1 << " (bw=1.0), " << k2 << " (bw=5.0)."
-    << std::endl;
-
-// Evaluate the kernel value when the distance between two points is already
-// computed.
-const double distance = 1.5;
-const double k3 = l.Evaluate(distance);
-
-// Change the bandwidth of the kernel to 2.5.
-l.Bandwidth(2.5);
-const double k4 = l.Evaluate(x1, x2);
-std::cout << "Kernel value with bw=2.5: " << k4 << "." << std::endl;
-
-// Evaluate the kernel value between x1 and all points in a random matrix.
-arma::mat r(3, 100, arma::fill::randu);
-arma::vec kernelValues(100);
-for (size_t i = 0; i < r.n_cols; ++i)
-  kernelValues[i] = l.Evaluate(x1, r.col(i));
-std::cout << "Average kernel value for random points: "
-    << arma::mean(kernelValues) << "." << std::endl;
-
-// Compute the kernel value between two 32-bit floating-point vectors.
-arma::fvec fx1("0.5 1.0 1.5");
-arma::fvec fx2("1.5 1.0 0.5");
-const double k5 = l.Evaluate(fx1, fx2);
-const double k6 = l2.Evaluate(fx1, fx2);
-std::cout << "Kernel values between two floating-point vectors: " << k5
-    << " (bw=2.5), " << k6 << " (bw=5.0)." << std::endl;
-```
-
-### `LinearKernel`
-
-The `LinearKernel` class implements the simple linear dot product kernel,
-defined by the following equation:
-`k(x1, x2) = x1^T x2`.
-
-The use of the linear kernel for kernel methods generally results in the
-non-kernelized version of the algorithm; for instance, a kernel support
-vector machine using the linear kernel amounts to a [linear
-SVM](methods/linear_svm.md).
-
----
-
-#### Constructor
-
- * `l = LinearKernel()`
-   - Create a `LinearKernel` object.
-
-***Note:*** because the `LinearKernel` kernel has no parameters, it is not
-necessary to create an object and the `Evaluate()` function (below) can be
-called statically.
-
----
-
-#### Kernel evaluation
-
- * `l.Evaluate(x1, x2)`
-   - Compute the kernel value between two vectors `x1` and `x2` with an
-     instantiated `LinearKernel` object.
-   - `x1` and `x2` should be vector types that implement the Armadillo API
-     (e.g., `arma::vec`).
-
- * `LinearKernel::Evaluate(x1, x2)`
-   - Compute the kernel value between two vectors `x1` and `x2` without an
-     instantiated `LinearKernel` object (e.g. call `Evaluate()` statically).
-   - `x1` and `x2` should be vector types that implement the Armadillo API
-     (e.g., `arma::vec`).
-
----
-
-*Example usage:*
-
-```c++
-// Create a linear kernel.
-mlpack::LinearKernel l;
-
-// Evaluate the kernel value between two 3-dimensional points.
-arma::vec x1("0.5 1.0 1.5");
-arma::vec x2("1.5 1.0 0.5");
-const double k1 = l.Evaluate(x1, x2); // Identical to arma::dot(x1, x2).
-const double k2 = l.Evaluate(x1, x1);
-const double k3 = l.Evaluate(x2, x2);
-std::cout << "Linear kernel values:" << std::endl;
-std::cout << "  - k(x1, x2): " << k1 << "." << std::endl;
-std::cout << "  - k(x1, x1): " << k2 << "." << std::endl;
-std::cout << "  - k(x2, x2): " << k3 << "." << std::endl;
-
-// Evaluate the kernel value between x1 and all points in a random matrix,
-// using the static Evaluate() function.
-arma::mat r(3, 100, arma::fill::randu);
-arma::vec kernelValues(100);
-for (size_t i = 0; i < r.n_cols; ++i)
-  kernelValues[i] = mlpack::LinearKernel::Evaluate(x1, r.col(i));
-std::cout << "Average linear kernel value for random points: "
-    << arma::mean(kernelValues) << "." << std::endl;
-
-// Compute the cosine similarity between two sparse 32-bit floating point
-// vectors.
-arma::sp_fvec x3, x4;
-x3.sprandu(100, 1, 0.2);
-x4.sprandu(100, 1, 0.2);
-const double k4 = mlpack::LinearKernel::Evaluate(x3, x4);
-std::cout << "Linear kernel value between two random sparse 32-bit floating "
-    << "point vectors: " << k4 << "." << std::endl;
-```
-
-### `PolynomialKernel`
-
-The `PolynomialKernel` class implements the standard
-[polynomial kernel](https://en.wikipedia.org/wiki/Polynomial_kernel), which is
-defined by the following equation:
-`k(x1, x2) = (x1^T x2 + t)^d`
-where `d` is the degree of the polynomial and `t` is the offset.
-
-The use of the polynomial kernel has a similar effect to the use of polynomial
-(interaction) features in standard machine learning methods.
-
----
-
-#### Constructors and properties
-
- * `p = PolynomialKernel(d=2.0, t=0.0)`
-   - Create a `PolynomialKernel` with the given degree `d` and given offset `t`.
-
- * `p.Degree()` returns the degree of the kernel as a `double`.
-   - To set the degree, use `p.Degree(newDegree)`.
-
- * `p.Offset()` returns the offset of the kernel as a `double`.
-   - To set the offset, use `p.Offset(newOffset)`.
-
----
-
-#### Kernel evaluation
-
- * `p.Evaluate(x1, x2)`
-   - Compute the kernel value between two vectors `x1` and `x2`.
-   - `x1` and `x2` should be vector types that implement the Armadillo API
-     (e.g., `arma::vec`).
-
----
-
-*Example usage:*
-
-```c++
-// Create a polynomial kernel with default degree (2) and offset (0).
-mlpack::PolynomialKernel p;
-
-// Create a polynomial kernel with degree 3.0 and offset -1.0.
-mlpack::PolynomialKernel p2(3.0, -1.0);
-
-// Evaluate the kernel value between two 3-dimensional points.
-arma::vec x1("0.5 1.0 1.5");
-arma::vec x2("1.5 1.0 0.5");
-const double k1 = p.Evaluate(x1, x2);
-const double k2 = p2.Evaluate(x1, x2);
-std::cout << "Kernel values: " << k1 << " (bw=1.0), " << k2 << " (bw=5.0)."
-    << std::endl;
-
-// Change the degree of the kernel to 2.5 and the offset to 1.0.
-p.Degree(2.5);
-p.Offset(1.0);
-const double k3 = p.Evaluate(x1, x2);
-std::cout << "Kernel value with d=2.5, t=1.0: " << k3 << "." << std::endl;
-
-// Evaluate the kernel value between x1 and all points in a random matrix.
-arma::mat r(3, 100, arma::fill::randu);
-arma::vec kernelValues(100);
-for (size_t i = 0; i < r.n_cols; ++i)
-  kernelValues[i] = p.Evaluate(x1, r.col(i));
-std::cout << "Average kernel value for random points: "
-    << arma::mean(kernelValues) << "." << std::endl;
-
-// Compute the kernel value between two 32-bit floating-point vectors.
-arma::fvec fx1("0.5 1.0 1.5");
-arma::fvec fx2("1.5 1.0 0.5");
-const double k4 = p.Evaluate(fx1, fx2);
-const double k5 = p2.Evaluate(fx1, fx2);
-std::cout << "Kernel values between two floating-point vectors: " << k4
-    << " (d=2.5, t=1.0), " << k5 << " (d=3.0, t=-1.0)." << std::endl;
-```
-
-### `PSpectrumStringKernel`
-
-The `PSpectrumStringKernel` class implements the length-`p` string spectrum
-kernel, proposed by
-[Leslie, Eskin, and Noble (pdf)](http://psb.stanford.edu/psb-online/proceedings/psb02/leslie.pdf).
-The kernel finds the contiguous subsequence match count between two strings.
-
-Due to mlpack's use of Armadillo, which requires that all matrix data be
-numeric, this class operates by internally storing all strings, and passing in
-numeric vectors such as `[0 1]` that reference string index `1` in dataset index
-`0`.  In turn, this means that the data points given to the
-`PSpectrumStringKernel` are simply IDs and have no geometric meaning.
-
----
-
-#### Constructors and properties
-
- * `p = PSpectrumStringKernel(datasets, p)`
-    - Create a `PSpectrumStringKernel` on the given set of string datasets,
-      using the given substring length `p`.
-    - `datasets` should have type `std::vector<std::vector<std::string>>`, and
-      contains a list of datasets, each of which is made up of a list of
-      strings.
-      * Multiple datasets are supported for the case where, e.g., there are
-        multiple files containing different sets of strings.
-    - So, e.g., `datasets[0]` represents the `0`th dataset, and `datasets[0][1]`
-      is the string with index `1` inside the `0`th dataset.
-    - `p` (a `size_t`) is the length of substring to use for the kernel, and
-      must be greater than `0`.
-    - The constructor will build counts of all substrings in the dataset, and
-      for large data may be computationally intensive.
-
- * `p.P()` returns the substring length `p` of the kernel as a `size_t`.
-    - The value of `p` cannot be changed once the object is constructed.
-
- * `p.Counts()` returns a `std::vector<std::vector<std::map<std::string, int>>>`
-   that maps a substring to the number of times it appears in the original
-   string.  So, given a substring length of `5`, `p.Counts()[0][1]["hello"]`
-   would be the number of times the substring `hello` appears in the string with
-   index `1` in the dataset with index `0`.
-
----
-
-#### Kernel evaluation
-
- * `p.Evaluate(x1, x2)`
-   - Compute the kernel value between two index vectors `x1` and `x2`.
-   - `x1` and `x2` should be vector types that implement the Armadillo API
-     (e.g., `arma::vec`, `arma::uvec`, etc.).
-   - `x1` and `x2` do not contain string data directly, but instead are each
-     length-2 vectors that represent the index of the datasets and strings to be
-     compared in the `datasets` object that was passed to the constructor.
-   - So, e.g., if `x1 = [0, 0]` and `x2 = [1, 1]`, then the first string from
-     the first dataset will be compared with the second string from the second
-     dataset.
-
----
-
-*Example usage:*
-
-```c++
-// Create two example datasets:
-//      ["hello", "goodbye", "package"],
-//      ["mlpack", "is", "really", "great"]
-std::vector<std::vector<std::string>> datasets;
-datasets.push_back({ "hello", "goodbye", "package" });
-datasets.push_back({ "mlpack", "is", "really", "great" });
-
-// Create a p-spectrum string kernel with a substring length of 2,
-// and another with a substring length of 3.
-mlpack::PSpectrumStringKernel p(datasets, 2);
-mlpack::PSpectrumStringKernel p2(datasets, 3);
-
-// Evaluate the kernel value between "mlpack" and "package".
-arma::uvec x1("1 0"); // "mlpack": dataset 1, string 0.
-arma::uvec x2("0 2"); // "package": dataset 0, string 2.
-const double k1 = p.Evaluate(x1, x2);
-const double k2 = p2.Evaluate(x1, x2);
-std::cout << "Kernel values: " << k1 << " (p=2), " << k2 << " (p=3)."
-    << std::endl;
-```
-
-### `SphericalKernel`
-
-The `SphericalKernel` class implements the simple spherical kernel, also known
-as the uniform kernel, or rectangular window kernel.  The value of the
-`SphericalKernel` is `1` when the Euclidean distance between two points `x1` and
-`x2` is less than the bandwidth `bw`, and `0` otherwise:
-`k(x1, x2) = 1(|| x1 - x2 || <= bw)`.
-
----
-
-#### Constructors and properties
-
- * `s = SphericalKernel(bw=1.0)`
-   - Create a `SphericalKernel` with the given bandwidth `bw`.
-
- * `s.Bandwidth()` returns the bandwidth of the kernel as a `double`.
-   - To set the bandwidth, use `s.Bandwidth(newBandwidth)`.
-
----
-
-#### Kernel evaluation
-
- * `s.Evaluate(x1, x2)`
-   - Compute the kernel value between two vectors `x1` and `x2`.
-   - `x1` and `x2` should be vector types that implement the Armadillo API
-     (e.g., `arma::vec`).
-
- * `s.Evaluate(distance)`
-   - Compute the kernel value between two vectors, given that the distance
-     between those two vectors (`distance`) is already known.
-   - `distance` should have type `double`.
-
----
-
-#### Other utilities
-
- * `s.Gradient(distance)`
-   - Compute the (one-dimensional) gradient of the kernel function with respect
-     to the distance between two points, evaluated at `distance`.  This is used
-     by [`MeanShift`](methods/mean_shift.md).
-
- * `s.Normalizer(dimensionality)`
-   - Return the
-     [normalizing constant](https://en.wikipedia.org/wiki/Normalizing_constant)
-     of the spherical kernel for points in the given dimensionality as a
-     `double`.
-
----
-
-*Example usage:*
-
-```c++
-// Create a spherical kernel with default bandwidth.
-mlpack::SphericalKernel s;
-
-// Create a spherical kernel with bandwidth 5.0.
-mlpack::SphericalKernel s2(5.0);
-
-// Evaluate the kernel value between two 3-dimensional points.
-arma::vec x1("0.5 1.0 2.5");
-arma::vec x2("2.5 1.0 0.5");
-const double k1 = s.Evaluate(x1, x2);
-const double k2 = s2.Evaluate(x1, x2);
-std::cout << "Kernel values: " << k1 << " (bw=1.0), " << k2 << " (bw=5.0)."
-    << std::endl;
-
-// Evaluate the kernel value when the distance between two points is already
-// computed.
-const double distance = 0.9;
-const double k3 = s.Evaluate(distance);
-
-// Change the bandwidth of the kernel to 3.0.
-s.Bandwidth(3.0);
-const double k4 = s.Evaluate(x1, x2);
-std::cout << "Kernel value with bw=3.0: " << k4 << "." << std::endl;
-
-// Evaluate the kernel value between x1 and all points in a random matrix, using
-// a kernel bandwidth of 2.5.
-s.Bandwidth(2.5);
-arma::mat r(3, 100, arma::fill::randu);
-arma::vec kernelValues(100);
-for (size_t i = 0; i < r.n_cols; ++i)
-  kernelValues[i] = s.Evaluate(x1, r.col(i));
-std::cout << "Average kernel value for random points: "
-    << arma::mean(kernelValues) << "." << std::endl;
-
-// Compute the kernel value between two 32-bit floating-point vectors.
-arma::fvec fx1("0.5 1.0 2.5");
-arma::fvec fx2("2.5 1.0 0.5");
-const double k5 = s.Evaluate(fx1, fx2);
-const double k6 = s2.Evaluate(fx1, fx2);
-std::cout << "Kernel values between two floating-point vectors: " << k5
-    << " (bw=2.5), " << k6 << " (bw=5.0)." << std::endl;
-```
-
-### `TriangularKernel`
-
-The `TriangularKernel` class implements the
-[simple triangular kernel](https://en.wikipedia.org/wiki/Kernel_(statistics)#Kernel_functions_in_common_use),
-defined by the following equation:
-`k(x1, x2) = max(0, 1 - || x1 - x2 || / bw)`
-where `bw` is the bandwidth of the kernel.
-
----
-
-#### Constructors and properties
-
- * `t = TriangularKernel(bw=1.0)`
-   - Create a `TriangularKernel` with the given bandwidth `bw`.
-
- * `t.Bandwidth()` returns the bandwidth of the kernel as a `double`.
-   - To set the bandwidth, use `t.Bandwidth(newBandwidth)`.
-
----
-
-#### Kernel evaluation
-
- * `t.Evaluate(x1, x2)`
-   - Compute the kernel value between two vectors `x1` and `x2`.
-   - `x1` and `x2` should be vector types that implement the Armadillo API
-     (e.g., `arma::vec`).
-
- * `t.Evaluate(distance)`
-   - Compute the kernel value between two vectors, given that the distance
-     between those two vectors (`distance`) is already known.
-   - `distance` should have type `double`.
-
----
-
-#### Other utilities
-
- * `t.Gradient(distance)`
-   - Compute the (one-dimensional) gradient of the kernel function with respect
-     to the distance between two points, evaluated at `distance`.  This is used
-     by [`MeanShift`](methods/mean_shift.md).
-
----
-
-*Example usage:*
-
-```c++
-// Create a triangular kernel with default bandwidth.
-mlpack::TriangularKernel t;
-
-// Create a triangular kernel with bandwidth 5.0.
-mlpack::TriangularKernel t2(5.0);
-
-// Evaluate the kernel value between two 3-dimensional points.
-arma::vec x1("0.5 1.0 1.5");
-arma::vec x2("1.5 1.0 0.5");
-const double k1 = t.Evaluate(x1, x2);
-const double k2 = t2.Evaluate(x1, x2);
-std::cout << "Kernel values: " << k1 << " (bw=1.0), " << k2 << " (bw=5.0)."
-    << std::endl;
-
-// Evaluate the kernel value when the distance between two points is already
-// computed.
-const double distance = 0.75;
-const double k3 = t.Evaluate(distance);
-
-// Change the bandwidth of the kernel to 2.5.
-t.Bandwidth(2.5);
-const double k4 = t.Evaluate(x1, x2);
-std::cout << "Kernel value with bw=2.5: " << k4 << "." << std::endl;
-
-// Evaluate the kernel value between x1 and all points in a random matrix.
-arma::mat r(3, 100, arma::fill::randu);
-arma::vec kernelValues(100);
-for (size_t i = 0; i < r.n_cols; ++i)
-  kernelValues[i] = t.Evaluate(x1, r.col(i));
-std::cout << "Average kernel value for random points: "
-    << arma::mean(kernelValues) << "." << std::endl;
-
-// Compute the kernel value between two 32-bit floating-point vectors.
-arma::fvec fx1("0.5 1.0 1.5");
-arma::fvec fx2("1.5 1.0 0.5");
-const double k5 = t.Evaluate(fx1, fx2);
-const double k6 = t2.Evaluate(fx1, fx2);
-std::cout << "Kernel values between two floating-point vectors: " << k5
-    << " (bw=2.5), " << k6 << " (bw=5.0)." << std::endl;
-```
-
-### Implement a custom kernel
-
-mlpack supports custom kernels, so long as they implement an appropriate
-`Evaluate()` function.
-
-See [The KernelType Policy in mlpack](../developer/kernels.md) for more
-information.
-
----
-
-## Trees
-
-mlpack includes a number of space partitioning trees and other trees for its
-geometric techniques.  All of mlpack's trees implement
-the [same API](../developer/trees.md), allowing easy plug-and-play usage of
-different trees with different machine learning techniques, including:
-
-<!-- TODO: document these! -->
-
- * [`NeighborSearch`](/src/mlpack/methods/neighbor_search/neighbor_search.hpp)
-   (for k-nearest-neighbor and k-furthest-neighbor)
- * [`RangeSearch`](/src/mlpack/methods/range_search/range_search.hpp)
- * [`KDE`](/src/mlpack/methods/kde/kde.hpp)
- * [`FastMKS`](/src/mlpack/methods/fastmks/fastmks.hpp)
- * [`DTB`](/src/mlpack/methods/emst/dtb.hpp) (for computing Euclidean minimum
-   spanning trees)
- * [`KRANN`](/src/mlpack/methods/rann/rann.hpp)
-
-In general, it is not necessary to create an mlpack tree directly, but instead
-to simply specify the type of tree a particular algorithm should use via a
-template parameter.  However, it is still possible to create and work directly
-with mlpack's tree structures.
-
-The following tree types are provided by mlpack:
-
- * [`KDTree`](#kdtree)
-
-These tree classes depend on the following utility classes:
-
- * [`HRectBound`](#hrectbound)
-
----
-
-### `HRectBound`
-
-The `HRectBound` class represents a hyper-rectangle bound; that is, a
-rectangle-shaped bound in arbitrary dimensions (e.g. a "box").  An `HRectBound`
-can be used to perform a variety of distance-based bounding tasks.
-
-`HRectBound` is used directly by the [`KDTree`](#kdtree) class.
-
----
-
-#### Constructors
-
-`HRectBound` allows configurable behavior via its two template parameters:
-
-```
-HRectBound<DistanceType, ElemType>
-```
-
-Different constructor forms can be used to specify different template parameters
-(and thus different bound behavior).
-
----
-
- * `b = HRectBound(dimensionality)`
-   - Construct an `HRectBound` with the given `dimensionality`.
-   - The bound will be empty with an invalid center (e.g., `b` will not contain
-     any points at all).
-   - The bound will use the [Euclidean distance](#lmetric) for distance
-     computation, and will expect data to have elements with type `double`.
-
- * `b = HRectBound<DistanceType>(dimensionality)`
-   - Construct an `HRectBound` with the given `dimensionality` that will use
-     the given `DistanceType` class to compute distances.
-   - `DistanceType` is required to be an [`LMetric`](#lmetric), as the distance
-     calculation must be decomposable across dimensions.
-   - The bound will expect data to have elements with type `double`.
-
- * `b = HRectBound<DistanceType, ElemType>(dimensionality)`
-   - Construct an `HRectBound` with the given `dimensionality` that will use
-     the given `DistanceType` class to compute distances, and expect data to
-     have elements with type `ElemType`.
-   - `DistanceType` is required to be an [`LMetric`](#lmetric), as the distance
-     calculation must be decomposable across dimensions.
-   - `ElemType` should generally be `double` or `float`.
-
-***Note***: these constructors provide an empty bound; be sure to
-[grow](#growing-and-shrinking-the-bound) the bound or
-[directly modify the bound](#accessing-and-modifying-properties-of-the-bound)
-before using it!
-
----
-
-#### Accessing and modifying properties of the bound
-
-The individual bound associated with each dimension of an `HRectBound` can be
-accessed and modified.
-
- * `b.Clear()` will reset the bound to an empty bound (e.g. containing no
-   points).
-
- * `b.Dim()` will return a `size_t` indicating the dimensionality of the bound.
-
- * `b[dim]` will return a [`Range`](#range) object holding the lower and upper
-   bounds of `b` in dimension `dim`.
-
- * The lower and upper bounds of an `HRectBound` can be directly modified in a
-   few ways:
-   - `b[dim].Lo() = lo` will set the lower bound of `b` in dimension `dim` to
-     `lo` (a `double`, or an `ElemType` if a custom `ElemType` is being used).
-   - `b[dim].Hi() = hi` will set the upper bound of `b` in dimension `dim` to
-     `hi`.
-   - `b[dim] = Range(lo, hi)` will set the bounds for `b` in dimension `dim` to
-     the (inclusive) range `[lo, hi]`.
-   - ***Notes***:
-     * if a bound in a dimension is set such that `hi < lo`, then the bound will
-       contain nothing and have zero volume.
-     * manually modifying bounds in this way will invalidate `MinWidth()`, and
-       if `MinWidth()` is to be used, call `b.RecomputeMinWidth()`.
-
- * `b.MinWidth()` returns the minimum width of the bound in any dimension as a
-   `double`.  This value is cached and no computation is performed when calling
-   `b.MinWidth()`.  If the bound is empty, `0` is returned.
-
- * `b.Distance()` returns either a [`EuclideanDistance`](#lmetric) distance
-   metric object, or a `DistanceType` if a custom `DistanceType` has been
-   specified in the constructor.
-
- * `b.Center(center)` will compute the center of the `HRectBound` (e.g. the
-   vector with elements equal to the midpoint of `b` in each dimension) and
-   store it in the vector `center`.  `center` should be of type `arma::vec`.
-
- * `b.Volume()` computes the volume of the hyperrectangle specified by `b`.  The
-   volume is returned as a `double`.
-
- * `b.Diameter()` computes the longest diagonal of the hyperrectangle specified
-   by `b`.
-
- * An `HRectBound` can be serialized with
-   [`data::Save()` and `data::Load()`](../load_save.md#mlpack-objects).
-
-***Note:*** if a custom `ElemType` was specified in the constructor, then:
-
- * `b[dim]` will return a `RangeType<ElemType>`;
- * `b.MinWidth()`, `b.Volume()`, and `b.Diameter()` will return `ElemType`; and
- * `b.Center(center)` expects `center` to be of type `arma::Col<ElemType>`.
-
----
-
-#### Growing and shrinking the bound
-
-The `HRectBound` uses the logical `|=` and `&=` operators to perform set
-operations with data points or other bounds.
-
- * `b |= data` expands `b` to include all of the data points in `data`.  `data`
-   should be a
-   [column-major `arma::mat`](matrices.md#representing-data-in-mlpack).  The
-   expansion operation is minimal, so `b` is not expanded any more than
-   necessary.
-
- * `b |= bound` expands `b` to fully include `bound`, where `bound` is another
-   `HRectBound`.  The expansion/union operation is minimal, so `b` is not
-   expanded any more than necessary.
-
- * `b & bound` returns a new `HRectBound` whose bounding hyper-rectangle is the
-   intersection of the bounding hyperrectangles of `b` and `bound`.  If `b` and
-   `bound` do not intersect, then the returned `HRectBound` will be empty.
-
- * `b &= bound` is equivalent to `b = (b & bound)`.  (e.g. perform an in-place
-   intersection with `bound`.)
-
-***Note:*** when another bound is passed, it must have the same type as `b`; so,
-if a custom `DistanceType` and `ElemType` were specified, then `bound` must have
-type `HRectBound<DistanceType, ElemType>`.
-
----
-
-#### Bounding distances to other objects
-
-Once an `HRectBound` has been successfully created and set to the desired
-bounding hyperrectangle, there are a number of functions that can bound the
-distance between a `HRectBound` and other objects.
-
- * `b.Contains(point)`
- * `b.Contains(bound)`
-   - Return a `bool` indicating whether or not `b` contains the given `point`
-     (an `arma::vec`) or another `bound` (an `HRectBound`).
-   - When passing another `bound`, `true` will be returned if `bound` even
-     partially overlaps with `b`.
-
- * `b.MinDistance(point)`
- * `b.MinDistance(bound)`
-   - Return a `double` whose value is the minimum possible distance between `b`
-     and either a `point` (an `arma::vec`) or another `bound` (an `HRectBound`).
-   - The minimum distance between `b` and another point or bound is the length
-     of the shortest possible line that can connect the other point or bound to
-     `b`.
-   - If `point` or `bound` are contained in `b`, then the returned distance is
-     0.
-
- * `b.MaxDistance(point)`
- * `b.MaxDistance(bound)`
-   - Return a `double` whose value is the maximum possible distance between `b`
-     and either a `point` (an `arma::vec`) or another `bound` (an `HRectBound`).
-   - The maximum distance between `b` and a given `point` is the furthest
-     possible distance between `point` and any possible point falling within the
-     bounding hyperrectangle of `b`.
-   - The maximum distance between `b` and another `bound` is the furthest
-     possible distance between any possible point falling within the bounding
-     hyperrectangle of `b`, and any possible point falling within the bounding
-     hyperrectangle of `bound`.
-   - Note that this definition means that even if `b.Contains(point)` or
-     `b.Contains(bound)` is `true`, the maximum distance may be greater than
-     `0`.
-
- * `b.RangeDistance(point)`
- * `b.RangeDistance(bound)`
-   - Compute the minimum and maximum distance between `b` and `point` or
-     `bound`, returning the result as a [`Range`](#range) object.
-   - This is more efficient than calling `b.MinDistance()` and
-     `b.MaxDistance()`.
-
- * `b.Overlap(bound)`
-   - Returns a `double` whose value is the volume of overlap of `b` and the
-     given `bound`.
-   - This is equivalent to `(b & bound).Volume()` (but more efficient!).
-
-***Note:*** if a custom `DistanceType` and `ElemType` were specified in the
-constructor, then all distances will be computed with respect to the specified
-`DistanceType` and all return values will either be `ElemType` or
-[`RangeType<ElemType>`](#range) (except for `Contains()`, which will still
-return a `bool`).
-
----
-
-#### Example usage
-
-```c++
-// Create a bound that is the unit cube in 3 dimensions, by setting the values
-// manually.  The bounding range for all three dimensions is [0.0, 1.0].
-mlpack::HRectBound b(3);
-b[0] = Range(0.0, 1.0);
-b[1].Lo() = 0.0;
-b[1].Hi() = 1.0;
-b[2] = b.dim[1];
-// The minimum width is not correct if we modify bound dimensions manually, so
-// we have to recompute it.
-b.RecomputeMinWidth();
-
-std::cout << "Bounding box created manually:" << std::endl;
-for (size_t i = 0; i < 3; ++i)
-{
-  std::cout << " - Dimension " << i << ": [" << b[i].Lo() << ", " << b[i].Hi()
-      << "]." << std::endl;
-}
-
-// Create a small dataset of 5 points, and then create a bound that contains all
-// of those points.
-arma::mat dataset(3, 5);
-dataset.col(0) = arma::vec("2.0 2.0 2.0");
-dataset.col(1) = arma::vec("2.5 2.5 2.5");
-dataset.col(2) = arma::vec("3.0 2.0 3.0");
-dataset.col(3) = arma::vec("2.0 3.0 2.0");
-dataset.col(4) = arma::vec("3.0 3.0 3.0");
-
-// The bounding box of `dataset` is [2.0, 3.0] in all three dimensions.
-mlpack::HRectBound b2(3);
-b2 |= dataset;
-
-std::cout << "Bounding box created on dataset:" << std::endl;
-for (size_t i = 0; i < 3; ++i)
-{
-  std::cout << " - Dimension " << i << ": [" << b2[i].Lo() << ", " << b2[i].Hi()
-      << "]." << std::endl;
-}
-
-// Create a new bound that is the union of the two bounds.
-mlpack::HRectBound b3 = b;
-b3 |= b2;
-
-std::cout << "Union-ed bounding box:" << std::endl;
-for (size_t i = 0; i < 3; ++i)
-{
-  std::cout << " - Dimension " << i << ": [" << b3[i].Lo() << ", " << b3[i].Hi()
-      << "]." << std::endl;
-}
-
-// Create a new bound that is the intersection of the two bounds (this will be
-// empty!).
-mlpack::HRectBound b4 = (b & b2);
-
-std::cout << "Intersection bounding box:" << std::endl;
-for (size_t i = 0; i < 3; ++i)
-{
-  std::cout << " - Dimension " << i << ": [" << b4[i].Lo() << ", " << b4[i].Hi()
-      << "]." << std::endl;
-}
-
-// Print statistics about the union bound and intersection bound.
-std::cout << "Union-ed bound details:" << std::endl;
-std::cout << " - Dimensionality: " << b3.Dim() << "." << std::endl;
-std::cout << " - Minimum width: " << b3.MinWidth() << "." << std::endl;
-std::cout << " - Diameter: " << b3.Diameter() << "." << std::endl;
-std::cout << " - Volume: " << b3.Volume() << "." << std::endl;
-arma::vec center;
-b3.Center(center);
-std::cout << " - Center: " << center.t();
-std::cout << std::endl;
-
-std::cout << "Intersection bound details:" << std::endl;
-std::cout << " - Dimensionality: " << b4.Dim() << "." << std::endl;
-std::cout << " - Minimum width: " << b4.MinWidth() << "." << std::endl;
-std::cout << " - Diameter: " << b4.Diameter() << "." << std::endl;
-std::cout << " - Volume: " << b4.Volume() << "." << std::endl;
-b4.Center(center);
-std::cout << " - Center: " << center.t();
-std::cout << std::endl;
-
-// Compute the minimum distance between a point inside the unit cube and the
-// unit cube bound.
-const double d1 = b.MinDistance(arma::vec("0.5 0.5 0.5"));
-std::cout << "Minimum distance between unit cube bound and [0.5, 0.5, 0.5]: "
-    << d1 << "." << std::endl;
-
-// Use Contains().  In this case, the 'else' will be taken.
-if (b.Contains(arma::vec("1.5 1.5 1.5")))
-  std::cout << "Unit cube bound contains [1.5, 1.5, 1.5]." << std::endl;
-else
-  std::cout << "Unit cube does not contain [1.5, 1.5, 1.5]." << std::endl;
-std::cout << std::endl;
-
-// Compute the maximum distance between a point inside the unit cube and the
-// unit cube bound.
-const double d2 = b.MaxDistance(arma::vec("0.5 0.5 0.5"));
-std::cout << "Maximum distance between unit cube bound and [0.5, 0.5, 0.5]: "
-    << d2 << "." << std::endl;
-
-// Compute the minimum and maximum distances between the unit cube bound and the
-// bound built on data points.
-const mlpack::Range r = b.RangeDistance(b2);
-std::cout << "Distances between unit cube bound and dataset bound: [" << r.Lo()
-    << ", " << r.Hi() << "]." << std::endl;
-
-// Compute the overlap of various bounds.
-const double o1 = b.Overlap(b2); // This will be 0: the bounds don't overlap.
-const double o2 = b.Overlap(b3); // This will be 1; b3 fully covers b.
-const double o3 = b3.Overlap(b); // This will be between 0 and 1; b does not
-                                 // fully cover b3.
-std::cout << "Overlap of unit cube and data bound: " << o1 << "." << std::endl;
-std::cout << "Overlap of unit cube and union bound: " << o2 << "." << std::endl;
-std::cout << "Overlap of union bound and unit cube: " << o3 << "." << std::endl;
-
-// Create a bound using the Manhattan (L1) distance and compute the minimum and
-// maximum distance to a point.
-mlpack::HRectBound<mlpack::ManhattanDistance> mb;
-mb |= data; // This will set the bound to [2.0, 3.0] in every dimension.
-const mlpack::Range r2 = mb.RangeDistance(arma::vec("1.5 1.5 4.0"));
-std::cout << "Distance between Manhattan distance HRectBound and "
-    << "[1.5, 1.5, 4.0]: [" << r2.Lo() << ", " << r2.Hi() << "]." << std::endl;
-
-// Create a bound using the Chebyshev (L-inf) distance, using 32-bit floating
-// point elements, and compute the minimum and maximum distance to a point.
-mlpack::HRectBound<mlpack::ChebyshevDistance, float> cb;
-cb |= data; // This will set the bound to [2.0, 3.0] in every dimension.
-// Note the use of arma::fvec to represent a point, since ElemType is float.
-const mlpack::Range r3 = cb.RangeDistance(arma::fvec("1.5 1.5 4.0"));
-std::cout << "Distance between Chebyshev distance HRectBound and "
-    << "[1.5, 1.5, 4.0]: [" << r3.Lo() << ", " << r3.Hi() << "]." << std::endl;
-```
-
----
-
-### `KDTree`
-
-<!-- TODO: link to knn.md once it's done -->
-
-The `KDTree` class represents a `k`-dimensional binary space partitioning tree,
-and is a well-known data structure for efficient distance operations (such as
-nearest neighbor search) in low dimensions---typically less than 100.
-
-mlpack's `KDTree` implementation supports three template parameters for
-configurable behavior, and implements all the functionality required by the
-[TreeType API](../developer/trees.md#the-treetype-api), plus some additional
-functionality specific to kd-trees.
-
-#### See also:
-
-<!-- TODO: add links to all distance-based algorithms and other trees? -->
-
- * [kd-tree on Wikipedia](https://en.wikipedia.org/wiki/Kd-tree)
- * [Binary space partitioning on Wikipedia](https://dl.acm.org/doi/pdf/10.1145/361002.361007)
- * [original kd-tree paper (pdf)](https://dl.acm.org/doi/pdf/10.1145/361002.361007)
- * [Tree-Independent Dual-Tree Algorithms (pdf)](https://www.ratml.org/pub/pdf/2013tree.pdf)
-
-#### Template parameters
-
-In accordance with the [TreeType
-API](../developer/trees.md#template-parameters-required-by-the-treetype-policy),
-the `KDTree` class takes three template parameters:
-
-```
-KDTree<DistanceType, StatisticType, MatType>
-```
-
- * `DistanceType`: the [distance metric](#distances) to use for distance
-   computations.  For the `KDTree`, this must be an [`LMetric`](#lmetric).  By
-   default, this is [`EuclideanDistance`](#lmetric).
- * `StatisticType`: this holds auxiliary information in each tree node.  By
-   default, [`EmptyStatistic`](#emptystatistic) is used, which holds no
-   information.
- * `MatType`: the type of matrix used to represent points.  Must be a type
-   matching the [Armadillo API](matrices.md).  By default, `arma::mat` is used,
-   but other types such as `arma::fmat` or similar will work just fine.
-
-The `KDTree` class itself is a convenience typedef of the generic
-[`BinarySpaceTree`](/src/mlpack/core/tree/binary_space_tree/binary_space_tree.hpp)
-class, using the [`HRectBound`](#hrectbound) class as the bounding structure,
-and using the
-[`MidpointSplit`](/src/mlpack/core/tree/binary_space_tree/midpoint_split.hpp)
-splitting strategy for construction,
-which splits a node in the dimension of maximum variance on the midpoint of the
-bound's range in that dimension.
-
-#### Constructors
-
-`KDTree`s are efficiently constructed by permuting points in a dataset in a
-quicksort-like algorithm.  However, this means that the ordering of points in
-the tree's dataset (accessed with `node.Dataset()`) after construction may be
-different.
-
----
-
- * `node = KDTree(data, maxLeafSize=20)`
- * `node = KDTree(data, oldFromNew, maxLeafSize=20)`
- * `node = KDTree(data, oldFromNew, newFromOld, maxLeafSize=20)`
-   - Construct a `KDTree` on the given `data`, using `maxLeafSize` as the
-     maximum number of points held in a leaf.
-   - By default, `data` is copied.  Avoid a copy by using `std::move()` (e.g.
-     `std::move(data)`); when doing this, `data` will be set to an empty matrix.
-   - Optionally, construct mappings from old points to new points.  `oldFromNew`
-     and `newFromOld` will have length `data.n_cols`, and:
-     * `oldFromNew[i]` indicates that point `i` in the tree's dataset was
-       originally point `oldFromNew[i]` in `data`; that is,
-       `node.Dataset().col(i)` is the point `data.col(oldFromNew[i])`.
-     * `newFromOld[i]` indicates that point `i` in `data` is now point
-       `newFromOld[i]` in the tree's dataset; that is,
-       `node.Dataset().col(newFromOld[i])` is the point `data.col(i)`.
-
----
-
- * `node = KDTree<DistanceType, StatisticType, MatType>(data, maxLeafSize=20)`
- * `node = KDTree<DistanceType, StatisticType, MatType>(data, oldFromNew, maxLeafSize=20)`
- * `node = KDTree<DistanceType, StatisticType, MatType>(data, oldFromNew, newFromOld, maxLeafSize=20)`
-   - Construct a `KDTree` on the given `data`, using custom template parameters
-     to control the behavior of the tree, using `maxLeafSize` as the maximum
-     number of points held in a leaf.
-   - By default, `data` is copied.  Avoid a copy by using `std::move()` (e.g.
-     `std::move(data)`); when doing this, `data` will be set to an empty matrix.
-   - Optionally, construct mappings from old points to new points.  `oldFromNew`
-     and `newFromOld` will have length `data.n_cols`, and:
-     * `oldFromNew[i]` indicates that point `i` in the tree's dataset was
-       originally point `oldFromNew[i]` in `data`; that is,
-       `node.Dataset().col(i)` is the point `data.col(oldFromNew[i])`.
-     * `newFromOld[i]` indicates that point `i` in `data` is now point
-       `newFromOld[i]` in the tree's dataset; that is,
-       `node.Dataset().col(newFromOld[i])` is the point `data.col(i)`.
-
----
-
-***Notes:***
-
- - The name `node` is used here for `KDTree` objects instead of `tree`, because
-   each `KDTree` object is a single node in the tree.  The constructor returns
-   the node that is the root of the tree.
-
- - Inserting individual points or removing individual points from a `KDTree` is
-   not supported, because this generally results in a kd-tree with very loose
-   bounding boxes.  It is better to simply build a new `KDTree` on the modified
-   dataset.  For trees that support individual insertion and deletions, see the
-   `RectangleTree` class and all its variants (e.g. `RTree`, `RStarTree`, etc.).
-
-<!-- TODO: add links to RectangleTree above when it is documented -->
-
----
-
-##### Constructor parameters:
-
-| **name** | **type** | **description** | **default** |
-|----------|----------|-----------------|-------------|
-| `data` | [`arma::mat`](../matrices.md) | [Column-major](../matrices.md#representing-data-in-mlpack) matrix to build the tree on.  Pass with `std::move(data)` to avoid copying the matrix. | _(N/A)_ |
-| `maxLeafSize` | `size_t` | Maximum number of points to store in each leaf. | `20` |
-| `oldFromNew` | `std::vector<size_t>` | Mappings from points in `data` to points in `tree.Dataset()`. | _(N/A)_ |
-| `newFromOld` | `std::vector<size_t>` | Mappings from points in `tree.Dataset()` to points in `data`. | _(N/A)_ |
-
-#### Basic tree properties
-
-Once a `KDTree` object is constructed, various properties of the tree can be
-accessed or inspected.  Many of these functions are required by the [TreeType
-API](../developer/trees.md#the-treetype-api).
-
-***Navigating the tree.***
-
- * `node.NumChildren()` returns the number of children in `node`.  This is
-   either `2` if `node` has children, or `0` if `node` is a leaf.
-
- * `node.IsLeaf()` returns a `bool` indicating whether or not `node` is a leaf.
-
- * `node.Child(i)` returns a `KDTree&` that is the `i`th child.  `i` must be `0`
-   or `1`, and this should only be called if `node.NumChildren()` is not `0`
-   (e.g. if `node` is not a leaf).  Note that this returns a valid `KDTree&`
-   that can itself be used just like the root node of the tree!
-   - `node.Left()` and `node.Right()` are convenience functions specific to
-     `KDTree` that will return `KDTree*` (pointers) to the left and right
-     children, respectively, or `NULL` if `node` has no children.
-
- * `node.Parent()` will return a `KDTree*` that points to the parent of `node`,
-   or `NULL` if `node` is the root of the `KDTree`.
-
----
-
-***Accessing members of a tree.***
-
- * `node.Bound()` will return an [`HRectBound&`](#hrectbound) object that
-   represents the hyperrectangle bounding box of `node`.  This is the smallest
-   hyperrectangle that encloses all the descendant points of `node`.
-
- * `node.Stat()` will return an `EmptyStatistic&` (or a `StatisticType&` if a
-   [custom `StatisticType`](#template-parameters) was specified as a template
-   parameter) holding the statistics of the tree during construction.
-
- * `node.Distance()` will return a [`EuclideanDistance&`](#lmetric) (or a
-   `DistanceType&` if a [custom `DistanceType`](#template-parameters) was
-   specified as a template parameter).
-   - This function is required by the
-     [TreeType API](../developer/trees.md#the-treetype-api), but given that
-     `KDTree` requires an [`LMetric`](#lmetric) to be used, and `LMetric` only
-     has `static` functions and holds no state, this function is not likely to
-     be useful.
-
----
-
-***Accessing data held in a tree.***
-
- * `node.Dataset()` will return a `const arma::mat&` that is the dataset the
-   tree was built on.  Note that this is a permuted version of the `data` matrix
-   passed to the constructor.
-   - If a [custom `MatType`](#template-parameters) is being used, the return
-     type will be `const MatType&` instead of `const arma::mat&`.
-
- * `node.NumPoints()` returns a `size_t` indicating the number of points held
-   directly in `node`.
-   - If `node` is not a leaf, this will return `0`, as `KDTree` only holds
-     points directly in its leaves.
-   - If `node` is a leaf, then the number of points will be less than or equal
-     to the `maxLeafSize` that was specified when the tree was constructed.
-
- * `node.Point(i)` returns a `size_t` indicating the index of the `i`'th point
-   in `node.Dataset()`.  `i` must be in the range `[0, node.NumPoints() - 1]`
-   (inclusive), and `node` must be a leaf (as non-leaves do not hold any
-   points).
-   - The `i`'th point in `node` can then be accessed as
-     `node.Dataset().col(node.Point(i))`.
-   - In a `KDTree`, because of the permutation of points done [during
-     construction](#constructors), point indices are contiguous:
-     `node.Point(i + j)` is the same as `node.Point(i) + j` for valid `i` and
-     `j`.
-   - Accessing the actual `i`'th point itself can be done with, e.g.,
-     `node.Dataset().col(node.Point(i))`.
-
- * `node.NumDescendants()` returns a `size_t` indicating the number of points
-   held in all descendant leaves of `node`.
-   - If `node` is the root of the tree, then `node.NumDescendants()` will be
-     equal to `node.Dataset().n_cols`.
-
- * `node.Descendant(i)` returns a `size_t` indicating the index of the `i`'th
-   descendant point in `node.Dataset()`.  `i` must be in the range
-   `[0, node.NumDescendants() - 1]` (inclusive).  `node` does not need to be a
-   leaf.
-   - The `i`'th descendant point in `node` can then be accessed as
-     `node.Dataset().col(node.Descendant(i))`.
-   - In a `KDTree`, because of the permutation of points done [during
-     construction](#constructors), point indices are contiguous:
-     `node.Descendant(i + j)` is the same as `node.Descendant(i) + j` for valid
-     `i` and `j`.
-   - Accessing the actual `i`'th descendant itself can be done with, e.g.,
-     `node.Dataset().col(node.Descendant(i))`.
-
- * `node.Begin()` returns a `size_t` indicating the index of the first
-   descendant point of `node`.  This is equivalent to `node.Descendant(0)`.
-
- * `node.Count()` returns a `size_t` indicating the number of descendant points    of `node`.  This is equivalent to `node.NumDescendants()`.
-
----
-
-***Accessing computed bound quantities of a tree.***
-
-The following quantities are cached for each node in a `KDTree`, and so
-accessing them does not require any computation.
-
- * `node.FurthestPointDistance()` returns a `double` representing the distance
-   between the center of the bounding hyperrectangle of `node` and the furthest
-   point held by `node`.
-   - If `node` is not a leaf, this returns 0 (because `node` does not hold any
-     points).
-   - For leaf nodes, this quantity is the maximum across `i` of
-     `node.Distance().Evaluate(node.Dataset().col(node.Point(i)), center)`,
-     where `center` is computed with `node.Center(center)`, and `i` is in the
-     range `[0, node.NumPoints() - 1]` (inclusive).
-
- * `node.FurthestDescendantDistance()` returns a `double` representing the
-   distance between the center of the bounding hyperrectange of `node` and the
-   furthest descendant point held by `node`.
-   - This quantity is the maximum across `i` of
-     `node.Distance().Evaluate(node.Dataset().col(node.Descendant(i)), center)`,
-     where `center` is computed with `node.Center(center)`, and `i` is in the
-     range `[0, node.NumDescendants() - 1]` (inclusive).
-
- * `node.MinimumBoundDistance()` returns a `double` representing minimum
-   possible distance from the center of the node to any edge of the
-   hyperrectangle bound.
-   - This quantity is half the width of the smallest dimension of
-     `node.Bound()`.
-
- * `node.ParentDistance()` returns a `double` representing the distance between
-   the center of the bounding hyperrectangle of `node` and the center of the
-   bounding hyperrectangle of its parent.
-   - If `node` is the root of the tree, `0` is returned.
-
-***Note:*** if a [custom `MatType`](#template-parameters) was specified when
-constructing the `KDTree`, then the return type of each method is the element
-type of the given `MatType` instead of `double`.  (e.g., if `MatType` is
-`arma::fmat`, then the return type is `float`.)
-
----
-
-***Other functionality.***
-
- * `node.Center(center)` computes the center of the bounding hyperrectangle of
-   `node` and stores it in `center`.
-   - `center` should be of type `arma::vec&`.  (If a [custom
-     `MatType`](#template-parameters) was specified when constructing the
-     `KDTree`, the type is instead the column vector type for the given
-     `MatType`; e.g., `arma::fvec&` when `MatType` is `arma::fmat`.)
-   - `center` will be set to have size equivalent to the dimensionality of the
-     dataset held by `node`.
-   - This is equivalent to calling `node.Bound().Center(center)`.
-
- * A `KDTree` can be serialized with
-   [`data::Save()` and `data::Load()`](../load_save.md#mlpack-objects).
-
----
-
-#### Bounding distances with the tree
-
-The primary use of trees in mlpack is bounding distances to points or other tree
-nodes.  The following functions can be used for these tasks.
-
- * `node.GetNearestChild(point)`
- * `node.GetFurthestChild(point)`
-   - Return a `size_t` indicating the index of the child (`0` for left, `1` for
-     right) that is closest to (or furthest from) `point`, with respect
-     to the `MinDistance()` (or `MaxDistance()`) function.
-   - If there is a tie, `0` (the left child) is returned.
-   - If `node` is a leaf, `0` is returned.
-   - `point` should be of type `arma::vec`.  (If a [custom
-     `MatType`](#template-parameters) was specified when constructing the
-     `KDTree`, the type is instead the column vector type for the given
-     `MatType`; e.g., `arma::fvec` when `MatType` is `arma::fmat`.)
-
- * `node.GetNearestChild(other)`
- * `node.GetFurthestChild(other)`
-   - Return a `size_t` indicating the index of the child (`0` for left, `1` for
-     right) that is closest to (or furthest from) the `KDTree` node `other`,
-     with respect to the `MinDistance()` (or `MaxDistance()`) function.
-   - If there is a tie, `2` (an invalid index) is returned. ***Note that this
-     behavior differs from the version above that takes a point.***
-   - If `node` is a leaf, `0` is returned.
-
----
-
- * `node.MinDistance(point)`
- * `node.MinDistance(other)`
-   - Return a `double` indicating the minimum possible distance between `node`
-     and `point`, or the `KDTree` node `other`.
-   - This is equivalent to the minimum possible distance between any point
-     contained in the bounding hyperrectangle of `node` and `point`, or between
-     any point contained in the bounding hyperrectangle of `node` and any point
-     contained in the bounding hyperrectangle of `other`.
-   - `point` should be of type `arma::vec`.  (If a [custom
-     `MatType`](#template-parameters) was specified when constructing the
-     `KDTree`, the type is instead the column vector type for the given
-     `MatType`, and the return type is the element type of `MatType`; e.g.,
-     `point` should be `arma::fvec` when `MatType` is `arma::fmat`, and the
-     returned distance is `float`).
-
- * `node.MaxDistance(point)`
- * `node.MaxDistance(other)`
-   - Return a `double` indicating the minimum possible distance between `node`
-     and `point`, or the `KDTree` node `other`.
-   - This is equivalent to the minimum possible distance between any point
-     contained in the bounding hyperrectangle of `node` and `point`, or between
-     any point contained in the bounding hyperrectangle of `node` and any point
-     contained in the bounding hyperrectangle of `other`.
-   - `point` should be of type `arma::vec`.  (If a [custom
-     `MatType`](#template-parameters) was specified when constructing the
-     `KDTree`, the type is instead the column vector type for the given
-     `MatType`, and the return type is the element type of `MatType`; e.g.,
-     `point` should be `arma::fvec` when `MatType` is `arma::fmat`, and the
-     returned distance is `float`).
-
- * `node.RangeDistance(point)`
- * `node.RangeDistance(other)`
-   - Return a [`Range`](#range) whose lower bound is `node.MinDistance(point)`
-     or `node.MinDistance(other)`, and whose upper bound is
-     `node.MaxDistance(point)` or `node.MaxDistance(other)`.
-   - `point` should be of type `arma::vec`.  (If a [custom
-     `MatType`](#template-parameters) was specified when constructing the
-     `KDTree`, the type is instead the column vector type for the given
-     `MatType`, and the return type is a `RangeType` with element type the same
-     as `MatType`; e.g., `point` should be `arma::fvec` when `MatType` is
-     `arma::fmat`, and the returned type is [`RangeType<float>`](#range)).
-
----
-
-#### Tree traversals
-
-Like every mlpack tree, the `KDTree` class provides a [single-tree and dual-tree
-traversal](../developer/trees.md#traversals) that can be paired with a
-[`RuleType` class](../developer/trees.md#rules) to implement a single-tree or
-dual-tree algorithm.
-
- * `KDTree::SingleTreeTraverser`
-   - Implements a depth-first single-tree traverser.
-
- * `KDTree::DualTreeTraverser`
-   - Implements a dual-depth-first dual-tree traverser.
-
-In addition to those two classes, which are required by the
-[`TreeType` policy](../developer/trees.md), an additional traverser is
-available:
-
- * `KDTree::BreadthFirstDualTreeTraverser`
-   - Implements a dual-breadth-first dual-tree traverser.
-   - ***Note:*** this traverser is not useful for all tasks; because the
-     `KDTree` only holds points in the leaves, this means that no base cases
-     (e.g. comparisons between points) will be called until *all* pairs of
-     intermediate nodes have been scored!
-=======
  * [Distances](core/distances.md): distance metrics for geometric algorithms
  * [Distributions](core/distributions.md): probability distributions
  * [Kernels](core/kernels.md): Mercer kernels for kernel-based algorithms
->>>>>>> fa6d85e2
+ * [Trees](core/trees.md): space partitioning trees and other geometric tree
+   structures