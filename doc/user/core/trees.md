--- conflicted
+++ resolved
@@ -12,11 +12,7 @@
  * [`RPTree`](trees/rp_tree.md)
  * [`MaxRPTree`](trees/max_rp_tree.md)
  * [`BinarySpaceTree`](trees/binary_space_tree.md)
-<<<<<<< HEAD
-=======
- * [`BallTree`](trees/ball_tree.md)
  * [`UBTree`](trees/ub_tree.md)
->>>>>>> 67ef37e3
 
 *Note:* this documentation is a work in progress.  Not all trees are documented
 yet.
