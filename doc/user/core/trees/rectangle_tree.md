# `RectangleTree`

The `RectangleTree` class represents a generic multidimensional space
partitioning tree.  It is heavily templatized to control splitting behavior and
other behaviors, and is the actual class underlying trees such as the
[`RTree`](r_tree.md).  In general, the `RectangleTree` class is not meant to
be used directly, and instead one of the numerous variants should be used
instead:

 * [`RTree`](r_tree.md)
<<<<<<< HEAD
 * [`HilbertRTree`](hilbert_r_tree.md)
=======
 * [`RStarTree`](r_star_tree.md)
 * [`XTree`](x_tree.md)
>>>>>>> 639244dc

The `RectangleTree` and its variants are capable of inserting points and
deleting them.  This is different from [`BinarySpaceTree`](binary_space_tree.md)
and other mlpack tree types, where the tree is built entirely in batch at
construction time.  However, this capability comes with a runtime cost, and so
in general the use of `RectangleTree` with mlpack algorithms will be slower than
the batch-construction trees---but, if insert/delete functionality is required,
`RectangleTree` is the only choice.

---

For users who want to use `RectangleTree` directly or with custom behavior,
the full class is still detailed in the subsections below.  `RectangleTree`
supports the [TreeType API](../../../developer/trees.md#the-treetype-api) and
can be used with mlpack's tree-based algorithms, although using custom behavior
may require a template typedef.

 * [Template parameters](#template-parameters)
 * [Constructors](#constructors)
 * [Basic tree properties](#basic-tree-properties)
 * [Bounding distances with the tree](#bounding-distances-with-the-tree)
 * [`StatisticType`](#statistictype) template parameter
 * [`SplitType`](#splittype) template parameter
 * [`DescentType`](#descenttype) template parameter
 * [`AuxiliaryInformationType`](#auxiliaryinformationtype) template parameter
 * [Tree traversals](#tree-traversals)
 * [Example usage](#example-usage)

## See also

<!-- TODO: add links to all distance-based algorithms and other trees? -->

 * [`RTree`](r_tree.md)
 * [R-Tree on Wikipedia](https://en.wikipedia.org/wiki/R-tree)
 * [R-Trees: A Dynamic Index Structure for Spatial Searching (pdf)](http://www-db.deis.unibo.it/courses/SI-LS/papers/Gut84.pdf)
 * [Tree-Independent Dual-Tree Algorithms (pdf)](https://www.ratml.org/pub/pdf/2013tree.pdf)

## Template parameters

The `RectangleTree` class takes six template parameters.  The first three of
these are required by the
[TreeType API](../../../developer/trees.md#template-parameters-required-by-the-treetype-policy)
(see also
[this more detailed section](../../../developer/trees.md#template-parameters)). The
full signature of the class is:

```
template<typename DistanceType,
         typename StatisticType,
         typename MatType,
         typename SplitType,
         typename DescentType,
         template<typename> class AuxiliaryInformationType>
class RectangleTree;
```

 * `DistanceType`: the [distance metric](../distances.md) to use for distance
   computations.  `RectangleTree` requires that this is
   [`EuclideanDistance`](../distances.md#lmetric), and a compilation error will
   be thrown if any other `DistanceType` is specified.

 * `StatisticType`: this holds auxiliary information in each tree node.  By
   default, [`EmptyStatistic`](#emptystatistic) is used, which holds no
   information.
   - See the [`StatisticType`](#statistictype) section for more details.

 * `MatType`: the type of matrix used to represent points.  Must be a type
   matching the [Armadillo API](../../matrices.md).  By default, `arma::mat` is
   used, but other types such as `arma::fmat` or similar will work just fine.

 * `SplitType`: the class defining how an individual `RectangleTree` node
   should be split.  By default, [`RTreeSplit`](#rtreesplit) is used.
   - See the [`SplitType`](#splittype) section for more details.

 * `DescentType`: the class defining how a child node is chosen for point
   insertion.  By default, [`RTreeDescentHeuristic`](#rtreedescentheuristic) is
   used.
   - See the [`DescentType`](#descenttype) section for more details.

 * `AuxiliaryInformationType`: holds information specific to the variant of the
   `RectangleTree`.  By default, `NoAuxiliaryInformation` is used.

Note that the TreeType API requires trees to have only three template
parameters.  In order to use a `RectangleTree` with its six template parameters
with an mlpack algorithm that needs a TreeType, it is easiest to define a
template typedef:

```
template<typename DistanceType, typename StatisticType, typename MatType>
using CustomTree = Rectangle<DistanceType, StatisticType, MatType,
    CustomSplitType, CustomDescentType, CustomAuxiliaryInformationType>
```

Here, `CustomSplitType`, `CustomDescentType`, and
`CustomAuxiliaryInformationType` are the desired splitting and descent
strategies and auxiliary information type.  This is the way that all
`RectangleTree` variants (such as [`RTree`](r_tree.md)) are defined.

## Constructors

`RectangleTree`s are constructed by inserting points in a dataset sequentially.
The dataset is not permuted during the construction process.

---

 * `node = RectangleTree(data)`
 * `node = RectangleTree(data, maxLeafSize=20, minLeafSize=8)`
 * `node = RectangleTree(data, maxLeafSize=20, minLeafSize=8, maxNumChildren=5, minNumChildren=2)`
   - Construct a `RectangleTree` on the given `data` with the given construction
     parameters.
   - Default template parameters are used, meaning that this tree will be a
     [`RTree`](r_tree.md).
   - By default, `data` is copied.  Avoid a copy by using `std::move()` (e.g.
     `std::move(data)`); when doing this, `data` will be set to an empty matrix.

---

 * `node = RectangleTree<DistanceType, StatisticType, MatType, SplitType, DescentType, AuxiliaryInformationType>(data)`
 * `node = RectangleTree<DistanceType, StatisticType, MatType, SplitType, DescentType, AuxiliaryInformationType>(data, maxLeafSize=20, minLeafSize=8)`
 * `node = RectangleTree<DistanceType, StatisticType, MatType, SplitType, DescentType, AuxiliaryInformationType>(data, maxLeafSize=20, minLeafSize=8, maxNumChildren=5, minNumChildren=2)`
   - Construct a `RectangleTree` on the given `data`, using custom template
     parameters to control the behavior of the tree and the given construction
     parameters.
   - By default, `data` is copied.  Avoid a copy by using `std::move()` (e.g.
     `std::move(data)`); when doing this, `data` will be set to an empty matrix.

---

 * `node = RectangleTree(dimensionality)`
   - Construct an empty `RectangleTree` with no children, no points, and default
     template parameters.
   - Use `node.Insert()` to insert points into the tree.  All points must have
     dimensionality `dimensionality`.

---

 * `node.Insert(x)`
   - Insert the point `x` into the tree.
   - `x` should have vector type compatible with the chosen `MatType`; so, for
     default `MatType`, `arma::vec` is the expected type.
   - If a custom `MatType` is specified (e.g. `arma::fmat`), then `x` should
     have type equivalent to the corresponding column vector type (e.g.
     `arma::fvec`).
   - Due to tree rebalancing, this may change the internal structure of the
     tree; so references and pointers to children of `node` may become invalid.
   - ***Warning:*** This will throw an exception if `node` is not the root of
     the tree!

 * `node.Delete(i)
   - Delete the point with index `i` from the tree.
   - The point to be deleted from the tree will be `node.Dataset().col(i)`;
     after deleting, the column will be removed from `node.Dataset()` and all
     indexes held in all tree nodes will be updated.  (Thus, this operation can
     be expensive!)
   - Due to tree rebalancing, this may change the internal structure of the
     tree; so references and pointers to children of `node` may become invalid.
   - ***Warning:*** This will throw an exception if `node` is not the root of
     the tree!

---

***Notes:***

 - The name `node` is used here for `RectangleTree` objects instead of `tree`,
   because each `RectangleTree` object is a single node in the tree.  The
   constructor returns the node that is the root of the tree.

 - See also the
   [developer documentation on tree constructors](../../../developer/trees.md#constructors-and-destructors).

<!-- TODO: add links to RectangleTree above when it is documented -->

---

### Constructor parameters:

| **name** | **type** | **description** | **default** |
|----------|----------|-----------------|-------------|
| `data` | [`MatType`](../../matrices.md) | [Column-major](../../matrices.md#representing-data-in-mlpack) matrix to build the tree on.  Pass with `std::move(data)` to avoid copying the matrix. | _(N/A)_ |
| `maxLeafSize` | `size_t` | Maximum number of points to store in each leaf. | `20` |
| `minLeafSize` | `size_t` | Minimum number of points to store in each leaf. | `8` |
| `maxNumChildren` | `size_t` | Maximum number of children allowed in each non-leaf node. | `5` |
| `minNumChildren` | `size_t` | Minimum number of children in each non-leaf node. | `2` |
| `dimensionality` | `size_t` | Dimensionality of points to be held in the tree. | _(N/A)_ |
| | | |
| `x` | [`arma::vec`](../../matrices.md) | Column vector: point to insert into tree.  Should have type matching the column vector type associated with `MatType`, and must have `node.Dataset().n_rows` elements. | _(N/A)_ |
| `i` | `size_t` | Index of point in `node.Dataset()` to delete from `node`. | _(N/A)_ |

## Basic tree properties

Once a `RectangleTree` object is constructed, various properties of the tree
can be accessed or inspected.  Many of these functions are required by the
[TreeType API](../../../developer/trees.md#the-treetype-api).

### Navigating the tree

 * `node.NumChildren()` returns the number of children in `node`.  This is `0`
   if `node` is a leaf, and between the values of `node.MinNumChildren()` and
   `node.MaxNumChildren()` (inclusive) otherwise.

 * `node.IsLeaf()` returns a `bool` indicating whether or not `node` is a leaf.

 * `node.Child(i)` returns a `RectangleTree&` that is the `i`th child.
   - `i` must be less than `node.NumChildren()`.
   - This function should only be called if `node.NumChildren()` is not `0`
     (e.g. if `node` is not a leaf).  Note that this returns a valid
     `RectangleTree&` that can itself be used just like the root node of the
     tree!

 * `node.Parent()` will return a `RectangleTree*` that points to the parent of
   `node`, or `NULL` if `node` is the root of the `RectangleTree`.

---

### Accessing members of a tree

 * `node.Bound()` will return an
   [`HRectBound<DistanceType, ElemType>&`](binary_space_tree.md#hrectbound)
   object that represents the hyperrectangle bounding box of `node`.
   - `ElemType` is the element type of `MatType`; so, if default template
     parameters are used, `ElemType` is `double`.
   - `bound` is a hyperrectangle that encloses all the descendant points of
     `node`.  It may be somewhat loose (e.g. points may not be very near the
     edges).

 * `node.Stat()` will return a `StatisticType&` holding the statistics of the
   node that were computed during tree construction.

 * `node.Distance()` will return a `EuclideanDistance&`.  Since
   `EuclideanDistance` has no members, this function is not likely to be useful,
   but it is required by the TreeType API.

 * `node.AuxiliaryInfo()` returns an `AuxiliaryInformationType&` that holds any
   auxiliary information required by the node.

 * `node.MinNumChildren()` returns the minimum number of children that the
   node is required to have as a `size_t`.  If points are deleted such that the
   number of children falls below this limit, then `node` will become a leaf and
   the tree will be rebalanced.

 * `node.MaxNumChildren()` returns the maximum number of children that the
   node is required to have as a `size_t`.  If points are inserted such that the
   number of children goes above this limit, new nodes will be added and the
   tree will be rebalanced.

 * `node.MaxLeafSize()` returns the maximum number of points that the node is
   allowed to hold as a `size_t`.  If the number of points held by `node`
   exceeds this limit during insertion, then `node` will be split and the tree
   will be rebalanced.

 * `node.MinLeafSize()` returns the minimum number of points that the node is
   allowed to hold as a `size_t`.  If the number of points held by `node` goes
   under this limit during deletion, then `node` will be deleted (if possible)
   and the tree will be rebalanced.

See also the
[developer documentation](../../../developer/trees.md#basic-tree-functionality)
for basic tree functionality in mlpack.

---

### Accessing data held in a tree

 * `node.Dataset()` will return a `const MatType&` that is an internally-held
   representation of the dataset the tree was built on.

 * `node.NumPoints()` returns a `size_t` indicating the number of points held
   directly in `node`.
   - If `node` is not a leaf, this will return `0`, as `RectangleTree` only
     holds points directly in its leaves.
   - If `node` is a leaf, then this will return values between
     `node.MinLeafSize()` and `node.MaxLeafSize()` (inclusive).
   - If the tree has fewer than `node.MinLeafSize()` points total, then
     `node.NumPoints()` will return a value less than `node.MinLeafSize()`.

 * `node.Point(i)` returns a `size_t` indicating the index of the `i`'th point
   in `node.Dataset()`.
   - `i` must be in the range `[0, node.NumPoints() - 1]` (inclusive).
   - `node` must be a leaf (as non-leaves do not hold any points).
   - The `i`'th point in `node` can then be accessed as
     `node.Dataset().col(node.Point(i))`.
   - Accessing the actual `i`'th point itself can be done with, e.g.,
     `node.Dataset().col(node.Point(i))`.
   - Point indices are not necessarily contiguous for `RectangleTree`s; that is,
     `node.Point(i) + 1` is not necessarily `node.Point(i + 1)`.

 * `node.NumDescendants()` returns a `size_t` indicating the number of points
   held in all descendant leaves of `node`.
   - If `node` is the root of the tree, then `node.NumDescendants()` will be
     equal to `node.Dataset().n_cols`.

 * `node.Descendant(i)` returns a `size_t` indicating the index of the `i`'th
   descendant point in `node.Dataset()`.
   - `i` must be in the range `[0, node.NumDescendants() - 1]` (inclusive).
   - `node` does not need to be a leaf.
   - The `i`'th descendant point in `node` can then be accessed as
     `node.Dataset().col(node.Descendant(i))`.
   - Accessing the actual `i`'th descendant itself can be done with, e.g.,
     `node.Dataset().col(node.Descendant(i))`.
   - Descendant point indices are not necessarily contiguous for
     `RectangleTree`s; that is, `node.Descendant(i) + 1` is not necessarily
     `node.Descendant(i + 1)`.

---

### Accessing computed bound quantities of a tree

The following quantities are cached for each node in a `RectangleTree`, and so
accessing them does not require any computation.  In the documentation below,
`ElemType` is the element type of the given `MatType`; e.g., if `MatType` is
`arma::mat`, then `ElemType` is `double`.

 * `node.FurthestPointDistance()` returns an `ElemType` representing the
   distance between the center of the bound of `node` and the furthest point
   held by `node`.
   - If `node` is not a leaf, this returns 0 (because `node` does not hold any
     points).

 * `node.FurthestDescendantDistance()` returns an `ElemType` representing the
   distance between the center of the bound of `node` and the furthest
   descendant point held by `node`.

 * `node.MinimumBoundDistance()` returns an `ElemType` representing the minimum
   possible distance from the center of the node to any edge of its bound.

 * `node.ParentDistance()` returns an `ElemType` representing the distance
   between the center of the bound of `node` and the center of the bound of its
   parent.
   - If `node` is the root of the tree, `0` is returned.

***Note:*** for more details on each bound quantity, see the [developer
documentation](../../../developer/trees.md#complex-tree-functionality-and-bounds)
on bound quantities for trees.

---

### Other functionality

 * `node.Center(center)` computes the center of the hyperrectangle bounding box
   of `node` and stores it in `center`.
   - `center` should be of type `arma::Col<ElemType>&`, where `ElemType` is the
     element type of the specified `MatType`.
   - `center` will be set to have size equivalent to the dimensionality of the
     dataset held by `node`.
   - This is equivalent to calling `node.Bound().Center(center)`.

 * A `RectangleTree` can be serialized with
   [`data::Save()` and `data::Load()`](../../load_save.md#mlpack-objects).

## Bounding distances with the tree

The primary use of trees in mlpack is bounding distances to points or other tree
nodes.  The following functions can be used for these tasks.

 * `node.GetNearestChild(point)`
 * `node.GetFurthestChild(point)`
   - Return a `size_t` indicating the index of the child that is closest to (or
     furthest from) `point`, with respect to the `MinDistance()` (or
     `MaxDistance()`) function.
   - If there is a tie, the node with the lowest index is returned.
   - If `node` is a leaf, `0` is returned.
   - `point` should be a column vector type of the same type as `MatType`.
     (e.g., if `MatType` is `arma::mat`, then `point` should be an `arma::vec`.)

 * `node.GetNearestChild(other)`
 * `node.GetFurthestChild(other)`
   - Return a `size_t` indicating the index of the child that is closest to (or
     furthest from) the `RectangleTree` node `other`, with respect to the
     `MinDistance()` (or `MaxDistance()`) function.
   - If there is a tie, the node with the lowest index is returned.
   - If `node` is a leaf, `0` is returned.

---

 * `node.MinDistance(point)`
 * `node.MinDistance(other)`
   - Return a `double` indicating the minimum possible distance between `node`
     and `point`, or the `RectangleTree` node `other`.
   - This is equivalent to the minimum possible distance between any point
     contained in the bounding hyperrectangle of `node` and `point`, or between
     any point contained in the bounding hyperrectangle of `node` and any point
     contained in the bounding hyperrectangle of `other`.
   - `point` should be a column vector type of the same type as `MatType`.
     (e.g., if `MatType` is `arma::mat`, then `point` should be an `arma::vec`.)

 * `node.MaxDistance(point)`
 * `node.MaxDistance(other)`
   - Return a `double` indicating the maximum possible distance between `node`
     and `point`, or the `RectangleTree` node `other`.
   - This is equivalent to the maximum possible distance between any point
     contained in the bounding hyperrectangle of `node` and `point`, or between
     any point contained in the bounding hyperrectangle of `node` and any point
     contained in the bounding hyperrectangle of `other`.
   - `point` should be a column vector type of the same type as `MatType`.
     (e.g., if `MatType` is `arma::mat`, then `point` should be an `arma::vec`.)

 * `node.RangeDistance(point)`
 * `node.RangeDistance(other)`
   - Return a [`RangeType<ElemType>`](../math.md#range) whose lower bound is
     `node.MinDistance(point)` or `node.MinDistance(other)`, and whose upper
      bound is `node.MaxDistance(point)` or `node.MaxDistance(other)`.
   - `ElemType` is the element type of `MatType`.
   - `point` should be a column vector type of the same type as `MatType`.
     (e.g., if `MatType` is `arma::mat`, then `point` should be an `arma::vec`.)

## Tree traversals

Like every mlpack tree, the `RectangleTree` class provides a [single-tree and
dual-tree traversal](../../../developer/trees.md#traversals) that can be paired
with a [`RuleType` class](../../../developer/trees.md#rules) to implement a
single-tree or dual-tree algorithm.

 * `RectangleTree::SingleTreeTraverser`
   - Implements a depth-first single-tree traverser.

 * `RectangleTree::DualTreeTraverser`
   - Implements a dual-depth-first dual-tree traverser.

## `StatisticType`

Each node in a `RectangleTree` holds an instance of the `StatisticType` class.
This class can be used to store additional bounding information or other cached
quantities that a `RectangleTree` does not already compute.

mlpack provides a few existing `StatisticType` classes, and a custom
`StatisticType` can also be easily implemented:

 * [`EmptyStatistic`](#emptystatistic): an empty statistic class that does not
   hold any information
 * [Custom `StatisticType`s](#custom-statistictypes): implement a fully custom
   `StatisticType`

*Note:* this section is still under construction---not all statistic types are
documented yet.

### `EmptyStatistic`

The `EmptyStatistic` class is an empty placeholder class that is used as the
default `StatisticType` template parameter for mlpack trees.

The class ***does not hold any members and provides no functionality***.
[See the implementation.](/src/mlpack/core/tree/statistic.hpp)

### Custom `StatisticType`s

A custom `StatisticType` is trivial to implement.  Only a default constructor
and a constructor taking a `RectangleTree` is necessary.

```
class CustomStatistic
{
 public:
  // Default constructor required by the StatisticType policy.
  CustomStatistic();

  // Construct a CustomStatistic for the given fully-constructed
  // `RectangleTree` node.  Here we have templatized the tree type to make it
  // easy to handle any type of `RectangleTree`.
  template<typename TreeType>
  StatisticType(TreeType& node);

  //
  // Adding any additional precomputed bound quantities can be done; these
  // quantities should be computed in the constructor.  They can then be
  // accessed from the tree with `node.Stat()`.
  //
};
```

*Example*: suppose we wanted to know, for each node, the exact time at which it
was created.  A `StatisticType` could be created that has a
[`std::time_t`](https://en.cppreference.com/w/cpp/chrono/c/time_t) member,
whose value is computed in the constructor.

## `SplitType`

The `SplitType` template parameter controls the algorithm used to split each
node of a `RectangleTree` while building.  The splitting strategy used can be
entirely arbitrary---the `SplitType` simply needs to split a leaf node and a
non-leaf node into children.

mlpack provides several drop-in choices for `SplitType`, and it is also possible
to write a fully custom split:

 * [`RTreeSplit`](#rtreesplit): splits according to a simple binary heuristic
<<<<<<< HEAD
 * [`HilbertRTreeSplit<>`](#hilbertrtreesplit): use deferred splitting and
   Z-ordering values of points to decide the split
=======
 * [`RStarTreeSplit`](#rstartreesplit): finds the best possible binary split
   that minimizes the volume of the two children and maximizes the margin
   between them
 * [`XTreeSplit`](#xtreesplit): an improved splitting strategy that minimizes
   overlap of sibling nodes
>>>>>>> 639244dc
 * [Custom `SplitType`s](#custom-splittypes): implement a fully custom
   `SplitType` class

*Note:* this section is still under construction---not all split types are
documented yet.

### `RTreeSplit`

The `RTreeSplit` class implements the original R-tree splitting strategy and can
be used with the [`RectangleTree`](#rectangletree) class.  This is the splitting
strategy used for the [`RTree`](r_tree.md) class, and is the same strategy
proposed in the [original paper
(pdf)](http://www-db.deis.unibo.it/courses/SI-LS/papers/Gut84.pdf).  The
strategy works as follows:

 * Find the two furthest-apart points (or children if the node is not a leaf).
 * Create two children with each point (or child) as the only point (or child).
 * Iteratively add each remaining point (or child) to the new child whose
   hyperrectangle bound volume increases the least.

For implementation details, see
[the source code](/src/mlpack/core/tree/rectangle_tree/r_tree_split_impl.hpp).

<<<<<<< HEAD
### `HilbertRTreeSplit<>`

The `HilbertRTreeSplit<>` class is an implementation of the
[`HilbertRTree`](hilbert_r_tree.md) splitting strategy.  This strategy, proposed
in [the original paper (pdf)](https://www.vldb.org/conf/1994/P500.PDF), has two
main differences from the standard [`RTreeSplit`](#rtreesplit) strategy:

 * The idea of space-filling curves is used to order points for insertion.
 * Instead of one node splitting into two, the `HilbertRTreeSplit<>` class
   defers splitting, and re-splits a group of two nodes into three nodes.
   - *Note*: this behavior is configurable, see below.

When inserting a point, one cooperating sibling node is found.  If both the node
and its cooperating sibling are full, then all points in the two nodes as well
as the point being inserted are ordered by Z-ordering value (also known as
Morton ordering), and split evenly into three nodes.

***Notes:***

 - `HilbertRTreeSplit<>` has one template parameter, which controls the number
   of sibling nodes to split.  This is why the class must be specified as
   `HilbertRTreeSplit<>` and not `HilbertRTreeSplit`.

 - By default, `HilbertRTreeSplit<>` splits two sibling nodes into three new
   nodes; but this is configurable: `HilbertRTreeSplit<N>` will split `N`
   sibling nodes into `N + 1` new nodes.

 - The concept of splitting based on Z-ordering is also used in the
   [`UBTreeSplit`](binary_space_tree.md#ubtreesplit) strategy for the
   [`UBTree`](ub_tree.md), a variant of the
   [`BinarySpaceTree`](binary_space_tree.md) class.
=======
### `RStarTreeSplit`

The `RStarTreeSplit` class implements the improved R\*-tree splitting strategy
and can be used with the [`RectangleTree`](#rectangletree) class.  This is the
splitting strategy used for the [`RStarTree`](r_star_tree.md) class, and is the
strategy proposed in the
[R\*-tree paper (pdf)](https://dl.acm.org/doi/pdf/10.1145/93597.98741).  The
strategy computes, for each possible binary split in each dimension,

 * The combined volume of the two child nodes,
 * The size of the margin between the two child nodes, and
 * The size of the overlap between the two child nodes.

The split that minimizes the combined volume and maximizes the overlap is
chosen.

In addition, the `RStarTreeSplit` will sometimes perform *forced reinsertion*,
where points are removed from a node during the splitting process and reinserted
into the tree.  This can help decrease the overlap between adjacent nodes in the
tree, which in turn improves the quality of the tree for search and other tasks.

For implementation details, see
[the source code](/src/mlpack/core/tree/rectangle_tree/r_star_tree_split_impl.hpp).

### `XTreeSplit`

The `XTreeSplit` class implements the improved splitting strategy for the
[`XTree`](x_tree.md) as described in the
[X-tree paper (pdf)](http://www.vldb.org/conf/1996/P028.PDF).  This strategy is
an improved version of the standard [`RTreeSplit`](#rtreesplit), where the
overlap of sibling nodes is minimized.

When overlap cannot be prevented, `XTreeSplit` will instead create
"super-nodes" with more children than typically allowed.  The split is then
deferred until a later time when overlap can be more effectively avoided.

For implementation details, see
[the source code](/src/mlpack/core/tree/rectangle_tree/x_tree_split_impl.hpp).
>>>>>>> 639244dc

### Custom `SplitType`s

Custom split strategies for a `RectangleTree` can be implemented via the
`SplitType` template parameter.  By default, the [`RTreeSplit`](#rtreesplit)
splitting strategy is used, but it is also possible to implement and use a
custom `SplitType`.  Any custom `SplitType` class must implement the following
signature:

```c++
class SplitType
{
 public:
  // Given the leaf node `tree`, split into multiple nodes.  `TreeType` will be
  // the relevant `RectangleTree` type.  `tree` should be modified directly.
  //
  // `relevels` is an auxiliary array used by some splitting strategies, such as
  // the `RStarTreeSplit`, to indicate whether a node needs to be reinserted
  // into the tree.
  template<typename TreeType>
  static void SplitLeafNode(TreeType* tree, std::vector<bool>& relevels);

  // Given the non-leaf node `tree`, split into multiple nodes.  `TreeType` will
  // be the relevant `RectangleTree` type.  `tree` should be modified directly.
  //
  // `relevels` is an auxiliary array used by some splitting strategies, such as
  // the `RStarTreeSplit`, to indicate whether a node needs to be reinserted
  // into the tree.
  template<typename TreeType>
  static void SplitNonLeafNode(TreeType* tree, std::vector<bool>& relevels);
};
```

## `DescentType`

The `DescentType` template parameter controls the algorithm used to assign child
points and child nodes to nodes in a `RectangleTree`.  The strategy used can be
arbitrary: the `DescentType` simply needs to return an index of a child to
insert a point or node into.

mlpack provides several drop-in choices for `DescentType`, and it is also
possible to write a fully custom split:

 * [`RTreeDescentHeuristic`](#rtreedescentheuristic): selects the closest child,
<<<<<<< HEAD
   which is the child whose volume will increase the least.
 * [`HilbertRTreeDescentHeuristic`](#hilbertrtreedescentheuristic): select the
   first child with minimum Z-order value greater than the point or node to be
   inserted.
=======
   which is the child whose volume will increase the least
 * [`RStarTreeDescentHeuristic`](#rstartreedescentheuristic): selects a child
   such that overlap is minimized and volume increase is minimized
>>>>>>> 639244dc
 * [Custom `SplitType`s](#custom-splittypes): implement a fully custom
   `SplitType` class

*Note:* this section is still under construction---not all split types are
documented yet.

### `RTreeDescentHeuristic`

The `RTreeDescentHeuristic` is the default descent strategy for the
`RectangleTree` and is used by the [`RTree`](r_tree.md).  The strategy is
simple: the child node whose volume will increase the least is chosen as the
child to insert a point or other node into.

For implementation details, see
[the source code](/src/mlpack/core/tree/rectangle_tree/r_tree_descent_heuristic.hpp).

### `HilbertRTreeDescentHeuristic`

The `HilbertRTreeDescentHeuristic` is the descent strategy used by the
[`HilbertRTree`](hilbert_r_tree.md).  The strategy depends on the concept of
Z-ordering (or Morton ordering): the child node whose minimum Z-ordering value
is closest to but greater than the Z-ordering value of the point to be inserted
is chosen.

For implementation details, see
[the source code](/src/mlpack/core/tree/rectangle_tree/hilbert_r_tree_descent_heuristic_impl.hpp).

### `RStarTreeDescentHeuristic`

The `RStarTreeDescentHeuristic` is a descent strategy for the
[`RectangleTree`](#rectangletree) and is used by the
[`RStarTree`](r_star_tree.md).  The heuristic will always prefer to insert a
point or node into a child node whose hyperrectangle bound already contains the
point or node to be inserted.

When inserting a point or node into a node whose children are leaves, the
strategy will choose to insert into the child where the overall overlap of
children's volumes after insertion is minimized.

When inserting a point or node into a node whose children are not leaves, the
strategy will choose to insert into the child whose volume is the smallest after
insertion.

For implementation details, see [the source
code](/src/mlpack/core/tree/rectangle_tree/r_star_tree_descent_heuristic.hpp).

### Custom `DescentType`s

Custom descent strategies for a `RectangleTree` can be implemented via the
`DescentType` template parameter.  By default, the
[`RTreeDescentHeuristic`](#rtreedescentheuristic) descent strategy is used,
but it is also possible to implement and use a custom `DescentType`.  Any custom
`DescentType` class must implement the following signature:

```c++
class DescentType
{
 public:
  // Return a `size_t` indicating which child of `node` should be chosen to
  // insert `point` in.
  //
  // `TreeType` will be the relevant `RectangleTree` type.
  template<typename TreeType>
  static size_t ChooseDescentNode(const TreeType* node, const size_t point);

  // Return a `size_t` indicating which child of `node` should be chosen to
  // insert `insertedNode` in.
  //
  // `TreeType` will be the relevant `RectangleTree` type.
  template<typename TreeType>
  static size_t ChooseDescentNode(const TreeType* node,
                                  const TreeType* insertedNode);
};
```

## `AuxiliaryInformationType`

The `AuxiliaryInformationType` template parameter holds any auxiliary
information required by the `SplitType` or `DescentType` strategies.  By
default, the `NoAuxiliaryInformation` class is used, which holds nothing.
Different variants of `RectangleTree`s may use other predefined types for their
`AuxiliaryInformationType`s:

<<<<<<< HEAD
 * [`DiscreteHilbertRTreeAuxiliaryInformation`](#discretehilbertrtreeauxiliaryinformation):
   used for the [`HilbertRTree`](hilbert_r_tree.md).

### `DiscreteHilbertRTreeAuxiliaryInformation`

The `DiscreteHilbertRTreeAuxiliaryInformation` class is used by the
[`HilbertRTree`](hilbert_r_tree.md).  It stores the largest Z-ordering value of
any descendant point of a node.  (This can be accessed with the `HilbertValue()`
method.)

For more details, see
[the source code](/src/mlpack/core/tree/rectangle_tree/hilbert_r_tree_auxiliary_information_impl.hpp).
=======
 * [`XTreeAuxiliaryInformation`](#xtreeauxiliaryinformation): used for the
   [`XTree`](x_tree.md).

### `XTreeAuxiliaryInformation`

The `XTreeAuxiliaryInformation` class is the auxiliary information type used by
the [`XTree`](x_tree.md) class, and is meant to be used with the
[`XTreeSplit`](#xtreesplit) splitting strategy.  It holds information required
to construct super-nodes (a concept specific to X-trees), where splitting is
being deferred.

For implementation details, see [the source
code](/src/mlpack/core/tree/rectangle_tree/x_tree_auxiliary_information.hpp).
>>>>>>> 639244dc

### Custom `AuxiliaryInformationType`s

Custom `AuxiliaryInformationType`s can be implemented and used with the
`AuxiliaryInformationType` template parameter.  Any custom
`AuxiliaryInformationType` class must implement the following signature:

```c++
// TreeType will be the type of RectangleTree that the auxiliary information
// type is being used in.
template<typename TreeType>
class CustomAuxiliaryInformationType
{
 public:
  // Default constructor is required.
  CustomAuxiliaryInformationType();
  // Construct the object with a tree node that may not yet be constructed.
  CustomAuxiliaryInformationType(TreeType* node);
  // Construct the object with another object and another tree node, optionally
  // making a 'deep copy' instead of just copying pointers where relevant.
  CustomAuxiliaryInformationType(const CustomAuxiliaryInformationType& other,
                                 TreeType* node,
                                 const bool deepCopy = true);

  // Just before a point is inserted into a node, this is called.
  // `node` is the node that will have `node.Dataset().col(point)` inserted into
  // it.
  //
  // Optionally, this method can manipulate `node`.  If so, `true` should be
  // returned to indicate that `node` was changed.  Otherwise, return `false`
  // and the RectangleTree will perform its default behavior.
  bool HandlePointInsertion(TreeType* node, const size_t point);

  // Just before a child node is inserted into a node, this is called.
  // `node` is the node that will have `nodeToInsert` inserted into it as a
  // child.
  //
  // Optionally, this method can manipulate `node`.  If so, `true` should be
  // returned to indicate that `node` was changed.  Otherwise, return `false`
  // and the RectangleTree will perform its default behavior.
  bool HandleNodeInsertion(TreeType* node,
                           TreeType* nodeToInsert,
                           const bool atMaxDepth);

  // Just before a point is deleted from a node, this is called.
  // `node` is the node that will have `node.Dataset().col(point)` deleted from
  // it.
  //
  // Optionally, this method can manipulate `node`.  If so, `true` should be
  // returned to indicate that `node` was changed.  Otherwise, return `false`
  // and the RectangleTree will perform its default behavior.
  bool HandlePointDeletion(TreeType* node, const size_t point);

  // Just before a child node is deleted from a node, this is called.
  // `node` is the node that will have `node.Child(nodeIndex)` deleted from it.
  //
  // Optionally, this method can manipulate `node`.  If so, `true` should be
  // returned to indicate that `node` was changed.  Otherwise, return `false`
  // and the RectangleTree will perform its default behavior.
  bool HandleNodeRemoval(TreeType* node, const size_t nodeIndex);

  // When `node` is changed, this is called so that the auxiliary information
  // can be updated.  If information needs to be propagated upward, return
  // `true` and then `UpdateAuxiliaryInfo(node->Parent())` will be called.
  bool UpdateAuxiliaryInfo(TreeType* node);
};
```

## Example usage

The `RectangleTree` class is only really necessary when a custom split type or
custom descent strategy is intended to be used.  For simpler use cases, one of
the typedefs of `RectangleTree` (such as [`RTree`](r_tree.md)) will suffice.

For this reason, all of the examples below explicitly specify all six template
parameters of `RectangleTree`.
[Writing a custom splitting strategy](#custom-splittypes),
[writing a custom descent strategy](#custom-descenttypes),
and [writing a custom auxiliary information
type](#custom-auxiliaryinformationtypes) are discussed in the previous sections.
Each of the parameters in the examples below can be trivially changed for
different behavior.

---

Build a `RectangleTree` on the `cloud` dataset and print basic statistics
about the tree.

```c++
// See https://datasets.mlpack.org/cloud.csv.
arma::mat dataset;
mlpack::data::Load("cloud.csv", dataset, true);

// Build the rectangle tree with a leaf size of 10.  (This means that leaf nodes
// cannot contain more than 10 points.)
//
// The std::move() means that `dataset` will be empty after this call, and no
// data will be copied during tree building.
mlpack::RectangleTree<mlpack::EuclideanDistance,
                      mlpack::EmptyStatistic,
                      arma::mat,
                      mlpack::RTreeSplit,
                      mlpack::RTreeDescentHeuristic,
                      mlpack::NoAuxiliaryInformation> tree(std::move(dataset));

// Print the bounding box of the root node.
std::cout << "Bounding box of root node:" << std::endl;
for (size_t i = 0; i < tree.Bound().Dim(); ++i)
{
  std::cout << " - Dimension " << i << ": [" << tree.Bound()[i].Lo() << ", "
      << tree.Bound()[i].Hi() << "]." << std::endl;
}
std::cout << std::endl;

// Print the number of children in the root, and the allowable range.
std::cout << "Number of children of root: " << tree.NumChildren()
    << "; allowable range: [" << tree.MinNumChildren() << ", "
    << tree.MaxNumChildren() << "]." << std::endl;

// Print the number of descendant points of the root, and of each of its
// children.
std::cout << "Descendant points of root:        "
    << tree.NumDescendants() << "." << std::endl;
for (size_t i = 0; i < tree.NumChildren(); ++i)
{
  std::cout << "Descendant points of child " << i << ":  "
      << tree.Child(i).NumDescendants() << "." << std::endl;
}
std::cout << std::endl;

// Compute the center of the RectangleTree.
arma::vec center;
tree.Center(center);
std::cout << "Center of tree: " << center.t();
```

---

Build two `RectangleTree`s on subsets of the corel dataset and compute minimum
and maximum distances between different nodes in the tree.

```c++
// See https://datasets.mlpack.org/corel-histogram.csv.
arma::mat dataset;
mlpack::data::Load("corel-histogram.csv", dataset, true);

// Convenience typedef for the tree type.
using TreeType = mlpack::RectangleTree<mlpack::EuclideanDistance,
                                       mlpack::EmptyStatistic,
                                       arma::mat,
                                       mlpack::RTreeSplit,
                                       mlpack::RTreeDescentHeuristic,
                                       mlpack::NoAuxiliaryInformation>;

// Build trees on the first half and the second half of points.
TreeType tree1(dataset.cols(0, dataset.n_cols / 2));
TreeType tree2(dataset.cols(dataset.n_cols / 2 + 1, dataset.n_cols - 1));

// Compute the maximum distance between the trees.
std::cout << "Maximum distance between tree root nodes: "
    << tree1.MaxDistance(tree2) << "." << std::endl;

// Get the leftmost grandchild of the first tree's root---if it exists.
if (!tree1.IsLeaf() && !tree1.Child(0).IsLeaf())
{
  TreeType& node1 = tree1.Child(0).Child(0);

  // Get the leftmost grandchild of the second tree's root---if it exists.
  if (!tree2.IsLeaf() && !tree2.Child(0).IsLeaf())
  {
    TreeType& node2 = tree2.Child(0).Child(0);

    // Print the minimum and maximum distance between the nodes.
    mlpack::Range dists = node1.RangeDistance(node2);
    std::cout << "Possible distances between two grandchild nodes: ["
        << dists.Lo() << ", " << dists.Hi() << "]." << std::endl;

    // Print the minimum distance between the first node and the first
    // descendant point of the second node.
    const size_t descendantIndex = node2.Descendant(0);
    const double descendantMinDist =
        node1.MinDistance(node2.Dataset().col(descendantIndex));
    std::cout << "Minimum distance between grandchild node and descendant "
        << "point: " << descendantMinDist << "." << std::endl;

    // Which child of node2 is closer to node1?
    const size_t closestIndex = node2.GetNearestChild(node1);
    std::cout << "Child " << closestIndex << " is closest to node1."
        << std::endl;

    // And which child of node1 is further from node2?
    const size_t furthestIndex = node1.GetFurthestChild(node2);
    std::cout << "Child " << furthestIndex << " is furthest from node2."
        << std::endl;
  }
}
```

---

Build a `RectangleTree` on 32-bit floating point data and save it to disk.

```c++
// See https://datasets.mlpack.org/corel-histogram.csv.
arma::fmat dataset;
mlpack::data::Load("corel-histogram.csv", dataset);

// Build the RectangleTree using 32-bit floating point data as the matrix
// type.  We will still use the default EmptyStatistic and EuclideanDistance
// parameters.  A leaf size of 100 is used here.
mlpack::RectangleTree<mlpack::EuclideanDistance,
                      mlpack::EmptyStatistic,
                      arma::fmat,
                      mlpack::RTreeSplit,
                      mlpack::RTreeDescentHeuristic,
                      mlpack::NoAuxiliaryInformation> tree(
    std::move(dataset), 100);

// Save the tree to disk with the name 'tree'.
mlpack::data::Save("tree.bin", "tree", tree);

std::cout << "Saved tree with " << tree.Dataset().n_cols << " points to "
    << "'tree.bin'." << std::endl;
```

---

Load a 32-bit floating point `RectangleTree` from disk, then traverse it
manually and find the number of leaf nodes with less than 10 points.

```c++
// This assumes the tree has already been saved to 'tree.bin' (as in the example
// above).

// This convenient typedef saves us a long type name!
using TreeType = mlpack::RectangleTree<mlpack::EuclideanDistance,
                                       mlpack::EmptyStatistic,
                                       arma::fmat,
                                       mlpack::RTreeSplit,
                                       mlpack::RTreeDescentHeuristic,
                                       mlpack::NoAuxiliaryInformation>;

TreeType tree;
mlpack::data::Load("tree.bin", "tree", tree);
std::cout << "Tree loaded with " << tree.NumDescendants() << " points."
    << std::endl;

// Recurse in a depth-first manner.  Count both the total number of leaves, and
// the number of leaves with less than 10 points.
size_t leafCount = 0;
size_t totalLeafCount = 0;
std::stack<TreeType*> stack;
stack.push(&tree);
while (!stack.empty())
{
  TreeType* node = stack.top();
  stack.pop();

  if (node->NumPoints() < 10)
    ++leafCount;
  ++totalLeafCount;

  for (size_t i = 0; i < node->NumChildren(); ++i)
    stack.push(&node->Child(i));
}

// Note that it would be possible to use TreeType::SingleTreeTraverser to
// perform the recursion above, but that is more well-suited for more complex
// tasks that require pruning and other non-trivial behavior; so using a simple
// stack is the better option here.

// Print the results.
std::cout << leafCount << " out of " << totalLeafCount << " leaves have fewer "
    << "than 10 points." << std::endl;
```

---

Build a `RectangleTree` by iteratively inserting points from the corel dataset,
print some information, and then remove a few randomly chosen points.

```c++
// See https://datasets.mlpack.org/corel-histogram.csv.
arma::mat dataset;
mlpack::data::Load("corel-histogram.csv", dataset, true);

// This convenient typedef saves us a long type name!
using TreeType = mlpack::RectangleTree<mlpack::EuclideanDistance,
                                       mlpack::EmptyStatistic,
                                       arma::mat,
                                       mlpack::RTreeSplit,
                                       mlpack::RTreeDescentHeuristic,
                                       mlpack::NoAuxiliaryInformation>;

// Create an empty tree of the right dimensionality.
TreeType t(dataset.n_rows);

// Insert points one by one for the first half of the dataset.
for (size_t i = 0; i < dataset.n_cols / 2; ++i)
  t.Insert(dataset.col(i));

std::cout << "After inserting half the points, the root node has "
    << t.NumDescendants() << " descendant points and "
    << t.NumChildren() << " child nodes." << std::endl;

// For the second half, insert the points backwards.
for (size_t i = dataset.n_cols - 1; i >= dataset.n_cols / 2; --i)
  t.Insert(dataset.col(i));

std::cout << "After inserting all the points, the root node has "
    << t.NumDescendants() << " descendant points and "
    << t.NumChildren() << " child nodes." << std::endl;

// Remove three random points.
t.Delete(mlpack::math::RandInt(0, t.NumDescendants()));
std::cout << "After removing 1 point, the root node has " << t.NumDescendants()
    << " descendant points." << std::endl;
t.Delete(mlpack::math::RandInt(0, t.NumDescendants()));
std::cout << "After removing 2 points, the root node has " << t.NumDescendants()
    << " descendant points." << std::endl;
t.Delete(mlpack::math::RandInt(0, t.NumDescendants()));
std::cout << "After removing 3 points, the root node has " << t.NumDescendants()
    << " descendant points." << std::endl;
```<|MERGE_RESOLUTION|>--- conflicted
+++ resolved
@@ -8,12 +8,9 @@
 instead:
 
  * [`RTree`](r_tree.md)
-<<<<<<< HEAD
- * [`HilbertRTree`](hilbert_r_tree.md)
-=======
  * [`RStarTree`](r_star_tree.md)
  * [`XTree`](x_tree.md)
->>>>>>> 639244dc
+ * [`HilbertRTree`](hilbert_r_tree.md)
 
 The `RectangleTree` and its variants are capable of inserting points and
 deleting them.  This is different from [`BinarySpaceTree`](binary_space_tree.md)
@@ -499,16 +496,13 @@
 to write a fully custom split:
 
  * [`RTreeSplit`](#rtreesplit): splits according to a simple binary heuristic
-<<<<<<< HEAD
- * [`HilbertRTreeSplit<>`](#hilbertrtreesplit): use deferred splitting and
-   Z-ordering values of points to decide the split
-=======
  * [`RStarTreeSplit`](#rstartreesplit): finds the best possible binary split
    that minimizes the volume of the two children and maximizes the margin
    between them
  * [`XTreeSplit`](#xtreesplit): an improved splitting strategy that minimizes
    overlap of sibling nodes
->>>>>>> 639244dc
+ * [`HilbertRTreeSplit<>`](#hilbertrtreesplit): use deferred splitting and
+   Z-ordering values of points to decide the split
  * [Custom `SplitType`s](#custom-splittypes): implement a fully custom
    `SplitType` class
 
@@ -532,39 +526,6 @@
 For implementation details, see
 [the source code](/src/mlpack/core/tree/rectangle_tree/r_tree_split_impl.hpp).
 
-<<<<<<< HEAD
-### `HilbertRTreeSplit<>`
-
-The `HilbertRTreeSplit<>` class is an implementation of the
-[`HilbertRTree`](hilbert_r_tree.md) splitting strategy.  This strategy, proposed
-in [the original paper (pdf)](https://www.vldb.org/conf/1994/P500.PDF), has two
-main differences from the standard [`RTreeSplit`](#rtreesplit) strategy:
-
- * The idea of space-filling curves is used to order points for insertion.
- * Instead of one node splitting into two, the `HilbertRTreeSplit<>` class
-   defers splitting, and re-splits a group of two nodes into three nodes.
-   - *Note*: this behavior is configurable, see below.
-
-When inserting a point, one cooperating sibling node is found.  If both the node
-and its cooperating sibling are full, then all points in the two nodes as well
-as the point being inserted are ordered by Z-ordering value (also known as
-Morton ordering), and split evenly into three nodes.
-
-***Notes:***
-
- - `HilbertRTreeSplit<>` has one template parameter, which controls the number
-   of sibling nodes to split.  This is why the class must be specified as
-   `HilbertRTreeSplit<>` and not `HilbertRTreeSplit`.
-
- - By default, `HilbertRTreeSplit<>` splits two sibling nodes into three new
-   nodes; but this is configurable: `HilbertRTreeSplit<N>` will split `N`
-   sibling nodes into `N + 1` new nodes.
-
- - The concept of splitting based on Z-ordering is also used in the
-   [`UBTreeSplit`](binary_space_tree.md#ubtreesplit) strategy for the
-   [`UBTree`](ub_tree.md), a variant of the
-   [`BinarySpaceTree`](binary_space_tree.md) class.
-=======
 ### `RStarTreeSplit`
 
 The `RStarTreeSplit` class implements the improved R\*-tree splitting strategy
@@ -603,7 +564,38 @@
 
 For implementation details, see
 [the source code](/src/mlpack/core/tree/rectangle_tree/x_tree_split_impl.hpp).
->>>>>>> 639244dc
+
+### `HilbertRTreeSplit<>`
+
+The `HilbertRTreeSplit<>` class is an implementation of the
+[`HilbertRTree`](hilbert_r_tree.md) splitting strategy.  This strategy, proposed
+in [the original paper (pdf)](https://www.vldb.org/conf/1994/P500.PDF), has two
+main differences from the standard [`RTreeSplit`](#rtreesplit) strategy:
+
+ * The idea of space-filling curves is used to order points for insertion.
+ * Instead of one node splitting into two, the `HilbertRTreeSplit<>` class
+   defers splitting, and re-splits a group of two nodes into three nodes.
+   - *Note*: this behavior is configurable, see below.
+
+When inserting a point, one cooperating sibling node is found.  If both the node
+and its cooperating sibling are full, then all points in the two nodes as well
+as the point being inserted are ordered by Z-ordering value (also known as
+Morton ordering), and split evenly into three nodes.
+
+***Notes:***
+
+ - `HilbertRTreeSplit<>` has one template parameter, which controls the number
+   of sibling nodes to split.  This is why the class must be specified as
+   `HilbertRTreeSplit<>` and not `HilbertRTreeSplit`.
+
+ - By default, `HilbertRTreeSplit<>` splits two sibling nodes into three new
+   nodes; but this is configurable: `HilbertRTreeSplit<N>` will split `N`
+   sibling nodes into `N + 1` new nodes.
+
+ - The concept of splitting based on Z-ordering is also used in the
+   [`UBTreeSplit`](binary_space_tree.md#ubtreesplit) strategy for the
+   [`UBTree`](ub_tree.md), a variant of the
+   [`BinarySpaceTree`](binary_space_tree.md) class.
 
 ### Custom `SplitType`s
 
@@ -648,16 +640,12 @@
 possible to write a fully custom split:
 
  * [`RTreeDescentHeuristic`](#rtreedescentheuristic): selects the closest child,
-<<<<<<< HEAD
    which is the child whose volume will increase the least.
+ * [`RStarTreeDescentHeuristic`](#rstartreedescentheuristic): selects a child
+   such that overlap is minimized and volume increase is minimized.
  * [`HilbertRTreeDescentHeuristic`](#hilbertrtreedescentheuristic): select the
    first child with minimum Z-order value greater than the point or node to be
    inserted.
-=======
-   which is the child whose volume will increase the least
- * [`RStarTreeDescentHeuristic`](#rstartreedescentheuristic): selects a child
-   such that overlap is minimized and volume increase is minimized
->>>>>>> 639244dc
  * [Custom `SplitType`s](#custom-splittypes): implement a fully custom
    `SplitType` class
 
@@ -673,6 +661,25 @@
 
 For implementation details, see
 [the source code](/src/mlpack/core/tree/rectangle_tree/r_tree_descent_heuristic.hpp).
+
+### `RStarTreeDescentHeuristic`
+
+The `RStarTreeDescentHeuristic` is a descent strategy for the
+[`RectangleTree`](#rectangletree) and is used by the
+[`RStarTree`](r_star_tree.md).  The heuristic will always prefer to insert a
+point or node into a child node whose hyperrectangle bound already contains the
+point or node to be inserted.
+
+When inserting a point or node into a node whose children are leaves, the
+strategy will choose to insert into the child where the overall overlap of
+children's volumes after insertion is minimized.
+
+When inserting a point or node into a node whose children are not leaves, the
+strategy will choose to insert into the child whose volume is the smallest after
+insertion.
+
+For implementation details, see [the source
+code](/src/mlpack/core/tree/rectangle_tree/r_star_tree_descent_heuristic.hpp).
 
 ### `HilbertRTreeDescentHeuristic`
 
@@ -685,24 +692,6 @@
 For implementation details, see
 [the source code](/src/mlpack/core/tree/rectangle_tree/hilbert_r_tree_descent_heuristic_impl.hpp).
 
-### `RStarTreeDescentHeuristic`
-
-The `RStarTreeDescentHeuristic` is a descent strategy for the
-[`RectangleTree`](#rectangletree) and is used by the
-[`RStarTree`](r_star_tree.md).  The heuristic will always prefer to insert a
-point or node into a child node whose hyperrectangle bound already contains the
-point or node to be inserted.
-
-When inserting a point or node into a node whose children are leaves, the
-strategy will choose to insert into the child where the overall overlap of
-children's volumes after insertion is minimized.
-
-When inserting a point or node into a node whose children are not leaves, the
-strategy will choose to insert into the child whose volume is the smallest after
-insertion.
-
-For implementation details, see [the source
-code](/src/mlpack/core/tree/rectangle_tree/r_star_tree_descent_heuristic.hpp).
 
 ### Custom `DescentType`s
 
@@ -741,22 +730,10 @@
 Different variants of `RectangleTree`s may use other predefined types for their
 `AuxiliaryInformationType`s:
 
-<<<<<<< HEAD
+ * [`XTreeAuxiliaryInformation`](#xtreeauxiliaryinformation): used for the
+   [`XTree`](x_tree.md).
  * [`DiscreteHilbertRTreeAuxiliaryInformation`](#discretehilbertrtreeauxiliaryinformation):
    used for the [`HilbertRTree`](hilbert_r_tree.md).
-
-### `DiscreteHilbertRTreeAuxiliaryInformation`
-
-The `DiscreteHilbertRTreeAuxiliaryInformation` class is used by the
-[`HilbertRTree`](hilbert_r_tree.md).  It stores the largest Z-ordering value of
-any descendant point of a node.  (This can be accessed with the `HilbertValue()`
-method.)
-
-For more details, see
-[the source code](/src/mlpack/core/tree/rectangle_tree/hilbert_r_tree_auxiliary_information_impl.hpp).
-=======
- * [`XTreeAuxiliaryInformation`](#xtreeauxiliaryinformation): used for the
-   [`XTree`](x_tree.md).
 
 ### `XTreeAuxiliaryInformation`
 
@@ -768,7 +745,16 @@
 
 For implementation details, see [the source
 code](/src/mlpack/core/tree/rectangle_tree/x_tree_auxiliary_information.hpp).
->>>>>>> 639244dc
+
+### `DiscreteHilbertRTreeAuxiliaryInformation`
+
+The `DiscreteHilbertRTreeAuxiliaryInformation` class is used by the
+[`HilbertRTree`](hilbert_r_tree.md).  It stores the largest Z-ordering value of
+any descendant point of a node.  (This can be accessed with the `HilbertValue()`
+method.)
+
+For more details, see
+[the source code](/src/mlpack/core/tree/rectangle_tree/hilbert_r_tree_auxiliary_information_impl.hpp).
 
 ### Custom `AuxiliaryInformationType`s
 
