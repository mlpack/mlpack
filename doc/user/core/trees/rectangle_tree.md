--- conflicted
+++ resolved
@@ -8,11 +8,8 @@
 instead:
 
  * [`RTree`](r_tree.md)
-<<<<<<< HEAD
  * [`RStarTree`](r_star_tree.md)
-=======
  * [`XTree`](x_tree.md)
->>>>>>> e60b566e
 
 The `RectangleTree` and its variants are capable of inserting points and
 deleting them.  This is different from [`BinarySpaceTree`](binary_space_tree.md)
@@ -498,14 +495,11 @@
 to write a fully custom split:
 
  * [`RTreeSplit`](#rtreesplit): splits according to a simple binary heuristic
-<<<<<<< HEAD
  * [`RStarTreeSplit`](#rstartreesplit): finds the best possible binary split
    that minimizes the volume of the two children and maximizes the margin
    between them
-=======
  * [`XTreeSplit`](#xtreesplit): an improved splitting strategy that minimizes
    overlap of sibling nodes
->>>>>>> e60b566e
  * [Custom `SplitType`s](#custom-splittypes): implement a fully custom
    `SplitType` class
 
@@ -529,7 +523,6 @@
 For implementation details, see
 [the source code](/src/mlpack/core/tree/rectangle_tree/r_tree_split_impl.hpp).
 
-<<<<<<< HEAD
 ### `RStarTreeSplit`
 
 The `RStarTreeSplit` class implements the improved R\*-tree splitting strategy
@@ -553,7 +546,7 @@
 
 For implementation details, see
 [the source code](/src/mlpack/core/tree/rectangle_tree/r_star_tree_split_impl.hpp).
-=======
+
 ### `XTreeSplit`
 
 The `XTreeSplit` class implements the improved splitting strategy for the
@@ -568,7 +561,6 @@
 
 For implementation details, see
 [the source code](/src/mlpack/core/tree/rectangle_tree/x_tree_split_impl.hpp).
->>>>>>> e60b566e
 
 ### Custom `SplitType`s
 
