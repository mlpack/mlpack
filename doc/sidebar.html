--- conflicted
+++ resolved
@@ -161,18 +161,18 @@
                     </a>
                   </li>
                   <li>
-<<<<<<< HEAD
+                    <a href="LINKROOTuser/core/trees/r_star_tree.html">
+                      <code>RStarTree</code>
+                    </a>
+                  </li>
+                  <li>
+                    <a href="LINKROOTuser/core/trees/x_tree.html">
+                      <code>XTree</code>
+                    </a>
+                  </li>
+                  <li>
                     <a href="LINKROOTuser/core/trees/hilbert_r_tree.html">
                       <code>HilbertRTree</code>
-=======
-                    <a href="LINKROOTuser/core/trees/r_star_tree.html">
-                      <code>RStarTree</code>
-                    </a>
-                  </li>
-                  <li>
-                    <a href="LINKROOTuser/core/trees/x_tree.html">
-                      <code>XTree</code>
->>>>>>> 639244dc
                     </a>
                   </li>
                   <li>
