--- conflicted
+++ resolved
@@ -161,13 +161,13 @@
                     </a>
                   </li>
                   <li>
-<<<<<<< HEAD
                     <a href="LINKROOTuser/core/trees/r_star_tree.html">
                       <code>RStarTree</code>
-=======
+                    </a>
+                  </li>
+                  <li>
                     <a href="LINKROOTuser/core/trees/x_tree.html">
                       <code>XTree</code>
->>>>>>> e60b566e
                     </a>
                   </li>
                   <li>
