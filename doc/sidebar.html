<!--
sidebar.html

This file defines the documentation sidebar.  If you are adding a new
documentation file, be sure to add the link here in the right section.

This is in pure HTML due to the kramdown parser not being able to read bulleted
lists with details.

All relative links should be prefixed with "LINKROOT".  These will be replaced
when the sidebar is built for each page.
-->

<div id="sidebar">
<ul>
  <li>
  <details open="true"> <!-- default open for non-binding pages -->
    <summary>
      <a href="LINKROOTindex.html" class="textlink"><b>C++ API Documentation</b></a>
    </summary>

    <ul>
      <!-- The "Prerequisites" section stays expanded at the top level. -->
      <li>
        <a href="LINKROOTquickstart/cpp.html">Quickstart</a>
      </li>
      <li>
        <a href="LINKROOTuser/install.html">Installing mlpack</a>
      </li>
      <li>
        <a href="LINKROOTembedded/supported_boards.html">Cross-compilation setup</a>
      </li>
      <li>
        <a href="LINKROOTuser/matrices.html">Data representation in mlpack</a>
      </li>
      <li class="bottom-space">
        <a href="LINKROOTcitation.html">Citation</a>
      </li>

      <!-- Documentation for library core functions -->
      <li>
        <details>
          <summary>
            <a href="LINKROOTuser/tutorials.html">
              Tutorials and Examples
            </a>
          </summary>
          <ul>
            <li>
              <a href="https://github.com/mlpack/examples/">
                mlpack examples repository
              </a>
            </li>
            <li>
              <a href="https://www.youtube.com/@mlpack">
                mlpack Youtube channel
              </a>
            </li>
            <li>
              <a href="https://github.com/mlpack/models/">
                mlpack models repository
              </a>
            </li>
          </ul>
        </details>
      </li>
      <li class="bottom-space">
        <details>
          <summary>
            <a href="LINKROOTuser/core.html">
              Utility classes
            </a>
          </summary>
          <ul>
            <li>
              <a href="LINKROOTuser/core/math.html">
                Math
              </a>
            </li>
            <li>
              <a href="LINKROOTuser/core/distances.html">
                Distances
              </a>
            </li>
            <li>
              <a href="LINKROOTuser/core/distributions.html">
                Distributions
              </a>
            </li>
            <li>
              <a href="LINKROOTuser/core/kernels.html">
                Kernels
              </a>
            </li>
            <li>
              <details>
                <summary>
                  <a href="LINKROOTuser/core/trees.html">
                    Trees
                  </a>
                </summary>
                <ul>
                  <li>
                    <a href="LINKROOTuser/core/trees/kdtree.html">
                      <code>KDTree</code>
                    </a>
                  </li>
                  <li>
                    <a href="LINKROOTuser/core/trees/mean_split_kdtree.html">
                      <code>MeanSplitKDTree</code>
                    </a>
                  </li>
                  <li>
                    <a href="LINKROOTuser/core/trees/ball_tree.html">
                      <code>BallTree</code>
                    </a>
                  </li>
                  <li>
                    <a href="LINKROOTuser/core/trees/mean_split_ball_tree.html">
                      <code>MeanSplitBallTree</code>
                    </a>
                  </li>
                  <li>
                    <a href="LINKROOTuser/core/trees/vptree.html">
                      <code>VPTree</code>
                    </a>
                  </li>
                  <li>
                    <a href="LINKROOTuser/core/trees/rp_tree.html">
                      <code>RPTree</code>
                    </a>
                  </li>
                  <li>
                    <a href="LINKROOTuser/core/trees/max_rp_tree.html">
                      <code>MaxRPTree</code>
                    </a>
                  </li>
                  <li>
                    <a href="LINKROOTuser/core/trees/ub_tree.html">
                      <code>UBTree</code>
                    </a>
                  </li>
                  <li>
                    <a href="LINKROOTuser/core/trees/binary_space_tree.html">
                      <code>BinarySpaceTree</code>
                    </a>
                  </li>
                  <li>
                    <a href="LINKROOTuser/core/trees/cover_tree.html">
                      <code>CoverTree</code>
                    </a>
                  </li>
                  <li>
                    <a href="LINKROOTuser/core/trees/octree.html">
                      <code>Octree</code>
                    </a>
                  </li>
                  <li>
                    <a href="LINKROOTuser/core/trees/r_tree.html">
                      <code>RTree</code>
                    </a>
                  </li>
                  <li>
<<<<<<< HEAD
                    <a href="LINKROOTuser/core/trees/r_plus_tree.html">
                      <code>RPlusTree</code>
                    </a>
                  </li>
                  <li>
                    <a href="LINKROOTuser/core/trees/r_plus_plus_tree.html">
                      <code>RPlusPlusTree</code>
=======
                    <a href="LINKROOTuser/core/trees/r_star_tree.html">
                      <code>RStarTree</code>
                    </a>
                  </li>
                  <li>
                    <a href="LINKROOTuser/core/trees/x_tree.html">
                      <code>XTree</code>
>>>>>>> 639244dc
                    </a>
                  </li>
                  <li>
                    <a href="LINKROOTuser/core/trees/rectangle_tree.html">
                      <code>RectangleTree</code>
                    </a>
                  </li>
                </ul>
              </details>
            </li>
          </ul>
        </details>
      </li>

      <!-- Data loading and I/O -->
      <li>
        <details>
          <summary>
            <a href="LINKROOTuser/load_save.html">
              Data loading and I/O
            </a>
          </summary>
          <ul>
            <li>
              <a href="LINKROOTuser/load_save.html#numeric-data">
                Numeric data
              </a>
            </li>
            <li>
              <a href="LINKROOTuser/load_save.html#mixed-categorical-data">
                Mixed categorical data
              </a>
            </li>
            <li>
              <a href="LINKROOTuser/load_save.html#image-data">
                Image data
              </a>
            </li>
            <li>
              <a href="LINKROOTuser/load_save.html#mlpack-objects">
                mlpack models and objects
              </a>
            </li>
          </ul>
        </details>
      </li>

      <!-- Preprocessing / feature extraction -->
      <li>
        <details>
          <summary>
            <a href="LINKROOTuser/preprocessing.html">
              Preprocessing/feature extraction
            </a>
          </summary>
          <ul>
            <li>
              <a href="LINKROOTuser/core/normalizing_labels.html">
                Normalizing labels
              </a>
            </li>
            <li>
              <a href="LINKROOTuser/core/split.html">
                Dataset splitting
              </a>
            </li>
          </ul>
        </details>
      </li>

      <!-- Transformations -->
      <li>
        <details>
          <summary>
            <a href="LINKROOTuser/transformations.html">
              Transformations
            </a>
          </summary>
          <ul>
            <li>
              <a href="LINKROOTuser/methods/amf.html">
                <code>AMF</code>
              </a>
            </li>
            <li>
              <a href="LINKROOTuser/methods/local_coordinate_coding.html">
                <code>LocalCoordinateCoding</code>
              </a>
            </li>
            <li>
              <a href="LINKROOTuser/methods/lmnn.html">
                <code>LMNN</code>
              </a>
            </li>
            <li>
              <a href="LINKROOTuser/methods/nca.html">
                <code>NCA</code>
              </a>
            </li>
            <li>
              <a href="LINKROOTuser/methods/nmf.html">
                <code>NMF</code>
              </a>
            </li>
            <li>
              <a href="LINKROOTuser/methods/pca.html">
                <code>PCA</code>
              </a>
            </li>
            <li>
              <a href="LINKROOTuser/methods/radical.html">
                <code>RADICAL</code>
              </a>
            </li>
            <li>
              <a href="LINKROOTuser/methods/sparse_coding.html">
                <code>SparseCoding</code>
              </a>
            </li>
          </ul>
        </details>
      </li>

      <!-- Classification algorithms -->
      <li>
        <details>
          <summary>
            <a href="LINKROOTuser/modeling.html">
              Modeling
            </a>
          </summary>
          <ul>
            <li>
              <details>
                <summary>
                  <a href="LINKROOTuser/modeling.html#classification">
                    Classification
                  </a>
                </summary>
                <ul>
                  <li>
                    <a href="LINKROOTuser/methods/adaboost.html">
                      <code>AdaBoost</code>
                    </a>
                  </li>
                  <li>
                    <a href="LINKROOTuser/methods/decision_tree.html">
                      <code>DecisionTree</code>
                    </a>
                  </li>
                  <li>
                    <a href="LINKROOTuser/methods/hoeffding_tree.html">
                      <code>HoeffdingTree</code>
                    </a>
                  </li>
                  <li>
                    <a href="LINKROOTuser/methods/linear_svm.html">
                      <code>LinearSVM</code>
                    </a>
                  </li>
                  <li>
                    <a href="LINKROOTuser/methods/logistic_regression.html">
                      <code>LogisticRegression</code>
                    </a>
                  </li>
                  <li>
                    <a href="LINKROOTuser/methods/naive_bayes_classifier.html">
                      <code>NaiveBayesClassifier</code>
                    </a>
                  </li>
                  <li>
                    <a href="LINKROOTuser/methods/perceptron.html">
                      <code>Perceptron</code>
                    </a>
                  </li>
                  <li>
                    <a href="LINKROOTuser/methods/random_forest.html">
                      <code>RandomForest</code>
                    </a>
                  </li>
                  <li>
                    <a href="LINKROOTuser/methods/softmax_regression.html">
                      <code>SoftmaxRegression</code>
                    </a>
                  </li>
                </ul>
              </details>
            </li>
            <li>
              <details>
                <summary>
                  <a href="LINKROOTuser/modeling.html#regression">
                    Regression
                  </a>
                </summary>
                <ul>
                  <li>
                    <a href="LINKROOTuser/methods/bayesian_linear_regression.html">
                      <code>BayesianLinearRegression</code>
                    </a>
                  </li>
                  <li>
                    <a href="LINKROOTuser/methods/decision_tree_regressor.html">
                      <code>DecisionTreeRegressor</code>
                    </a>
                  </li>
                  <li>
                    <a href="LINKROOTuser/methods/lars.html">
                      <code>LARS</code>
                    </a>
                  </li>
                  <li>
                    <a href="LINKROOTuser/methods/linear_regression.html">
                      <code>LinearRegression</code>
                    </a>
                  </li>
                </ul>
              </details>
            </li>
            <li>
              <details>
                <summary>
                  <a href="LINKROOTuser/modeling.html#clustering">
                    Clustering
                  </a>
                </summary>
                <ul>
                  <li>
                    <a href="LINKROOTuser/methods/mean_shift.html">
                      <code>MeanShift</code>
                    </a>
                  </li>
                </ul>
              </details>
            </li>
            <li>
              <a href="LINKROOTuser/modeling.html#geometric-algorithms">
                Geometric algorithms
              </a>
            </li>
          </ul>
        </details>
      </li>

      <!-- Evaluation -->
      <li>
        <details>
          <summary>
            <a href="LINKROOTuser/evaluation.html">
              Evaluation
            </a>
          </summary>
          <ul>
            <li>
              <a href="LINKROOTuser/cv.html">
                Cross-validation
              </a>
            </li>
            <li>
              <a href="LINKROOTuser/hpt.html">
                Hyperparameter tuning
              </a>
            </li>
          </ul>
        </details>
      </li>

      <!-- Deployment -->
      <li>
        <details>
          <summary>
            <a href="LINKROOTuser/deployment.html">
              Deployment
            </a>
          </summary>
          <ul>
            <li>
              <a href="LINKROOTuser/compile.html">
                Compilation
              </a>
            </li>
            <li>
              <a href="LINKROOTembedded/crosscompile_armv7.html">
                Cross-compile to RPi2
              </a>
            </li>
            <li>
              <a href="LINKROOTuser/deploy_windows.html">
                Deploying mlpack on Windows
              </a>
            </li>
          </ul>
        </details>
      </li>

      <li>
        <details>
          <summary>
            <a href="LINKROOTdeveloper/developers.html">
              Developers
            </a>
          </summary>
          <ul>
            <li>
              <a href="LINKROOTdeveloper/community.html">
                Community
              </a>
            </li>
            <li>
              <a href="LINKROOTdeveloper/gsoc.html">
                GSoC
              </a>
            </li>
            <li>
              <a href="LINKROOTdeveloper/ci.html">
                CI/CD
              </a>
            </li>
            <li>
              <a href="LINKROOTdeveloper/timer.html">
                Timers
              </a>
            </li>
            <li>
              <a href="LINKROOTdeveloper/bindings.html">
                Binding system
              </a>
            </li>
            <li>
              <a href="LINKROOTdeveloper/iodoc.html">
                Writing a binding
              </a>
            </li>
            <li>
              <details>
                <summary>
                  <a href="LINKROOTdeveloper/policies.html">
                    Template policies
                  </a>
                </summary>
                <ul>
                  <li>
                    <a href="LINKROOTdeveloper/elemtype.html">
                      ElemType
                    </a>
                  </li>
                  <li>
                    <a href="LINKROOTdeveloper/distances.html">
                      DistanceType
                    </a>
                  </li>
                  <li>
                    <a href="LINKROOTdeveloper/kernels.html">
                      KernelType
                    </a>
                  </li>
                  <li>
                    <a href="LINKROOTdeveloper/trees.html">
                      TreeType
                    </a>
                  </li>
                </ul>
              </details>
            </li>
          </ul>
        </details>
      </li>
    </ul>
  </details>
</ul>

<!-- Binding documentation section -->
<ul id="binding_sidebar">
  <li>
  <details> <!-- default closed for non-binding pages -->
    <summary>
      <a href="LINKROOTuser/bindings.html" class="textlink"><b>Binding API</b></a>
    </summary>

    <ul>
      <li>
        <a href="LINKROOTquickstart/python.html">
          Python quickstart
        </a>
      </li>
      <li class="bottom-space">
        <a href="LINKROOTuser/bindings/python.html">
          Python binding documentation
        </a>
      </li>

      <li>
        <a href="LINKROOTquickstart/julia.html">
          Julia quickstart
        </a>
      </li>
      <li class="bottom-space">
        <a href="LINKROOTuser/bindings/julia.html">
          Julia binding documentation
        </a>
      </li>

      <li>
        <a href="LINKROOTquickstart/r.html">
          R quickstart
        </a>
      </li>
      <li class="bottom-space">
        <a href="LINKROOTuser/bindings/r.html">
          R binding documentation
        </a>
      </li>

      <li>
        <a href="LINKROOTquickstart/cli.html">
          CLI quickstart
        </a>
      </li>
      <li class="bottom-space">
        <a href="LINKROOTuser/bindings/cli.html">
          CLI binding documentation
        </a>
      </li>

      <li>
        <a href="LINKROOTquickstart/go.html">
          Go quickstart
        </a>
      </li>
      <li>
        <a href="LINKROOTuser/bindings/go.html">
          Go binding documentation
        </a>
      </li>
    </ul>
  </details>

  </li>
</ul>

<!-- Page-specific sidebar section will go next, and will close the div. --><|MERGE_RESOLUTION|>--- conflicted
+++ resolved
@@ -161,7 +161,15 @@
                     </a>
                   </li>
                   <li>
-<<<<<<< HEAD
+                    <a href="LINKROOTuser/core/trees/r_star_tree.html">
+                      <code>RStarTree</code>
+                    </a>
+                  </li>
+                  <li>
+                    <a href="LINKROOTuser/core/trees/x_tree.html">
+                      <code>XTree</code>
+                    </a>
+                  </li>
                     <a href="LINKROOTuser/core/trees/r_plus_tree.html">
                       <code>RPlusTree</code>
                     </a>
@@ -169,15 +177,6 @@
                   <li>
                     <a href="LINKROOTuser/core/trees/r_plus_plus_tree.html">
                       <code>RPlusPlusTree</code>
-=======
-                    <a href="LINKROOTuser/core/trees/r_star_tree.html">
-                      <code>RStarTree</code>
-                    </a>
-                  </li>
-                  <li>
-                    <a href="LINKROOTuser/core/trees/x_tree.html">
-                      <code>XTree</code>
->>>>>>> 639244dc
                     </a>
                   </li>
                   <li>
