--- conflicted
+++ resolved
@@ -171,7 +171,6 @@
                     </a>
                   </li>
                   <li>
-<<<<<<< HEAD
                     <a href="LINKROOTuser/core/trees/r_plus_tree.html">
                       <code>RPlusTree</code>
                     </a>
@@ -179,10 +178,8 @@
                   <li>
                     <a href="LINKROOTuser/core/trees/r_plus_plus_tree.html">
                       <code>RPlusPlusTree</code>
-=======
                     <a href="LINKROOTuser/core/trees/hilbert_r_tree.html">
                       <code>HilbertRTree</code>
->>>>>>> d035e1c6
                     </a>
                   </li>
                   <li>
