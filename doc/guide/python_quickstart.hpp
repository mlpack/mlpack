--- conflicted
+++ resolved
@@ -31,15 +31,9 @@
 @code{.sh}
 sudo apt-get install libboost-all-dev g++ cmake libarmadillo-dev python-pip wget
 sudo pip install cython setuptools distutils numpy pandas
-<<<<<<< HEAD
-wget http://www.mlpack.org/files/mlpack-3.0.1.tar.gz
-tar -xvzpf mlpack-3.0.1.tar.gz
-mkdir -p mlpack-3.0.1/build/ && cd mlpack-3.0.1/build/
-=======
 wget http://www.mlpack.org/files/mlpack-3.0.2.tar.gz
 tar -xvzpf mlpack-3.0.2.tar.gz
 mkdir -p mlpack-3.0.2/build/ && cd mlpack-3.0.2/build/
->>>>>>> 6e0df875
 cmake ../ && make -j4 && sudo make install
 @endcode
 
