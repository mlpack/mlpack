<h2 align="center">
  <a href="http://mlpack.org"><img
src="https://cdn.rawgit.com/mlpack/mlpack.org/e7d36ed8/mlpack-black.svg" style="background-color:rgba(0,0,0,0);" height=230 alt="mlpack: a fast, flexible machine learning library"></a>
  <br>a fast, flexible machine learning library<br>
</h2>

<h5 align="center">
  <a href="https://mlpack.org">Home</a> |
  <a href="https://www.mlpack.org/docs.html">Documentation</a> |
  <a href="https://www.mlpack.org/doc/mlpack-git/doxygen/index.html">Doxygen</a> |
  <a href="https://www.mlpack.org/community.html">Community</a> |
  <a href="https://www.mlpack.org/questions.html">Help</a> |
  <a href="https://webchat.freenode.net/?channels=mlpack">IRC Chat</a>
</h5>

<p align="center">
  <a href="http://ci.mlpack.org/job/mlpack%20-%20git%20commit%20test/"><img src="https://img.shields.io/jenkins/s/http/ci.mlpack.org/job/mlpack%20-%20git%20commit%20test.svg?label=Linux%20build&style=flat-square" alt="Jenkins"></a>
  <a href="https://ci.appveyor.com/project/mlpack/mlpack"><img src="https://img.shields.io/appveyor/ci/mlpack/mlpack/master.svg?label=Windows%20build&style=flat-square&logoWidth=0.1" alt="Appveyor"></a>
  <a href="https://coveralls.io/github/mlpack/mlpack?branch=master"><img src="https://img.shields.io/coveralls/mlpack/mlpack/master.svg?style=flat-square" alt="Coveralls"></a>
  <a href="https://opensource.org/licenses/BSD-3-Clause"><img src="https://img.shields.io/badge/License-BSD%203--Clause-blue.svg?style=flat-square" alt="License"></a>
</p>

<p align="center">
  <em>
    Download:
    <a href="https://www.mlpack.org/files/mlpack-3.2.1.tar.gz">current stable version (3 2.1)</a>
  </em>
</p>

**mlpack** is an intuitive, fast, and flexible C++ machine learning library with
bindings to other languages.  It is meant to be a machine learning analog to
LAPACK, and aims to implement a wide array of machine learning methods and
functions as a "swiss army knife" for machine learning researchers.  In addition
to its powerful C++ interface, mlpack also provides command-line programs and
Python bindings.

### 0. Contents

  1. [Introduction](#1-introduction)
  2. [Citation details](#2-citation-details)
  3. [Dependencies](#3-dependencies)
  4. [Building mlpack from source](#4-building-mlpack-from-source)
  5. [Running mlpack programs](#5-running-mlpack-programs)
  6. [Using mlpack from Python](#6-using-mlpack-from-python)
  7. [Further documentation](#7-further-documentation)
  8. [Bug reporting](#8-bug-reporting)

###  1. Introduction

<<<<<<< HEAD
The mlpack website can be found at http://www.mlpack.org and it contains numerous
tutorials and extensive documentation.  This README serves as a guide for what
mlpack is, how to install it, how to run it, and where to find more
documentation. Read the links below for further information:
=======
The mlpack website can be found at https://www.mlpack.org and it contains
numerous tutorials and extensive documentation.  This README serves as a guide
for what mlpack is, how to install it, how to run it, and where to find more
documentation. The website should be consulted for further information:
>>>>>>> 7d677d0c

  - [mlpack homepage](https://www.mlpack.org/)
  - [mlpack documentation](https://www.mlpack.org/docs.html)
  - [Tutorials](https://www.mlpack.org/doc/mlpack-git/doxygen/tutorials.html)
  - [Development Site (Github)](https://www.github.com/mlpack/mlpack/)
  - [API documentation (Doxygen)](https://www.mlpack.org/doc/mlpack-git/doxygen/index.html)

### 2. Citation details

If you use mlpack in your research or software, please cite mlpack using the
citation below (given in BibTeX format):

    @article{mlpack2018,
        title     = {mlpack 3: a fast, flexible machine learning library},
        author    = {Curtin, Ryan R. and Edel, Marcus and Lozhnikov, Mikhail and
                     Mentekidis, Yannis and Ghaisas, Sumedh and Zhang,
                     Shangtong},
        journal   = {Journal of Open Source Software},
        volume    = {3},
        issue     = {26},
        pages     = {726},
        year      = {2018},
        doi       = {10.21105/joss.00726},
        url       = {https://doi.org/10.21105/joss.00726}
    }

Citations are beneficial for the growth and improvement of mlpack.

### 3. Dependencies

mlpack has the following dependencies:

      Armadillo     >= 8.400.0
      Boost (program_options, math_c99, unit_test_framework, serialization,
             spirit)
      CMake         >= 3.3.2
      ensmallen     >= 2.10.0

All of those should be available in your distribution's package manager.  If
not, you will have to compile each of them by hand.  See the documentation for each of those packages for more information.

If you would like to use or build the mlpack Python bindings, make sure that the
following Python packages are installed:

      setuptools
      cython >= 0.24
      numpy
      pandas >= 0.15.0

If the STB library headers are available, image loading support will be
compiled.

If you are compiling Armadillo by hand, ensure that LAPACK and BLAS are enabled.

### 4. Building mlpack from source

This section discusses how to build mlpack from source.  However, mlpack is in
the repositories of many Linux distributions, so it may be easier to use the
package manager for your system.  For example, on Ubuntu, you can install mlpack
with the following command:

    $ sudo apt-get install libmlpack-dev

Note: Older Ubuntu versions may not have the most recent version of mlpack
available---for instance, at the time of this writing, Ubuntu 16.04 only has
mlpack 2.0.1 available.  Options include upgrading your Ubuntu version, finding
a PPA or other non-official sources, or installing with a manual build.

There are some useful pages to consult in addition to this section:

  - [Building mlpack From Source](https://www.mlpack.org/doc/mlpack-git/doxygen/build.html)
  - [Building mlpack From Source on Windows](https://www.mlpack.org/doc/mlpack-git/doxygen/build_windows.html)

mlpack uses CMake as a build system and allows several flexible build
configuration options. You can consult any of the CMake tutorials for
further documentation, but this tutorial can get mlpack built and installed.

First, unpack the mlpack source and change into the unpacked directory.  Here we
use mlpack-x.y.z where x.y.z is the version.

    $ tar -xzf mlpack-x.y.z.tar.gz
    $ cd mlpack-x.y.z

Then, make a build directory.  The directory can have any name, but 'build' is
 sufficient.

    $ mkdir build
    $ cd build

The next step is to run CMake to configure the project.  Running CMake is the
equivalent to running `./configure` with autotools. If you run CMake with no
options, it will configure the project to build with no debugging symbols and not profiling information: 

    $ cmake ../

Options can be specified to compile with debugging information and profiling information:

    $ cmake -D DEBUG=ON -D PROFILE=ON ../

Options are specified with the -D flag.  The allowed options include:

    DEBUG=(ON/OFF): compile with debugging symbols
    PROFILE=(ON/OFF): compile with profiling symbols
    ARMA_EXTRA_DEBUG=(ON/OFF): compile with extra Armadillo debugging symbols
    BOOST_ROOT=(/path/to/boost/): path to root of boost installation
    ARMADILLO_INCLUDE_DIR=(/path/to/armadillo/include/): path to Armadillo headers
    ARMADILLO_LIBRARY=(/path/to/armadillo/libarmadillo.so): Armadillo library
    BUILD_CLI_EXECUTABLES=(ON/OFF): whether or not to build command-line programs
    BUILD_PYTHON_BINDINGS=(ON/OFF): whether or not to build Python bindings
    PYTHON_EXECUTABLE=(/path/to/python_version): Path to specific Python executable
    BUILD_TESTS=(ON/OFF): whether or not to build tests
    BUILD_SHARED_LIBS=(ON/OFF): compile shared libraries as opposed to
       static libraries
    DOWNLOAD_ENSMALLEN=(ON/OFF): If ensmallen is not found, download it
    DOWNLOAD_STB_IMAGE=(ON/OFF): If STB is not found, download it
    ENSMALLEN_INCLUDE_DIR=(/path/to/ensmallen/include): path to include directory
       for ensmallen
    USE_OPENMP=(ON/OFF): whether or not to use OpenMP if available

<<<<<<< HEAD
Other tools can be used to configure CMake, but those are not documented
here.  See [this section of the build guide](http://www.mlpack.org/docs/mlpack-git/doxygen/build.html#build_config)
=======
Other tools can also be used to configure CMake, but those are not documented
here.  See [this section of the build guide](https://www.mlpack.org/doc/mlpack-git/doxygen/build.html#build_config)
>>>>>>> 7d677d0c
for more details, including a full list of options, and their default values.

By default, command-line programs will be built, and if the Python dependencies
(Cython, setuptools, numpy, pandas) are available, then Python bindings will
also be built.  OpenMP will be used for parallelization when possible by
default.

Once CMake is configured, building the library is as simple as typing 'make'.
This will build all library components as well as 'mlpack_test'.

    $ make
    
If you do not want to build everything in the library, individual components of the build can be specified:

    $ make mlpack_pca mlpack_knn mlpack_kfn

If the build fails and you cannot figure out why, register an account on Github
and submit an issue. The mlpack developers will quickly help you figure it out:

[mlpack on Github](https://www.github.com/mlpack/mlpack/)

Alternately, mlpack help can be found in IRC at `#mlpack` on irc.freenode.net.

If you wish to install mlpack to `/usr/local/include/mlpack/` , `/usr/local/lib/`
and `/usr/local/bin/`, make sure you have root privileges (or write permissions 
to those three directories), and simply type

    $ make install

You can now run the executables by name; you can link against mlpack with
    `-lmlpack`
and the mlpack headers are found in
    `/usr/local/include/mlpack/`
and if Python bindings were built, you can access them with the `mlpack`
package in Python.

If running the programs (i.e. `$ mlpack_knn -h`) gives an error of the form

    error while loading shared libraries: libmlpack.so.2: cannot open shared object file: No such file or directory

then be sure that the runtime linker is searching the directory where
`libmlpack.so` was installed (probably `/usr/local/lib/` unless you set it
manually).  One way to do this, on Linux, is to ensure that the
`LD_LIBRARY_PATH` environment variable has the directory that contains
`libmlpack.so`.  Using bash, this can be set easily:

    export LD_LIBRARY_PATH="/usr/local/lib/:$LD_LIBRARY_PATH"

(or whatever directory `libmlpack.so` is installed in.)

### 5. Running mlpack programs

After building mlpack, the executables will reside in `build/bin/`.  You can call
them from there, or you can install the library and (depending on system
settings) they should be added to your PATH and you can call them directly.  The
documentation below assumes the executables are in your PATH.

Consider the 'mlpack_knn' program, which finds the k nearest neighbors in a
reference dataset of all the points in a query set.  That is, we have a query
and a reference dataset. For each point in the query dataset, we wish to know
the k points in the reference dataset which are closest to the given query
point.

Alternately, if the query and reference datasets are the same, the problem can
be stated more simply: for each point in the dataset, we wish to know the k
nearest points to that point.

Each mlpack program has extensive help documentation which details what the
method does, what each of the parameters is, and how to use them:

```shell
$ mlpack_knn --help
```

Running `mlpack_knn` on one dataset (that is, the query and reference
datasets are the same) and finding the 5 nearest neighbors is very simple:

```shell
$ mlpack_knn -r dataset.csv -n neighbors_out.csv -d distances_out.csv -k 5 -v
```

The `-v (--verbose)` flag is optional; it gives informational output.  It is not
unique to `mlpack_knn` but is available in all mlpack programs.  Verbose
output also gives timing output at the end of the program, which can be very
useful.

### 6. Using mlpack from Python

If mlpack is installed to the system, then the mlpack Python bindings should be
automatically in your PYTHONPATH, and importing mlpack functionality into Python
should be very simple:

```python
>>> from mlpack import knn
```

Accessing help is easy:

```python
>>> help(knn)
```

The API is similar to the command-line programs.  So, running `knn()`
(k-nearest-neighbor search) on the numpy matrix `dataset` and finding the 5
nearest neighbors is very simple:

```python
>>> output = knn(reference=dataset, k=5, verbose=True)
```

This will store the output neighbors in `output['neighbors']` and the output
distances in `output['distances']`.  Other mlpack bindings function similarly,
and the input/output parameters exactly match those of the command-line
programs.

### 7. Further documentation

The documentation given here is only a fraction of the available documentation
for mlpack.  If doxygen is installed, you can type `make doc` to build the
documentation locally.  Alternately, up-to-date documentation is available for
older versions of mlpack:

  - [mlpack homepage](https://www.mlpack.org/)
  - [mlpack documentation](https://www.mlpack.org/docs.html)
  - [Tutorials](https://www.mlpack.org/doc/mlpack-git/doxygen/tutorials.html)
  - [Development Site (Github)](https://www.github.com/mlpack/mlpack/)
  - [API documentation](https://www.mlpack.org/doc/mlpack-git/doxygen/index.html)

### 8. Bug reporting

   (see also [mlpack help](https://www.mlpack.org/questions.html))

If you find a bug in mlpack or have any problems, numerous routes are available
for help.

Github is used for bug tracking, and can be found at
https://github.com/mlpack/mlpack/.
It is easy to register an account and file a bug there, and the mlpack
development team will try to quickly resolve your issue.

In addition, mailing lists are available.  The mlpack discussion list is
available at

  [mlpack discussion list](http://lists.mlpack.org/mailman/listinfo/mlpack)

and the git commit list is available at

  [commit list](http://lists.mlpack.org/mailman/listinfo/mlpack-git)

Lastly, the IRC channel `#mlpack` on Freenode can be used to get help.<|MERGE_RESOLUTION|>--- conflicted
+++ resolved
@@ -47,17 +47,10 @@
 
 ###  1. Introduction
 
-<<<<<<< HEAD
-The mlpack website can be found at http://www.mlpack.org and it contains numerous
-tutorials and extensive documentation.  This README serves as a guide for what
-mlpack is, how to install it, how to run it, and where to find more
-documentation. Read the links below for further information:
-=======
 The mlpack website can be found at https://www.mlpack.org and it contains
 numerous tutorials and extensive documentation.  This README serves as a guide
 for what mlpack is, how to install it, how to run it, and where to find more
 documentation. The website should be consulted for further information:
->>>>>>> 7d677d0c
 
   - [mlpack homepage](https://www.mlpack.org/)
   - [mlpack documentation](https://www.mlpack.org/docs.html)
@@ -177,13 +170,8 @@
        for ensmallen
     USE_OPENMP=(ON/OFF): whether or not to use OpenMP if available
 
-<<<<<<< HEAD
-Other tools can be used to configure CMake, but those are not documented
-here.  See [this section of the build guide](http://www.mlpack.org/docs/mlpack-git/doxygen/build.html#build_config)
-=======
 Other tools can also be used to configure CMake, but those are not documented
 here.  See [this section of the build guide](https://www.mlpack.org/doc/mlpack-git/doxygen/build.html#build_config)
->>>>>>> 7d677d0c
 for more details, including a full list of options, and their default values.
 
 By default, command-line programs will be built, and if the Python dependencies
