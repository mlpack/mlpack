/**
 * @file atoms.hpp
 * @author Chenzhe Diao
 *
 *
 * mlpack is free software; you may redistribute it and/or modify it under the
 * terms of the 3-clause BSD license.  You should have received a copy of the
 * 3-clause BSD license along with mlpack.  If not, see
 * http://www.opensource.org/licenses/BSD-3-Clause for more information.
 */
#ifndef MLPACK_CORE_OPTIMIZERS_FW_ATOMS_HPP
#define MLPACK_CORE_OPTIMIZERS_FW_ATOMS_HPP

#include <mlpack/prereqs.hpp>
#include <mlpack/core/optimizers/proximal/proximal.hpp>
#include "func_sq.hpp"

namespace mlpack {
namespace optimization {

/**
 * Class to hold the information and operations of current atoms in the
 * soluton space.
 */
class Atoms
{
 public:
  Atoms(){ /* Nothing to do. */ }

  /**
   * Add atom into the solution space.
   *
   * @param v new atom to be added.
   * @param c coefficient of the new atom.
   */
  void AddAtom(const arma::vec& v, FuncSq& function, const double c = 0)
  {
    if (currentAtoms.is_empty())
    {
      CurrentAtoms() = v;
      CurrentCoeffs().set_size(1);
      CurrentCoeffs().fill(c);
      atomSqTerm.set_size(1);
      atomSqTerm(0) = std::pow(norm(function.MatrixA() * v, 2), 2);
    }
    else
    {
      currentAtoms.insert_cols(0, v);
      arma::vec cVec(1);
      cVec(0) = c;
      currentCoeffs.insert_rows(0, cVec);
      double tmp = std::pow(norm(function.MatrixA() * v, 2), 2);
      arma::vec tmpVec(1);
      tmpVec(0) = tmp;
      atomSqTerm.insert_rows(0, tmpVec);
    }
  }


  //! Recover the solution coordinate from the coefficients of current atoms.
  void RecoverVector(arma::mat& x)
  {
    x = currentAtoms * currentCoeffs;
  }

  /**
   * Prune the support, delete previous atoms if they don't contribute much.
   * See Algorithm 2 of paper:
   * @code
   * @article{RaoShaWri:2015Forward--backward,
   *    Author = {Rao, Nikhil and Shah, Parikshit and Wright, Stephen},
   *    Journal = {IEEE Transactions on Signal Processing},
   *    Number = {21},
   *    Pages = {5798--5811},
   *    Publisher = {IEEE},
   *    Title = {Forward--backward greedy algorithms for atomic norm regularization},
   *    Volume = {63},
   *    Year = {2015}
   * }
   * @endcode
   *
   * @param F thresholding number.
   * @param function function to be optimized.
   */
  void PruneSupport(const double F, FuncSq& function)
  {
    arma::vec sqTerm = 0.5 * atomSqTerm % square(currentCoeffs);

    while (currentAtoms.n_cols > 1)
    {
      // Solve for current gradient.
      arma::mat x;
      RecoverVector(x);
      arma::mat gradient(size(x));
      function.Gradient(x, gradient);

      // Find possible atom to be deleted.
      arma::vec gap = sqTerm -
          currentCoeffs % trans(gradient.t() * currentAtoms);
      arma::uword ind;
      gap.min(ind);

      // Try deleting the atom.
      arma::mat newAtoms(currentAtoms.n_rows, currentAtoms.n_cols - 1);
      if (ind > 0)
        newAtoms.cols(0, ind - 1) = currentAtoms.cols(0, ind - 1);
      if (ind < (currentAtoms.n_cols - 1))
      {
        newAtoms.cols(ind, newAtoms.n_cols - 1) =
            currentAtoms.cols(ind + 1, currentAtoms.n_cols - 1);
      }

      // Reoptimize the coefficients, we brute-forcely reoptimize in the span,
      // which would be used in UpdateSpan class. Alternatively, if you want to
      // add an atom norm constraint, you could use projected gradient method,
      // see the implementaton of ProjectedGradientEnhancement().
      arma::vec newCoeffs =
          solve(function.MatrixA() * newAtoms, function.Vectorb());

      // Evaluate the function again.
      double Fnew = function.Evaluate(newAtoms * newCoeffs);

      if (Fnew > F)
        // Should not delete the atom.
        break;
      else
      {
        // Delete the atom from current atoms.
        currentAtoms = newAtoms;
        currentCoeffs = newCoeffs;
        atomSqTerm.shed_row(ind);
        sqTerm.shed_row(ind);
      } // else
    } // while
  }


  /**
   * Enhance the solution in the convex hull of current atoms with atom norm
   * constraint tau. Used in UpdateFullCorrection class for update step.
   *
   * Minimize the function in the atom domain defined by current atoms,
   * where the solution still need to have atom norm (defined by current atoms)
   * less than or equal to tau. We use projected gradient method to solve it,
   * see the "Enhancement step" of the following paper:
   * @code
   * @article{RaoShaWri:2015Forward--backward,
   *    Author = {Rao, Nikhil and Shah, Parikshit and Wright, Stephen},
   *    Journal = {IEEE Transactions on Signal Processing},
   *    Number = {21},
   *    Pages = {5798--5811},
   *    Publisher = {IEEE},
   *    Title = {Forward--backward greedy algorithms for atomic norm regularization},
   *    Volume = {63},
   *    Year = {2015}
   * }
   * @endcode
   *
   * @param function function to be minimized.
   * @param tau atom norm constraint.
   * @param stepSize step size for projected gradient method.
   * @param maxIteration maximum iteration number.
   * @param tolerance tolerance for projected gradient method.
   */
  void ProjectedGradientEnhancement(FuncSq& function,
                                    double tau,
                                    double stepSize,
                                    size_t maxIteration = 100,
                                    double tolerance = 1e-3)
  {
    arma::mat x;
    RecoverVector(x);
    double value = function.Evaluate(x);

    for (size_t iter = 1; iter<maxIteration; iter++)
    {
      // Update currentCoeffs with gradient descent method.
      arma::mat g;
      function.Gradient(x, g);
      g = currentAtoms.t() * g;
      currentCoeffs = currentCoeffs - stepSize * g;

      // Projection of currentCoeffs to satisfy the atom norm constraint.
      Proximal::ProjectToL1Ball(currentCoeffs, tau);

      RecoverVector(x);
      double valueNew = function.Evaluate(x);

      if ((value - valueNew) < tolerance)
        break;

      value = valueNew;
    }
  }


  //! Get the current atom coefficients.
  const arma::vec& CurrentCoeffs() const { return currentCoeffs; }
  //! Modify the current atom coefficients.
  arma::vec& CurrentCoeffs() { return currentCoeffs; }

  //! Get the current atoms.
  const arma::mat& CurrentAtoms() const { return currentAtoms; }
  //! Modify the current atoms.
  arma::mat& CurrentAtoms() { return currentAtoms; }

 private:
  //! Coefficients of current atoms.
  arma::vec currentCoeffs;

  //! Current atoms in the solution space.
  arma::mat currentAtoms;
<<<<<<< HEAD
=======

  //! Atom square term: ||A * atom||^2, used in PruneSupport(). It is computed
  //! when an atom is added.
  arma::vec atomSqTerm;
>>>>>>> 330cd296
}; // class Atoms
}  // namespace optimization
}  // namespace mlpack

#endif<|MERGE_RESOLUTION|>--- conflicted
+++ resolved
@@ -210,13 +210,10 @@
 
   //! Current atoms in the solution space.
   arma::mat currentAtoms;
-<<<<<<< HEAD
-=======
 
   //! Atom square term: ||A * atom||^2, used in PruneSupport(). It is computed
   //! when an atom is added.
   arma::vec atomSqTerm;
->>>>>>> 330cd296
 }; // class Atoms
 }  // namespace optimization
 }  // namespace mlpack
