/**
 * @file core/data/save_impl.hpp
 * @author Ryan Curtin
 *
 * Implementation of save functionality.
 *
 * mlpack is free software; you may redistribute it and/or modify it under the
 * terms of the 3-clause BSD license.  You should have received a copy of the
 * 3-clause BSD license along with mlpack.  If not, see
 * http://www.opensource.org/licenses/BSD-3-Clause for more information.
 */
#ifndef MLPACK_CORE_DATA_SAVE_IMPL_HPP
#define MLPACK_CORE_DATA_SAVE_IMPL_HPP

// In case it hasn't already been included.
#include "save.hpp"
#include "extension.hpp"
#include "detect_file_type.hpp"

#include <cereal/archives/xml.hpp>
#include <cereal/archives/json.hpp>
#include <cereal/archives/binary.hpp>

namespace mlpack {
namespace data {

template<typename eT>
bool Save(const std::string& filename,
          const arma::Col<eT>& vec,
          const bool fatal,
          arma::file_type inputSaveType)
{
  // Don't transpose: one observation per line (for CSVs at least).
  return Save(filename, vec, fatal, false, inputSaveType);
}

template<typename eT>
bool Save(const std::string& filename,
          const arma::Row<eT>& rowvec,
          const bool fatal,
          arma::file_type inputSaveType)
{
  return Save(filename, rowvec, fatal, true, inputSaveType);
}

template<typename eT>
bool Save(const std::string& filename,
          const arma::Mat<eT>& matrix,
          const bool fatal,
          bool transpose,
          arma::file_type inputSaveType)
{
  Timer::Start("saving_data");

  arma::file_type saveType = inputSaveType;
  std::string stringType = "";

  if (inputSaveType == arma::auto_detect)
  {
    // Detect the file type using only the extension.
    saveType = DetectFromExtension(filename);
    if (saveType == arma::file_type_unknown)
    {
      if (fatal)
        Log::Fatal << "Could not detect type of file '" << filename << "' for "
            << "writing.  Save failed." << std::endl;
      else
        Log::Warn << "Could not detect type of file '" << filename << "' for "
            << "writing.  Save failed." << std::endl;

      return false;
    }
  }

  stringType = GetStringType(saveType);

  // Catch errors opening the file.
  std::fstream stream;
#ifdef  _WIN32 // Always open in binary mode on Windows.
  stream.open(filename.c_str(), std::fstream::out | std::fstream::binary);
#else
  stream.open(filename.c_str(), std::fstream::out);
#endif
  if (!stream.is_open())
  {
    Timer::Stop("saving_data");
    if (fatal)
      Log::Fatal << "Cannot open file '" << filename << "' for writing. "
          << "Save failed." << std::endl;
    else
      Log::Warn << "Cannot open file '" << filename << "' for writing; save "
          << "failed." << std::endl;

    return false;
  }

<<<<<<< HEAD
  bool unknownType = false;
  arma::file_type saveType;
  std::string stringType;

  if (extension == "csv")
  {
    saveType = arma::csv_ascii;
    stringType = "CSV data";
  }
  else if (extension == "json")
  {
    saveType = arma::raw_ascii;
    stringType = "raw ASCII formatted data";
  }
  else if (extension == "bin")
  {
    saveType = arma::arma_binary;
    stringType = "Armadillo binary formatted data";
  }
  else if (extension == "pgm")
  {
    saveType = arma::pgm_binary;
    stringType = "PGM data";
  }
  else if (extension == "h5" || extension == "hdf5" || extension == "hdf" ||
           extension == "he5")
  {
#ifdef ARMA_USE_HDF5
    saveType = arma::hdf5_binary;
    stringType = "HDF5 data";
#else
    Timer::Stop("saving_data");
    if (fatal)
      Log::Fatal << "Attempted to save HDF5 data to '" << filename << "', but "
          << "Armadillo was compiled without HDF5 support.  Save failed."
          << std::endl;
    else
      Log::Warn << "Attempted to save HDF5 data to '" << filename << "', but "
          << "Armadillo was compiled without HDF5 support.  Save failed."
          << std::endl;

    return false;
#endif
  }
  else
  {
    unknownType = true;
    saveType = arma::raw_binary; // Won't be used; prevent a warning.
    stringType = "";
  }

  // Provide error if we don't know the type.
  if (unknownType)
  {
    Timer::Stop("saving_data");
    if (fatal)
      Log::Fatal << "Unable to determine format to save to from filename '"
          << filename << "'.  Save failed." << std::endl;
    else
      Log::Warn << "Unable to determine format to save to from filename '"
          << filename << "'.  Save failed." << std::endl;

    return false;
  }

=======
>>>>>>> e11c3e32
  // Try to save the file.
  Log::Info << "Saving " << stringType << " to '" << filename << "'."
      << std::endl;

  // Transpose the matrix.
  if (transpose)
  {
    arma::Mat<eT> tmp = trans(matrix);

#ifdef ARMA_USE_HDF5
    // We can't save with streams for HDF5.
    const bool success = (saveType == arma::hdf5_binary) ?
        tmp.quiet_save(filename, saveType) :
        tmp.quiet_save(stream, saveType);
#else
    const bool success = tmp.quiet_save(stream, saveType);
#endif
    if (!success)
    {
      Timer::Stop("saving_data");
      if (fatal)
        Log::Fatal << "Save to '" << filename << "' failed." << std::endl;
      else
        Log::Warn << "Save to '" << filename << "' failed." << std::endl;

      return false;
    }
  }
  else
  {
#ifdef ARMA_USE_HDF5
    // We can't save with streams for HDF5.
    const bool success = (saveType == arma::hdf5_binary) ?
        matrix.quiet_save(filename, saveType) :
        matrix.quiet_save(stream, saveType);
#else
    const bool success = matrix.quiet_save(stream, saveType);
#endif
    if (!success)
    {
      Timer::Stop("saving_data");
      if (fatal)
        Log::Fatal << "Save to '" << filename << "' failed." << std::endl;
      else
        Log::Warn << "Save to '" << filename << "' failed." << std::endl;

      return false;
    }
  }

  Timer::Stop("saving_data");

  // Finally return success.
  return true;
}

// Save a Sparse Matrix
template<typename eT>
bool Save(const std::string& filename,
          const arma::SpMat<eT>& matrix,
          const bool fatal,
          bool transpose)
{
  Timer::Start("saving_data");

  // First we will try to discriminate by file extension.
  std::string extension = Extension(filename);
  if (extension == "")
  {
    Timer::Stop("saving_data");
    if (fatal)
      Log::Fatal << "No extension given with filename '" << filename << "'; "
          << "type unknown.  Save failed." << std::endl;
    else
      Log::Warn << "No extension given with filename '" << filename << "'; "
          << "type unknown.  Save failed." << std::endl;

    return false;
  }

  // Catch errors opening the file.
  std::fstream stream;
#ifdef  _WIN32 // Always open in binary mode on Windows.
  stream.open(filename.c_str(), std::fstream::out | std::fstream::binary);
#else
  stream.open(filename.c_str(), std::fstream::out);
#endif
  if (!stream.is_open())
  {
    Timer::Stop("saving_data");
    if (fatal)
      Log::Fatal << "Cannot open file '" << filename << "' for writing. "
          << "Save failed." << std::endl;
    else
      Log::Warn << "Cannot open file '" << filename << "' for writing; save "
          << "failed." << std::endl;

    return false;
  }

  bool unknownType = false;
  arma::file_type saveType;
  std::string stringType;

  if (extension == "json" || extension == "tsv")
  {
    saveType = arma::coord_ascii;
    stringType = "raw ASCII formatted data";
  }
  else if (extension == "bin")
  {
    saveType = arma::arma_binary;
    stringType = "Armadillo binary formatted data";
  }
  else
  {
    unknownType = true;
    saveType = arma::raw_binary; // Won't be used; prevent a warning.
    stringType = "";
  }

  // Provide error if we don't know the type.
  if (unknownType)
  {
    Timer::Stop("saving_data");
    if (fatal)
      Log::Fatal << "Unable to determine format to save to from filename '"
          << filename << "'.  Save failed." << std::endl;
    else
      Log::Warn << "Unable to determine format to save to from filename '"
          << filename << "'.  Save failed." << std::endl;

    return false;
  }

  // Try to save the file.
  Log::Info << "Saving " << stringType << " to '" << filename << "'."
      << std::endl;

  arma::SpMat<eT> tmp = matrix;

  // Transpose the matrix.
  if (transpose)
  {
    tmp = trans(matrix);
  }

  const bool success = tmp.quiet_save(stream, saveType);
  if (!success)
  {
    Timer::Stop("saving_data");
    if (fatal)
      Log::Fatal << "Save to '" << filename << "' failed." << std::endl;
    else
      Log::Warn << "Save to '" << filename << "' failed." << std::endl;

    return false;
  }

  Timer::Stop("saving_data");

  // Finally return success.
  return true;
}

//! Save a model to file.
template<typename T>
bool Save(const std::string& filename,
          const std::string& name,
          T& t,
          const bool fatal,
          format f)
{
  if (f == format::autodetect)
  {
    std::string extension = Extension(filename);

    if (extension == "xml")
      f = format::xml;
    else if (extension == "bin")
      f = format::binary;
    else if (extension == "json")
      f = format::json;
    else
    {
      if (fatal)
        Log::Fatal << "Unable to detect type of '" << filename << "'; incorrect"
            << " extension? (allowed: xml/bin/json)" << std::endl;
      else
        Log::Warn << "Unable to detect type of '" << filename << "'; save "
            << "failed.  Incorrect extension? (allowed: xml/bin/json)"
            << std::endl;

      return false;
    }
  }

  // Open the file to save to.
  std::ofstream ofs;
#ifdef _WIN32
  if (f == format::binary) // Open non-text types in binary mode on Windows.
    ofs.open(filename, std::ofstream::out | std::ofstream::binary);
  else
    ofs.open(filename, std::ofstream::out);
#else
  ofs.open(filename, std::ofstream::out);
#endif

  if (!ofs.is_open())
  {
    if (fatal)
      Log::Fatal << "Unable to open file '" << filename << "' to save object '"
          << name << "'." << std::endl;
    else
      Log::Warn << "Unable to open file '" << filename << "' to save object '"
          << name << "'." << std::endl;

    return false;
  }

  try
  {
    if (f == format::xml)
    {
      cereal::XMLOutputArchive ar(ofs);
      ar(cereal::make_nvp(name.c_str(), t));
    }
#if (BINDING_TYPE != BINDING_TYPE_R)
    else if (f == format::json)
    {
      cereal::JSONOutputArchive ar(ofs);
      ar(cereal::make_nvp(name.c_str(), t));
    }
#endif
    else if (f == format::binary)
    {
      cereal::BinaryOutputArchive ar(ofs);
      ar(cereal::make_nvp(name.c_str(), t));
    }

    return true;
  }
  catch (cereal::Exception& e)
  {
    if (fatal)
      Log::Fatal << e.what() << std::endl;
    else
      Log::Warn << e.what() << std::endl;

    return false;
  }
}

/**
 * Save the given image to the given filename.
 *
 * @param filename Filename to save to.
 * @param matrix Matrix containing image to be saved.
 * @param info Information about the image (width/height/channels/etc.).
 * @param fatal Whether an exception should be thrown on save failure.
 */
template<typename eT>
bool Save(const std::string& filename,
          arma::Mat<eT>& matrix,
          ImageInfo& info,
          const bool fatal)
{
  arma::Mat<unsigned char> tmpMatrix =
      arma::conv_to<arma::Mat<unsigned char>>::from(matrix);

  // Call out to .cpp implementation.
  return SaveImage(filename, tmpMatrix, info, fatal);
}

// Image saving API for multiple files.
template<typename eT>
bool Save(const std::vector<std::string>& files,
          arma::Mat<eT>& matrix,
          ImageInfo& info,
          const bool fatal)
{
  if (files.size() == 0)
  {
    if (fatal)
    {
      Log::Fatal << "Save(): vector of image files is empty; nothing to save."
          << std::endl;
    }
    else
    {
      Log::Warn << "Save(): vector of image files is empty; nothing to save."
          << std::endl;
    }

    return false;
  }

  arma::Mat<unsigned char> img;
  bool status = true;

  for (size_t i = 0; i < files.size() ; ++i)
  {
    arma::Mat<eT> colImg(matrix.colptr(i), matrix.n_rows, 1,
        false, true);
    status &= Save(files[i], colImg, info, fatal);
  }

  return status;
}

} // namespace data
} // namespace mlpack

#endif<|MERGE_RESOLUTION|>--- conflicted
+++ resolved
@@ -94,7 +94,6 @@
     return false;
   }
 
-<<<<<<< HEAD
   bool unknownType = false;
   arma::file_type saveType;
   std::string stringType;
@@ -160,8 +159,6 @@
     return false;
   }
 
-=======
->>>>>>> e11c3e32
   // Try to save the file.
   Log::Info << "Saving " << stringType << " to '" << filename << "'."
       << std::endl;
