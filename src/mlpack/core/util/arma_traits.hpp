/**
 * @file core/util/arma_traits.hpp
 * @author Ryan Curtin
 *
 * Some traits used for template metaprogramming (SFINAE) with Armadillo types.
 *
 * mlpack is free software; you may redistribute it and/or modify it under the
 * terms of the 3-clause BSD license.  You should have received a copy of the
 * 3-clause BSD license along with mlpack.  If not, see
 * http://www.opensource.org/licenses/BSD-3-Clause for more information.
 */
#ifndef MLPACK_CORE_UTIL_ARMA_TRAITS_HPP
#define MLPACK_CORE_UTIL_ARMA_TRAITS_HPP

// Structs have public members by default (that's why they are chosen over
// classes).

/**
 * If value == true, then VecType is some sort of Armadillo vector or subview.
 * You might use this struct like this:
 *
 * @code
 * // Only accepts VecTypes that are actually Armadillo vector types.
 * template<typename VecType>
 * void Function(const VecType& argumentA,
 *               typename std::enable_if_t<IsVector<VecType>::value>* = 0);
 * @endcode
 *
 * The use of the enable_if_t object allows the compiler to instantiate
 * Function() only if VecType is one of the Armadillo vector types.  It has a
 * default argument because it isn't meant to be used in either the function
 * call or the function body.
 */
template<typename VecType>
struct IsVector
{
  const static bool value = false;
};

// Commenting out the first template per case, because
// Visual Studio doesn't like this instantiaion pattern (error C2910).
// template<>
template<typename eT>
struct IsVector<arma::Col<eT> >
{
  const static bool value = true;
};

// template<>
template<typename eT>
struct IsVector<arma::SpCol<eT> >
{
  const static bool value = true;
};

// template<>
template<typename eT>
struct IsVector<arma::Row<eT> >
{
  const static bool value = true;
};

// template<>
template<typename eT>
struct IsVector<arma::SpRow<eT> >
{
  const static bool value = true;
};

// template<>
template<typename eT>
struct IsVector<arma::subview_col<eT> >
{
  const static bool value = true;
};

// template<>
template<typename eT>
struct IsVector<arma::subview_row<eT> >
{
  const static bool value = true;
};


#if ((ARMA_VERSION_MAJOR >= 10) || \
    ((ARMA_VERSION_MAJOR == 9) && (ARMA_VERSION_MINOR >= 869)))

  // Armadillo 9.869+ has SpSubview_col and SpSubview_row

  template<typename eT>
  struct IsVector<arma::SpSubview_col<eT> >
  {
    const static bool value = true;
  };

  template<typename eT>
  struct IsVector<arma::SpSubview_row<eT> >
  {
    const static bool value = true;
  };

#else

  // fallback for older Armadillo versions

  template<typename eT>
  struct IsVector<arma::SpSubview<eT> >
  {
    const static bool value = true;
  };

#endif

// Get the row vector type corresponding to a given MatType.

template<typename MatType>
struct GetRowType
{
<<<<<<< HEAD
  typedef arma::Row<typename MatType::elem_type> type;
=======
  typedef MatType type; // Not sure...
>>>>>>> d678052e
};

template<typename eT>
struct GetRowType<arma::Mat<eT>>
{
  typedef arma::Row<eT> type;
};

template<typename eT>
struct GetRowType<arma::SpMat<eT>>
{
  typedef arma::SpRow<eT> type;
};

// Get the column vector type corresponding to a given MatType.

template<typename MatType>
struct GetColType
{
<<<<<<< HEAD
  typedef arma::Row<typename MatType::elem_type> type;
=======
  typedef MatType type; // Not sure...
>>>>>>> d678052e
};

template<typename eT>
struct GetColType<arma::Mat<eT>>
{
  typedef arma::Col<eT> type;
};

template<typename eT>
struct GetColType<arma::SpMat<eT>>
{
  typedef arma::SpCol<eT> type;
};

// Get the dense row vector type corresponding to a given MatType.

template<typename MatType>
struct GetDenseRowType
{
  typedef typename GetRowType<MatType>::type type;
};

template<typename eT>
struct GetDenseRowType<arma::SpMat<eT>>
{
  typedef arma::Row<eT> type;
};

// Get the dense column vector type corresponding to a given MatType.

template<typename MatType>
struct GetDenseColType
{
  typedef typename GetColType<MatType>::type type;
};

template<typename eT>
struct GetDenseColType<arma::SpMat<eT>>
{
  typedef arma::Col<eT> type;
};

// Get the dense matrix type corresponding to a given MatType.

template<typename MatType>
struct GetDenseMatType
{
<<<<<<< HEAD
  typedef arma::Mat<typename MatType::elem_type> type;
=======
  typedef MatType type;
>>>>>>> d678052e
};

template<typename eT>
struct GetDenseMatType<arma::SpMat<eT>>
{
  typedef arma::Mat<eT> type;
};

<<<<<<< HEAD
=======
// Get the sparse matrix type corresponding to a given MatType.

template<typename MatType>
struct GetSparseMatType
{
  typedef arma::SpMat<typename MatType::elem_type> type;
};

template<typename eT>
struct GetSparseMatType<arma::SpMat<eT>>
{
  typedef arma::SpMat<eT> type;
};

>>>>>>> d678052e
#endif<|MERGE_RESOLUTION|>--- conflicted
+++ resolved
@@ -116,11 +116,7 @@
 template<typename MatType>
 struct GetRowType
 {
-<<<<<<< HEAD
   typedef arma::Row<typename MatType::elem_type> type;
-=======
-  typedef MatType type; // Not sure...
->>>>>>> d678052e
 };
 
 template<typename eT>
@@ -140,11 +136,7 @@
 template<typename MatType>
 struct GetColType
 {
-<<<<<<< HEAD
   typedef arma::Row<typename MatType::elem_type> type;
-=======
-  typedef MatType type; // Not sure...
->>>>>>> d678052e
 };
 
 template<typename eT>
@@ -192,11 +184,7 @@
 template<typename MatType>
 struct GetDenseMatType
 {
-<<<<<<< HEAD
   typedef arma::Mat<typename MatType::elem_type> type;
-=======
-  typedef MatType type;
->>>>>>> d678052e
 };
 
 template<typename eT>
@@ -205,8 +193,6 @@
   typedef arma::Mat<eT> type;
 };
 
-<<<<<<< HEAD
-=======
 // Get the sparse matrix type corresponding to a given MatType.
 
 template<typename MatType>
@@ -221,5 +207,4 @@
   typedef arma::SpMat<eT> type;
 };
 
->>>>>>> d678052e
 #endif