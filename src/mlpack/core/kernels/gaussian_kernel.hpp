--- conflicted
+++ resolved
@@ -93,21 +93,6 @@
   }
 
   /**
-<<<<<<< HEAD
-   * Evaluation of the gradient of Gaussian kernel
-   * given the squared distance between two points.
-   *
-   * @param t The squared distance between the two points
-   * @return K(t) using the bandwidth (@f$\mu@f$) specified in the
-   *     constructor.
-   */
-  double GradientForSquaredDistance(const double t) const {
-    return gamma * std::exp(gamma * t);
-  }
-
-  /**
-=======
->>>>>>> 7ee0fbbd
    * Obtain the normalization constant of the Gaussian kernel.
    *
    * @param dimension
@@ -118,24 +103,6 @@
     return std::pow(std::sqrt(2.0 * M_PI) * bandwidth, (double) dimension);
   }
 
-<<<<<<< HEAD
-  /**
-   * Obtain a convolution integral of the Gaussian kernel.
-   *
-   * @param a First vector.
-   * @param b Second vector.
-   * @return The convolution integral.
-   */
-  template<typename VecTypeA, typename VecTypeB>
-  double ConvolutionIntegral(const VecTypeA& a, const VecTypeB& b)
-  {
-    return Evaluate(std::sqrt(SquaredEuclideanDistance::Evaluate(a, b) /
-        2.0)) / (Normalizer(a.n_rows) * std::pow(2.0, (double) a.n_rows / 2.0));
-  }
-
-
-=======
->>>>>>> 7ee0fbbd
   //! Get the bandwidth.
   double Bandwidth() const { return bandwidth; }
 
