--- conflicted
+++ resolved
@@ -26,14 +26,9 @@
   Covariance(covariance);
 }
 
-<<<<<<< HEAD
-inline void DiagonalGaussianDistribution::Covariance(
-    const arma::vec& covariance)
-=======
 template<typename MatType>
 inline void DiagonalGaussianDistribution<MatType>::Covariance(
     const VecType& covariance)
->>>>>>> 751bf077
 {
   invCov = 1 / covariance;
   logDetCov = accu(log(covariance));
