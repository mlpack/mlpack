# This macro adds a command-line executable with the given name.  It assumes
# that the file with main() is in <name>_main.cpp, and produces an output
# program with the name mlpack_<name>.
macro (add_cli_executable name)
if (BUILD_CLI_EXECUTABLES)
  add_executable(mlpack_${name}
    ${name}_main.cpp
  )
  target_link_libraries(mlpack_${name}
    mlpack
    ${Boost_LIBRARIES}
    ${COMPILER_SUPPORT_LIBRARIES}
  )
  # Make sure that we set BINDING_TYPE to cli so the command-line program is
  # compiled with the correct int main() call.
  set_target_properties(mlpack_${name} PROPERTIES COMPILE_FLAGS
      -DBINDING_TYPE=BINDING_TYPE_CLI)
  install(TARGETS mlpack_${name} RUNTIME DESTINATION bin)
endif ()
endmacro ()

# Recurse into each method mlpack provides.
set(DIRS
  # mvu # Note: this implementation of MVU does not work.  See #189.
  adaboost
  amf
  ann
  approx_kfn
  bias_svd
  block_krylov_svd
  cf
  dbscan
  decision_stump
  decision_tree
  det
  emst
  fastmks
  gmm
  hmm
  hoeffding_trees
  kernel_pca
  kmeans
  lars
  linear_regression
  lmnn
  local_coordinate_coding
  logistic_regression
  lsh
  matrix_completion
  mean_shift
  naive_bayes
  nca
  neighbor_search
  nmf
  nystroem_method
  pca
  perceptron
  preprocess
  quic_svd
  radical
  random_forest
  randomized_svd
  range_search
  rann
  regularized_svd
  reinforcement_learning
  softmax_regression
  sparse_autoencoder
  sparse_coding
  sparse_svm
<<<<<<< HEAD
  kde
=======
  svdplusplus
>>>>>>> 225f1147
)

foreach(dir ${DIRS})
    add_subdirectory(${dir})
endforeach()

set(MLPACK_SRCS ${MLPACK_SRCS} ${DIR_SRCS} PARENT_SCOPE)
set(MLPACK_PYXS ${MLPACK_PYXS} PARENT_SCOPE)<|MERGE_RESOLUTION|>--- conflicted
+++ resolved
@@ -68,11 +68,8 @@
   sparse_autoencoder
   sparse_coding
   sparse_svm
-<<<<<<< HEAD
+  svdplusplus
   kde
-=======
-  svdplusplus
->>>>>>> 225f1147
 )
 
 foreach(dir ${DIRS})
