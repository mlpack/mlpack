/**
 * @file methods/reinforcement_learning/training_config.hpp
 * @author Shangtong Zhang
 *
 * This file is the implementation of TrainingConfig class,
 * which contains hyper-parameters for training RL agent.
 *
 * mlpack is free software; you may redistribute it and/or modify it under the
 * terms of the 3-clause BSD license.  You should have received a copy of the
 * 3-clause BSD license along with mlpack.  If not, see
 * http://www.opensource.org/licenses/BSD-3-Clause for more information.
 */
#ifndef MLPACK_METHODS_RL_TRAINING_CONFIG_HPP
#define MLPACK_METHODS_RL_TRAINING_CONFIG_HPP

namespace mlpack {
namespace rl {

class TrainingConfig
{
 public:
  TrainingConfig() :
      numWorkers(1),
      updateInterval(1),
      targetNetworkSyncInterval(100),
      stepLimit(200),
      explorationSteps(1),
      stepSize(0.01),
      discount(0.99),
      gradientLimit(40),
      doubleQLearning(false),
      noisyQLearning(false),
<<<<<<< HEAD
      epsilon(0.2),
      actorUpdateStep(1)
=======
      isCategorical(false),
      atomSize(51),
      vMin(0),
      vMax(200),
      rho(0.005)
>>>>>>> 465974c8
  { /* Nothing to do here. */ }

  TrainingConfig(
      size_t numWorkers,
      size_t updateInterval,
      size_t targetNetworkSyncInterval,
      size_t stepLimit,
      size_t explorationSteps,
      double stepSize,
      double discount,
      double gradientLimit,
      bool doubleQLearning,
      bool noisyQLearning,
      bool isCategorical,
      size_t atomSize,
      double vMin,
      double vMax,
      double rho) :
      numWorkers(numWorkers),
      updateInterval(updateInterval),
      targetNetworkSyncInterval(targetNetworkSyncInterval),
      stepLimit(stepLimit),
      explorationSteps(explorationSteps),
      stepSize(stepSize),
      discount(discount),
      gradientLimit(gradientLimit),
      doubleQLearning(doubleQLearning),
      noisyQLearning(noisyQLearning),
<<<<<<< HEAD
      epsilon(0.2),
      actorUpdateStep(1)
=======
      isCategorical(isCategorical),
      atomSize(atomSize),
      vMin(vMin),
      vMax(vMax),
      rho(rho)
>>>>>>> 465974c8
  { /* Nothing to do here. */ }

  //! Get the amount of workers.
  size_t NumWorkers() const { return numWorkers; }
  //! Modify the amount of workers.
  size_t& NumWorkers() { return numWorkers; }

  //! Get the update interval.
  size_t UpdateInterval() const { return updateInterval; }
  //! Modify the update interval.
  size_t& UpdateInterval() { return updateInterval; }

  //! Get the interval for syncing target network.
  size_t TargetNetworkSyncInterval() const
  { return targetNetworkSyncInterval; }
  //! Modify the interval for syncing target network.
  size_t& TargetNetworkSyncInterval() { return targetNetworkSyncInterval; }

  //! Get the maximum steps of each episode.
  size_t StepLimit() const { return stepLimit; }
  /**
   * Modify the maximum steps of each episode.
   * Setting it to 0 means no limit.
   */
  size_t& StepLimit() { return stepLimit; }

  //! Get the exploration steps.
  size_t ExplorationSteps() const { return explorationSteps; }
  //! Modify the exploration steps.
  size_t& ExplorationSteps() { return explorationSteps; }

  //! Get the step size of the optimizer.
  double StepSize() const { return stepSize; }
  //! Modify the step size of the optimizer.
  double& StepSize() { return stepSize; }

  //! Get the discount rate for future reward.
  double Discount() const { return discount; }
  //! Modify the discount rate for future reward.
  double& Discount() { return discount; }

  //! Get the limit of update gradient.
  double GradientLimit() const { return gradientLimit; }
  //! Modify the limit of update gradient.
  double& GradientLimit() { return gradientLimit; }

  //! Get the indicator of double q-learning.
  bool DoubleQLearning() const { return doubleQLearning; }
  //! Modify the indicator of double q-learning.
  bool& DoubleQLearning() { return doubleQLearning; }

  //! Get the indicator of noisy q-learning.
  bool NoisyQLearning() const { return noisyQLearning; }
  //! Modify the indicator of double q-learning.
  bool& NoisyQLearning() { return noisyQLearning; }

<<<<<<< HEAD
  //! Get the discount rate for future reward.
  double Epsilon() const { return epsilon; }
  //! Modify the discount rate for future reward.
  double& Epsilon() { return epsilon; }

  //! Get the Actor Network Update Step.
  size_t ActorUpdateStep() const { return actorUpdateStep; }
  //! Modify the Actor Network Update Step.
  size_t& ActorUpdateStep() { return actorUpdateStep; }
=======
  //! Get the indicator of categorical q-learning.
  bool IsCategorical() const { return isCategorical; }
  //! Modify the indicator of categorical q-learning.
  bool& IsCategorical() { return isCategorical; }

  //! Get the number of atoms.
  size_t AtomSize() const { return atomSize; }
  //! Modify the number of atoms.
  size_t& AtomSize() { return atomSize; }

  //! Get the minimum value for support.
  double VMin() const { return vMin; }
  //! Modify the minimum value for support.
  double& VMin() { return vMin; }

  //! Get the maximum value for support.
  double VMax() const { return vMax; }
  //! Modify the maximum value for support.
  double& VMax() { return vMax; }

  //! Get the rho value for sac.
  double Rho() const { return rho; }
  //! Modify the rho value for sac.
  double& Rho() { return rho; }
>>>>>>> 465974c8

 private:
  /**
   * Locally-stored number of workers.
   * This is valid only for async RL agent.
   */
  size_t numWorkers;

  /**
   * Locally-stored update interval.
   * Update interval is similar to batch size,
   * however the update is done one by one.
   * This is valid only for async RL agent.
   */
  size_t updateInterval;

  /**
   * Locally-stored interval for syncing target network.
   * This is valid for both async RL agent and q-learning agent.
   */
  size_t targetNetworkSyncInterval;

  /**
   * Locally-stored step limit of each episode.
   * This is valid for both async RL agent and q-learning agent.
   */
  size_t stepLimit;

  /**
   * Locally-stored exploration steps before learning.
   * The agent won't start learn until those steps have passed.
   * This is valid only for q-learning agent.
   */
  size_t explorationSteps;

  /**
   * Locally-stored step size of optimizer.
   * This is valid for both async RL agent and q-learning agent.
   */
  double stepSize;

  /**
   * Locally-stored discount rate for future reward.
   * This is valid for both async RL agent and q-learning agent.
   */
  double discount;

  /**
   * Locally-stored gradient limit.
   * This is valid only for async RL agent.
   */
  double gradientLimit;

  /**
   * Locally-stored indicator for double q-learning.
   * This is valid only for q-learning agent.
   */
  bool doubleQLearning;

  /**
   * Locally-stored indicator for noisy q-learning.
   * This is valid only for q-learning agent.
   */
  bool noisyQLearning;

  /**
<<<<<<< HEAD
   * the discount rate for future reward.
   */
  double epsilon;

  /**
   * the number step of updating the actor network.
   */
  size_t actorUpdateStep;
=======
   * Locally-stored indicator for categorical q-learning.
   * This is valid only for q-learning agent.
   */
  bool isCategorical;

  /**
   * Locally-stored number of atoms to be used.
   * This is valid only for categorical q-network.
   */
  size_t atomSize;

  /**
   * Locally-stored minimum value of support.
   * This is valid only for categorical q-network.
   */
  double vMin;

  /**
   * Locally-stored maximum value of support.
   * This is valid only for categorical q-network.
   */
  double vMax;

  /**
   * Locally-stored parameter for softly updating q networks.
   * This is valid only for Soft Actor-Critic.
   */
  double rho;
>>>>>>> 465974c8
};

} // namespace rl
} // namespace mlpack

#endif<|MERGE_RESOLUTION|>--- conflicted
+++ resolved
@@ -30,16 +30,13 @@
       gradientLimit(40),
       doubleQLearning(false),
       noisyQLearning(false),
-<<<<<<< HEAD
       epsilon(0.2),
       actorUpdateStep(1)
-=======
       isCategorical(false),
       atomSize(51),
       vMin(0),
       vMax(200),
       rho(0.005)
->>>>>>> 465974c8
   { /* Nothing to do here. */ }
 
   TrainingConfig(
@@ -68,16 +65,13 @@
       gradientLimit(gradientLimit),
       doubleQLearning(doubleQLearning),
       noisyQLearning(noisyQLearning),
-<<<<<<< HEAD
       epsilon(0.2),
       actorUpdateStep(1)
-=======
       isCategorical(isCategorical),
       atomSize(atomSize),
       vMin(vMin),
       vMax(vMax),
       rho(rho)
->>>>>>> 465974c8
   { /* Nothing to do here. */ }
 
   //! Get the amount of workers.
@@ -134,7 +128,6 @@
   //! Modify the indicator of double q-learning.
   bool& NoisyQLearning() { return noisyQLearning; }
 
-<<<<<<< HEAD
   //! Get the discount rate for future reward.
   double Epsilon() const { return epsilon; }
   //! Modify the discount rate for future reward.
@@ -144,7 +137,6 @@
   size_t ActorUpdateStep() const { return actorUpdateStep; }
   //! Modify the Actor Network Update Step.
   size_t& ActorUpdateStep() { return actorUpdateStep; }
-=======
   //! Get the indicator of categorical q-learning.
   bool IsCategorical() const { return isCategorical; }
   //! Modify the indicator of categorical q-learning.
@@ -169,7 +161,6 @@
   double Rho() const { return rho; }
   //! Modify the rho value for sac.
   double& Rho() { return rho; }
->>>>>>> 465974c8
 
  private:
   /**
@@ -236,7 +227,6 @@
   bool noisyQLearning;
 
   /**
-<<<<<<< HEAD
    * the discount rate for future reward.
    */
   double epsilon;
@@ -245,7 +235,8 @@
    * the number step of updating the actor network.
    */
   size_t actorUpdateStep;
-=======
+
+  /**
    * Locally-stored indicator for categorical q-learning.
    * This is valid only for q-learning agent.
    */
@@ -274,7 +265,6 @@
    * This is valid only for Soft Actor-Critic.
    */
   double rho;
->>>>>>> 465974c8
 };
 
 } // namespace rl
