/**
 * @file continuous_multiple_pole_cart.hpp
 * @author Rahul Ganesh Prabhu
 *
 * This file is an implementation of Continuous Multiple Pole Cart Balancing
 * Task.
 *
 * mlpack is free software; you may redistribute it and/or modify it under the
 * terms of the 3-clause BSD license.  You should have received a copy of the
 * 3-clause BSD license along with mlpack.  If not, see
 * http://www.opensource.org/licenses/BSD-3-Clause for more information.
 */

#ifndef MLPACK_METHODS_RL_ENVIRONMENT_CONTINUOUS_MULTIPLE_POLE_CART_HPP
#define MLPACK_METHODS_RL_ENVIRONMENT_CONTINUOUS_MULTIPLE_POLE_CART_HPP

#include <mlpack/prereqs.hpp>

namespace mlpack {
namespace rl {

/**
 * Implementation of Continuous Multiple Pole Cart Balancing task.
 */
class ContinuousMultiplePoleCart
{
 public:
  /**
   * Implementation of the state of Continuous Multiple Pole Cart. The state is expressed as
   * a matrix where the $0^{th}$ column is the state of the cart, represented by a tuple
   * (position, velocity) and the $i^{th}$ column is the state of the $i^{th}$ pole, represented
   * by a tuple (angle, angular velocity).
   */
  class State
  {
   public:
    /**
     * Construct a state instance.
     * 
     * @param numPoles The number of poles.
     */
    State(const size_t numPoles)
    {
      data = arma::zeros<arma::mat>(dimension, numPoles + 1);
    }

    /**
     * Construct a state instance from given data.
     *
     * @param data Data for the position, velocity, angle and angular velocity.
     */
    State(const arma::mat& data) : data(data)
    { /* Nothing to do here */ }

    //! Modify the internal representation of the state.
    arma::mat& Data() { return data; }

    //! Get the position of the cart.
    double Position() const { return data(0, 0); }
    //! Modify the position of the cart.
    double& Position() { return data(0, 0); }

    //! Get the velocity of the cart.
    double Velocity() const { return data(1, 0); }
    //! Modify the velocity of the cart.
    double& Velocity() { return data(1, 0); }

    //! Get the angle of the $i^{th}$ pole with the vertical.
    double Angle(const size_t i) const { return data(0, i); }
    //! Modify the angle of the $i^{th}$ pole with the vertical.
    double& Angle(const size_t i) { return data(0, i); }

    //! Get the angular velocity of the $i^{th}$ pole.
    double AngularVelocity(const size_t i) const { return data(1, i); }
    //! Modify the angular velocity of the $i^{th}$ pole.
    double& AngularVelocity(const size_t i) { return data(1, i); }

    //! Encode the state to a matrix.
    const arma::mat& Encode() const { return data; }

    //! Dimension of the encoded state.
    const size_t dimension = 2;

   private:
    //! Locally-stored state data.
    arma::mat data;
  };

  /**
   * Implementation of action of Continuous Multiple Pole Cart.
   */
  struct Action
  {
    double action = 0.0;
    // Track the size of the action space.
    const int size = 1;
  };

  /**
   * Construct a Multiple Pole Cart instance using the given constants.
   *
   * @param poleNum The number of poles
   * @param gravity The gravity constant.
   * @param massCart The mass of the cart.
   * @param massPole The mass of the pole.
   * @param length The length of the pole.
   * @param tau The time interval.
   * @param thetaThresholdRadians The maximum angle.
   * @param xThreshold The maximum position.
   * @param doneReward Reward recieved by agent on success.
   * @param maxSteps The number of steps after which the episode
   *    terminates. If the value is 0, there is no limit.
   */
  ContinuousMultiplePoleCart(const size_t poleNum,
                             const arma::vec& poleLengths,
                             const arma::vec& poleMasses,
                             const double gravity = 9.8,
                             const double massCart = 1.0,
                             const double tau = 0.02,
                             const double thetaThresholdRadians = 36 * 2 *
                                3.1416 / 360,
                             const double xThreshold = 2.4,
                             const double doneReward = 0.0,
                             const size_t maxSteps = 0) :
      poleNum(poleNum),
      poleLengths(poleLengths),
      poleMasses(poleMasses),
      gravity(gravity),
      massCart(massCart),
      tau(tau),
      thetaThresholdRadians(thetaThresholdRadians),
      xThreshold(xThreshold),
      doneReward(doneReward),
      maxSteps(maxSteps),
      stepsPerformed(0)
  {
    if (poleNum != poleLengths.n_elem)
    {
      Log::Fatal << "The number of lengths should be the same as the number of"
          "poles." << std::endl;
    }
    if (poleNum != poleMasses.n_elem)
    {
      Log::Fatal << "The number of masses should be the same as the number of"
          "poles." << std::endl;
    }
  }

  /**
   * Dynamics of Continuous Multiple Pole Cart instance. Get reward and next state 
   * based on current state and current action.
   *
   * @param state The current state.
   * @param action The current action.
   * @param nextState The next state.
   * @return reward, it's always 1.0.
   */
  double Sample(const State& state,
                const Action& action,
                State& nextState)
  {
    // Update the number of steps performed.
    stepsPerformed++;

    // Calculate acceleration.
    double totalForce = action.action;
    double totalMass = massCart;
    for (size_t i = 0; i < poleNum; i++)
    {
      double poleOmega = state.AngularVelocity(i + 1);
      double sinTheta = sin(state.Angle(i + 1));
      totalForce += (poleMasses[i] * poleLengths[i] * poleOmega * poleOmega *
<<<<<<< HEAD
          sinTheta) + 0.75 * poleMasses[i] * gravity * sin(2 * state.Angle(i + 1))
          / 2;
=======
          sinTheta) + 0.75 * poleMasses[i] * gravity * sin(2 * state.Angle(i +
          1)) / 2;
>>>>>>> c62088ad
      totalMass += poleMasses[i] * (0.25 + 0.75 * sinTheta * sinTheta);
    }
    double xAcc = totalForce / totalMass;

    // Update states of the poles.
    for (size_t i = 1; i <= poleNum; i++)
    {
      double sinTheta = sin(state.Angle(i));
      double cosTheta = cos(state.Angle(i));
      nextState.Angle(i) = state.Angle(i) + tau * state.AngularVelocity(i);
      nextState.AngularVelocity(i) = state.AngularVelocity(i) - tau * 0.75 *
          (xAcc * cosTheta + gravity * sinTheta) / poleLengths[i - 1];
    }

    // Update state of the cart.
    nextState.Position() = state.Position() + tau * state.Velocity();
    nextState.Velocity() = state.Velocity() + tau * xAcc;

    // Check if the episode has terminated.
    bool done = IsTerminal(nextState);

    // Do not reward agent if it failed.
    if (done && maxSteps != 0 && stepsPerformed >= maxSteps)
      return doneReward;
    else if (done)
      return 0;

    /**
     * When done is false, it means that the cartpole has fallen down.
     * For this case the reward is 1.0.
     */
    return 1.0;
  }

  /**
   * Dynamics of Continuous Multiple Pole Cart. Get reward based on current
   * state and current action.
   *
   * @param state The current state.
   * @param action The current action.
   * @return reward, it's always 1.0.
   */
  double Sample(const State& state, const Action& action)
  {
    State nextState(poleNum);
    return Sample(state, action, nextState);
  }

  /**
   * Initial state representation is randomly generated within [-0.05, 0.05].
   *
   * @return Initial state for each episode.
   */
  State InitialSample()
  {
<<<<<<< HEAD
=======
    stepsPerformed = 0;
>>>>>>> c62088ad
    return State((arma::randu<arma::mat>(2, poleNum + 1) - 0.5) / 10.0);
  }

  /**
   * This function checks if the cart has reached the terminal state.
   *
   * @param state The desired state.
   * @return true if state is a terminal state, otherwise false.
   */
  bool IsTerminal(const State& state) const
  {
<<<<<<< HEAD
    for (size_t i = 1; i <= poleNum; i++)
=======
    if (maxSteps != 0 && stepsPerformed >= maxSteps)
    {
      Log::Info << "Episode terminated due to the maximum number of steps"
          "being taken.";
      return true;
    }
    if (std::abs(state.Position()) > xThreshold)
    {
      Log::Info << "Episode terminated due to cart crossing threshold";
      return true;
    }
    for (size_t i = 1; i <= poleNum; i++)
    {
>>>>>>> c62088ad
      if (std::abs(state.Angle(i)) > thetaThresholdRadians)
      {
        Log::Info << "Episode terminated due to pole falling";
        return true;
      }
    }
    return false;
  }

  //! Get the number of steps performed.
  size_t StepsPerformed() const { return stepsPerformed; }

  //! Get the maximum number of steps allowed.
  size_t MaxSteps() const { return maxSteps; }
  //! Set the maximum number of steps allowed.
  size_t& MaxSteps() { return maxSteps; }

 private:
  //! Locally-stored number of poles.
  size_t poleNum;

  //! Locally-stored length of poles.
  arma::vec poleLengths;

  //! Locally-stored mass of the pole.
  arma::vec poleMasses;

  //! Locally-stored gravity.
  double gravity;

  //! Locally-stored mass of the cart.
  double massCart;

  //! Locally-stored time interval.
  double tau;

  //! Locally-stored maximum angle.
  double thetaThresholdRadians;

  //! Locally-stored maximum position.
  double xThreshold;

  //! Locally-stored done reward.
  double doneReward;

  //! Locally-stored maximum number of steps.
  size_t maxSteps;

  //! Locally-stored number of steps performed.
  size_t stepsPerformed;
};

} // namespace rl
} // namespace mlpack

#endif<|MERGE_RESOLUTION|>--- conflicted
+++ resolved
@@ -170,13 +170,8 @@
       double poleOmega = state.AngularVelocity(i + 1);
       double sinTheta = sin(state.Angle(i + 1));
       totalForce += (poleMasses[i] * poleLengths[i] * poleOmega * poleOmega *
-<<<<<<< HEAD
-          sinTheta) + 0.75 * poleMasses[i] * gravity * sin(2 * state.Angle(i + 1))
-          / 2;
-=======
           sinTheta) + 0.75 * poleMasses[i] * gravity * sin(2 * state.Angle(i +
           1)) / 2;
->>>>>>> c62088ad
       totalMass += poleMasses[i] * (0.25 + 0.75 * sinTheta * sinTheta);
     }
     double xAcc = totalForce / totalMass;
@@ -232,10 +227,7 @@
    */
   State InitialSample()
   {
-<<<<<<< HEAD
-=======
     stepsPerformed = 0;
->>>>>>> c62088ad
     return State((arma::randu<arma::mat>(2, poleNum + 1) - 0.5) / 10.0);
   }
 
@@ -247,9 +239,6 @@
    */
   bool IsTerminal(const State& state) const
   {
-<<<<<<< HEAD
-    for (size_t i = 1; i <= poleNum; i++)
-=======
     if (maxSteps != 0 && stepsPerformed >= maxSteps)
     {
       Log::Info << "Episode terminated due to the maximum number of steps"
@@ -263,7 +252,6 @@
     }
     for (size_t i = 1; i <= poleNum; i++)
     {
->>>>>>> c62088ad
       if (std::abs(state.Angle(i)) > thetaThresholdRadians)
       {
         Log::Info << "Episode terminated due to pole falling";
