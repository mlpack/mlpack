/**
 * @file episodic_replay.hpp
 * @author Narayanan E R
 *
 * This file is an implementation of episodic experience replay.
 *
 * mlpack is free software; you may redistribute it and/or modify it under the
 * terms of the 3-clause BSD license.  You should have received a copy of the
 * 3-clause BSD license along with mlpack.  If not, see
 * http://www.opensource.org/licenses/BSD-3-Clause for more information.
 */
#ifndef MLPACK_METHODS_RL_REPLAY_EPISODIC_REPLAY_HPP
#define MLPACK_METHODS_RL_REPLAY_EPISODIC_REPLAY_HPP

#include <mlpack/prereqs.hpp>
#include <mlpack/core/math/random.hpp>

namespace mlpack {
namespace rl {

/**
 * Implementation of episodic experience replay.
 *
 * Each episode of interactions between the agent and the
 * environment will be saved to a memory buffer. When necessary,
 * we can simply sample previous episodes or the most recent episode
 * from the buffer to train the agent.
 *
 * @tparam EnvironmentType Desired task.
 */

template <typename EnvironmentType>
class EpisodicReplay
{
 public:
  //! Convenient typedef for action.
  using ActionType = typename EnvironmentType::Action;

  //! Convenient typedef for state.
  using StateType = typename EnvironmentType::State;

  /**
   * Construct an instance of EpisodicReplay class.
   */
  EpisodicReplay():
      capacity(0),
      position(0),
      maxEpisodeLen(0),
      full(false)
  { /* Nothing to do here. */ }

  /**
   * Construct an instance of EpisodicReplay class.
   *
   * @param capacity Maximum number of episodes.
   * @param maxEpisode_len The maximum episode length possible.
   * @param dimension The dimension of an encoded state.
   */
  EpisodicReplay(const size_t capacity,
                 const size_t maxEpisodeLen) :
      capacity(capacity),
      position(0),
      maxEpisodeLen(maxEpisodeLen),
      full(false)
  {
    states.resize(capacity);
    next_states.resize(capacity);
    rewards.resize(capacity);
    actions.resize(capacity);
    isTerminal.resize(capacity);
  }

  /**
   * Store the given experience.
   *
   * @param state Given state.
   * @param action Given action.
   * @param reward Given reward.
   * @param nextState Given next state.
   * @param isEnd Whether next state is terminal state.
   */
  void Store(const StateType& state,
             ActionType action,
             double reward,
             const StateType& nextState,
             bool isEnd)
  {
    if (clear)
    {
      states[position].clear();
      actions[position].clear();
      rewards[position].clear();
      next_states[position].clear();
      isTerminal[position].clear();
      clear = false;
    }

    states[position].push_back(state.Encode());
    actions[position].push_back(action);
    rewards[position].push_back(reward);
    next_states[position].push_back(nextState.Encode());
    isTerminal[position].push_back(isEnd);

    if (isEnd || states[position].size() == maxEpisodeLen)
    {
      position++;
      clear = true;
    }
    if (position == capacity)
    {
      full = true;
      position = 0;
    }
  }

  /**
   * Get the number of episodes in the memory.
   *
   * @return Actual used memory size.
   */
  const size_t Size()
  {
    if (states[position].size() == 0)
      return full ? capacity : position;
    return full ? capacity : (position + 1);
  }

  /**
<<<<<<< HEAD
  * Get the most recently added episode.
  *
  * @param sampledStates Sampled encoded states.
  * @param sampledActions Sampled actions.
  * @param sampledRewards Sampled rewards.
  * @param sampledNextStates Sampled encoded next states.
  * @param isTerminal Indicate whether corresponding next state is terminal
  *        state.
  * @param random Whether episode is sampled random or most recent episode
  *        is sampled.
  */
=======
   * Get the most recently added episode.
   *
   * @param sampledStates Sampled encoded states.
   * @param sampledActions Sampled actions.
   * @param sampledRewards Sampled rewards.
   * @param sampledNextStates Sampled encoded next states.
   * @param isTerminal Indicate whether corresponding next state is terminal
   *        state.
   * @param random Whether episode is sampled random or most recent episode
   *        is sampled.
   */
>>>>>>> d48e08a7
  void Sample(arma::mat& episodeStates,
              arma::icolvec& episodeActions,
              arma::colvec& episodeRewards,
              arma::mat& episodeNextStates,
              arma::icolvec& isTerminal,
              bool random = false)
  {
    int episodeNum = 0;
    if (random)
    {
      size_t upperBound = full ? capacity : position;
      int high = upperBound ? upperBound : 1;
      episodeNum = math::RandInt(0, high);
    }
    else
    {
      if (states[position].size() == 0 || clear == true)
      {
        if (position == 0 && full)
            episodeNum = capacity - 1;
        else if (position != 0)
          episodeNum = position - 1;
      }
      else
        episodeNum = position;
    }
<<<<<<< HEAD
    episodeStates = combine_states(states[episodeNum]);
    episodeActions = arma::conv_to<arma::icolvec>::from(actions[episodeNum]);
    episodeRewards = arma::conv_to<arma::colvec>::from(rewards[episodeNum]);
    episodeNextStates = combine_states(next_states[episodeNum]);
    isTerminal = arma::conv_to<arma::icolvec>::from(
        this->isTerminal[episodeNum]);
  }

  arma::mat combine_states(std::vector< arma::colvec> episode)
  {
=======

>>>>>>> d48e08a7
    int i = 0;
    arma::mat episodeStates;
    for (auto state : episode)
    {
      if (i == 0)
      {
        episodeStates = state;
        i++;
      }
      else
        episodeStates = arma::join_rows(episodeStates, state);
    }
    return episodeStates;
  }

  void Update(arma::mat /* target */,
              arma::icolvec /* sampledActions */,
              arma::mat /* nextActionValues */,
              arma::mat& /* gradients */)
  {
    /* Do nothing for episodic replay. */
  }

 private:
  //! Locally-stored total episode limit.
  size_t capacity;

  //! Indicate the position to store new episode.
  size_t position;

  //! Locally-stored maximum episode length.
  size_t maxEpisodeLen;

  //! Locally-stored indicator whether to clear current position before storing.
  bool clear;

  //! Locally-stored encoded previous states.
  std::vector< std::vector< arma::colvec> > states;

  //! Locally-stored previous actions.
  std::vector< std::vector<int> > actions;

  //! Locally-stored previous rewards.
  std::vector< std::vector<double> > rewards;

  //! Locally-stored encoded previous next states.
  std::vector< std::vector< arma::colvec> > next_states;

  //! Locally-stored termination information of previous experience.
  std::vector< std::vector<int> > isTerminal;

  //! Locally-stored indicator that whether the memory is full or not.
  bool full;
};

} // namespace rl
} // namespace mlpack

#endif<|MERGE_RESOLUTION|>--- conflicted
+++ resolved
@@ -126,19 +126,29 @@
   }
 
   /**
-<<<<<<< HEAD
-  * Get the most recently added episode.
-  *
-  * @param sampledStates Sampled encoded states.
-  * @param sampledActions Sampled actions.
-  * @param sampledRewards Sampled rewards.
-  * @param sampledNextStates Sampled encoded next states.
-  * @param isTerminal Indicate whether corresponding next state is terminal
-  *        state.
-  * @param random Whether episode is sampled random or most recent episode
-  *        is sampled.
-  */
-=======
+   * Convert a episode from a vector of states to a armadillo matrix.
+   * @param episode Episode as a vector of states.
+   *
+   * @return Episode as a armadillo matrix.
+   */
+  arma::mat combine_states(std::vector< arma::colvec> episode)
+  {
+    int i = 0;
+    arma::mat episodeStates;
+    for (auto state : episode)
+    {
+      if (i == 0)
+      {
+        episodeStates = state;
+        i++;
+      }
+      else
+        episodeStates = arma::join_rows(episodeStates, state);
+    }
+    return episodeStates;
+  }
+
+  /**
    * Get the most recently added episode.
    *
    * @param sampledStates Sampled encoded states.
@@ -150,7 +160,6 @@
    * @param random Whether episode is sampled random or most recent episode
    *        is sampled.
    */
->>>>>>> d48e08a7
   void Sample(arma::mat& episodeStates,
               arma::icolvec& episodeActions,
               arma::colvec& episodeRewards,
@@ -177,7 +186,6 @@
       else
         episodeNum = position;
     }
-<<<<<<< HEAD
     episodeStates = combine_states(states[episodeNum]);
     episodeActions = arma::conv_to<arma::icolvec>::from(actions[episodeNum]);
     episodeRewards = arma::conv_to<arma::colvec>::from(rewards[episodeNum]);
@@ -186,26 +194,6 @@
         this->isTerminal[episodeNum]);
   }
 
-  arma::mat combine_states(std::vector< arma::colvec> episode)
-  {
-=======
-
->>>>>>> d48e08a7
-    int i = 0;
-    arma::mat episodeStates;
-    for (auto state : episode)
-    {
-      if (i == 0)
-      {
-        episodeStates = state;
-        i++;
-      }
-      else
-        episodeStates = arma::join_rows(episodeStates, state);
-    }
-    return episodeStates;
-  }
-
   void Update(arma::mat /* target */,
               arma::icolvec /* sampledActions */,
               arma::mat /* nextActionValues */,
