--- conflicted
+++ resolved
@@ -361,13 +361,8 @@
         << bestLikelihood << "." << std::endl;
 
     // Now the temporary model.
-<<<<<<< HEAD
-    std::vector<DiagonalGaussianDistribution> distsTrial(gaussians,
-        DiagonalGaussianDistribution(dimensionality));
-=======
     std::vector<DiagonalGaussianDistribution<>> distsTrial(gaussians,
         DiagonalGaussianDistribution<>(dimensionality));
->>>>>>> 751bf077
     arma::vec weightsTrial(gaussians);
 
     for (size_t trial = 1; trial < trials; ++trial)
