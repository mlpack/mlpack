/**
 * @file methods/ann/layer/lookup_impl.hpp
 * @author Marcus Edel
 *
 * Implementation of the Lookup class a particular convolution, where the width
 * of the convolution is 1.
 *
 * mlpack is free software; you may redistribute it and/or modify it under the
 * terms of the 3-clause BSD license.  You should have received a copy of the
 * 3-clause BSD license along with mlpack.  If not, see
 * http://www.opensource.org/licenses/BSD-3-Clause for more information.
 */
#ifndef MLPACK_METHODS_ANN_LAYER_LOOKUP_IMPL_HPP
#define MLPACK_METHODS_ANN_LAYER_LOOKUP_IMPL_HPP

// In case it hasn't yet been included.
#include "lookup.hpp"

namespace mlpack {
namespace ann /** Artificial Neural Network. */ {

template <typename InputDataType, typename OutputDataType>
Lookup<InputDataType, OutputDataType>::Lookup(
    const size_t vocabSize,
    const size_t embeddingSize) :
    vocabSize(vocabSize),
    embeddingSize(embeddingSize)
{
  weights.set_size(embeddingSize, vocabSize);
}

template<typename InputDataType, typename OutputDataType>
template<typename eT>
void Lookup<InputDataType, OutputDataType>::Forward(
    const arma::Mat<eT>& input, arma::Mat<eT>& output)
{
  const size_t seqLength = input.n_rows;
  const size_t batchSize = input.n_cols;

  output.set_size(embeddingSize * seqLength, batchSize);

  for (size_t i = 0; i < batchSize; ++i)
  {
    // ith column of output is a vectorized form of a matrix of shape
    // (embeddingSize, seqLength) selected as a combination of columns from the
    // weights.
    output.col(i) = arma::vectorise(weights.cols(
        arma::conv_to<arma::uvec>::from(input.col(i)) - 1));
  }
}

template<typename InputDataType, typename OutputDataType>
template<typename eT>
void Lookup<InputDataType, OutputDataType>::Backward(
    const arma::Mat<eT>& /* input */,
    const arma::Mat<eT>& /* gy */,
    arma::Mat<eT>& /* g */)
{
  Log::Fatal << "Lookup cannot be used as an intermediate layer." << std::endl;
}

template<typename InputDataType, typename OutputDataType>
template<typename eT>
void Lookup<InputDataType, OutputDataType>::Gradient(
    const arma::Mat<eT>& input,
    const arma::Mat<eT>& error,
    arma::Mat<eT>& gradient)
{
<<<<<<< HEAD
  gradient = arma::zeros<arma::Mat<eT> >(weights.n_rows, weights.n_cols);
  gradient.cols(arma::conv_to<arma::uvec>::from(input) - 1) =
      arma::mat(error.memptr(), error.n_rows, input.n_rows, false, false);
=======
  const size_t seqLength = input.n_rows;
  const size_t batchSize = input.n_cols;

  arma::Cube<eT> errorTemp(const_cast<arma::Mat<eT>&>(error).memptr(),
      embeddingSize, seqLength, batchSize, false, false);

  gradient.set_size(arma::size(weights));
  gradient.zeros();

  for (size_t i = 0; i < batchSize; ++i)
  {
    gradient.cols(arma::conv_to<arma::uvec>::from(input.col(i)) - 1)
        += errorTemp.slice(i);
  }
>>>>>>> 9bbd7acc
}

template<typename InputDataType, typename OutputDataType>
template<typename Archive>
void Lookup<InputDataType, OutputDataType>::serialize(
    Archive& ar, const uint32_t /* version */)
{
  ar(CEREAL_NVP(vocabSize));
  ar(CEREAL_NVP(embeddingSize));

  // This is inefficient, but we have to allocate this memory so that
  // WeightSetVisitor gets the right size.
  if (cereal::is_loading<Archive>())
    weights.set_size(embeddingSize, vocabSize);
}

} // namespace ann
} // namespace mlpack

#endif<|MERGE_RESOLUTION|>--- conflicted
+++ resolved
@@ -66,11 +66,6 @@
     const arma::Mat<eT>& error,
     arma::Mat<eT>& gradient)
 {
-<<<<<<< HEAD
-  gradient = arma::zeros<arma::Mat<eT> >(weights.n_rows, weights.n_cols);
-  gradient.cols(arma::conv_to<arma::uvec>::from(input) - 1) =
-      arma::mat(error.memptr(), error.n_rows, input.n_rows, false, false);
-=======
   const size_t seqLength = input.n_rows;
   const size_t batchSize = input.n_cols;
 
@@ -85,7 +80,6 @@
     gradient.cols(arma::conv_to<arma::uvec>::from(input.col(i)) - 1)
         += errorTemp.slice(i);
   }
->>>>>>> 9bbd7acc
 }
 
 template<typename InputDataType, typename OutputDataType>
