--- conflicted
+++ resolved
@@ -35,7 +35,6 @@
   // Nothing to do here.
 }
 
-<<<<<<< HEAD
 template<typename InputDataType, typename OutputDataType>
 BatchNorm<InputDataType, OutputDataType>::BatchNorm(
   const BatchNorm& layer) :
@@ -52,8 +51,6 @@
   // Nothing to do here.
 }
 
-=======
->>>>>>> 944f2b54
 template <typename InputDataType, typename OutputDataType>
 BatchNorm<InputDataType, OutputDataType>::BatchNorm(
     const size_t size,
