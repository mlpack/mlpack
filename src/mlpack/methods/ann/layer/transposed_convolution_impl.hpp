/**
 * @file transposed_convolution_impl.hpp
 * @author Shikhar Jaiswal
 * @author Marcus Edel
 *
 * Implementation of the Transposed Convolution module class.
 *
 * mlpack is free software; you may redistribute it and/or modify it under the
 * terms of the 3-clause BSD license.  You should have received a copy of the
 * 3-clause BSD license along with mlpack.  If not, see
 * http://www.opensource.org/licenses/BSD-3-Clause for more information.
 */
#ifndef MLPACK_METHODS_ANN_LAYER_TRANSPOSED_CONVOLUTION_IMPL_HPP
#define MLPACK_METHODS_ANN_LAYER_TRANSPOSED_CONVOLUTION_IMPL_HPP

// In case it hasn't yet been included.
#include "transposed_convolution.hpp"

namespace mlpack {
namespace ann /** Artificial Neural Network. */ {

template<
    typename ForwardConvolutionRule,
    typename BackwardConvolutionRule,
    typename GradientConvolutionRule,
    typename InputDataType,
    typename OutputDataType
>
TransposedConvolution<
    ForwardConvolutionRule,
    BackwardConvolutionRule,
    GradientConvolutionRule,
    InputDataType,
    OutputDataType
>::TransposedConvolution()
{
  // Nothing to do here.
}

template<
    typename ForwardConvolutionRule,
    typename BackwardConvolutionRule,
    typename GradientConvolutionRule,
    typename InputDataType,
    typename OutputDataType
>
TransposedConvolution<
    ForwardConvolutionRule,
    BackwardConvolutionRule,
    GradientConvolutionRule,
    InputDataType,
    OutputDataType
>::TransposedConvolution(
    const size_t inSize,
    const size_t outSize,
    const size_t kernelWidth,
    const size_t kernelHeight,
    const size_t strideWidth,
    const size_t strideHeight,
    const size_t padW,
    const size_t padH,
    const size_t inputWidth,
    const size_t inputHeight,
    const size_t outputWidth,
    const size_t outputHeight,
    const std::string& paddingType) :
    TransposedConvolution(
      inSize,
      outSize,
      kernelWidth,
      kernelHeight,
      strideWidth,
      strideHeight,
      std::tuple<size_t, size_t>(padW, padW),
      std::tuple<size_t, size_t>(padH, padH),
      inputWidth,
      inputHeight,
      outputWidth,
      outputHeight,
      paddingType)
{
  // Nothing to do here.
}

template<
    typename ForwardConvolutionRule,
    typename BackwardConvolutionRule,
    typename GradientConvolutionRule,
    typename InputDataType,
    typename OutputDataType
>
TransposedConvolution<
    ForwardConvolutionRule,
    BackwardConvolutionRule,
    GradientConvolutionRule,
    InputDataType,
    OutputDataType
>::TransposedConvolution(
    const size_t inSize,
    const size_t outSize,
    const size_t kernelWidth,
    const size_t kernelHeight,
    const size_t strideWidth,
    const size_t strideHeight,
    const std::tuple<size_t, size_t>& padW,
    const std::tuple<size_t, size_t>& padH,
    const size_t inputWidth,
    const size_t inputHeight,
    const size_t outputWidth,
    const size_t outputHeight,
    const std::string& paddingType) :
    inSize(inSize),
    outSize(outSize),
    kernelWidth(kernelWidth),
    kernelHeight(kernelHeight),
    strideWidth(strideWidth),
    strideHeight(strideHeight),
    padWLeft(std::get<0>(padW)),
    padWRight(std::get<1>(padW)),
    padHBottom(std::get<1>(padH)),
    padHTop(std::get<0>(padH)),
    inputWidth(inputWidth),
    inputHeight(inputHeight),
    outputWidth(outputWidth),
    outputHeight(outputHeight)
{
  weights.set_size((outSize * inSize * kernelWidth * kernelHeight) + outSize,
      1);
  // Transform paddingType to lowercase.
  std::string paddingTypeLow = paddingType;
  std::transform(paddingType.begin(), paddingType.end(), paddingTypeLow.begin(),
      [](unsigned char c){ return std::tolower(c); });

  if (paddingTypeLow == "valid")
  {
    // Set Padding to 0.
    padWLeft = 0;
    padWRight = 0;
    padHTop = 0;
    padHBottom = 0;
  }
  else if (paddingTypeLow == "same")
  {
    InitializeSamePadding();
  }

  const size_t totalPadWidth = padWLeft + padWRight;
  const size_t totalPadHeight = padHTop + padHBottom;

  aW = (outputWidth + totalPadWidth - kernelWidth) % strideWidth;
  aH = (outputHeight + totalPadHeight - kernelHeight) % strideHeight;

  const size_t padWidthLeftForward = kernelWidth - padWLeft - 1;
  const size_t padHeightTopForward = kernelHeight - padHTop - 1;
  const size_t padWidthRightForward = kernelWidth - padWRight - 1;
  const size_t padHeightBottomtForward = kernelHeight - padHBottom - 1;

  paddingForward = ann::Padding<>(padWidthLeftForward,
      padWidthRightForward + aW, padHeightTopForward,
      padHeightBottomtForward + aH);
  paddingBackward = ann::Padding<>(padWLeft, padWRight, padHTop, padHBottom);

  // Check if the output height and width are possible given the other
  // parameters of the layer.
  if (outputWidth != strideWidth * (inputWidth - 1) +
      aW + kernelWidth - totalPadWidth ||
      outputHeight != strideHeight * (inputHeight - 1) +
      aH + kernelHeight - totalPadHeight)
  {
    Log::Fatal << "The output width / output height is not possible given "
               << "the other parameters of the layer." << std::endl;
  }
}

template<
    typename ForwardConvolutionRule,
    typename BackwardConvolutionRule,
    typename GradientConvolutionRule,
    typename InputDataType,
    typename OutputDataType
>
void TransposedConvolution<
    ForwardConvolutionRule,
    BackwardConvolutionRule,
    GradientConvolutionRule,
    InputDataType,
    OutputDataType
>::Reset()
{
    weight = arma::cube(weights.memptr(), kernelWidth, kernelHeight,
        outSize * inSize, false, false);
    bias = arma::mat(weights.memptr() + weight.n_elem,
        outSize, 1, false, false);
}

template<
    typename ForwardConvolutionRule,
    typename BackwardConvolutionRule,
    typename GradientConvolutionRule,
    typename InputDataType,
    typename OutputDataType
>
template<typename eT>
void TransposedConvolution<
    ForwardConvolutionRule,
    BackwardConvolutionRule,
    GradientConvolutionRule,
    InputDataType,
    OutputDataType
>::Forward(const arma::Mat<eT>& input, arma::Mat<eT>& output)
{
  batchSize = input.n_cols;
<<<<<<< HEAD
  inputTemp = arma::cube(const_cast<arma::Mat<eT>&&>(input).memptr(),
      inputWidth, inputHeight, inSize * batchSize, true, false);
=======
  inputTemp = arma::cube(const_cast<arma::Mat<eT>&>(input).memptr(),
      inputWidth, inputHeight, inSize * batchSize, false, false);
>>>>>>> 26e29f9d

  if (strideWidth > 1 || strideHeight > 1)
  {
    InsertZeros(inputTemp, strideWidth, strideHeight, inputExpandedTemp);

    if (paddingForward.PadWLeft() != 0 || paddingForward.PadWRight() != 0 ||
        paddingForward.PadHTop() != 0 || paddingForward.PadHBottom() != 0)
    {
      inputPaddedTemp.set_size(inputExpandedTemp.n_rows +
          paddingForward.PadWLeft() + paddingForward.PadWRight(),
          inputExpandedTemp.n_cols + paddingForward.PadHTop() +
          paddingForward.PadHBottom(), inputExpandedTemp.n_slices);

      for (size_t i = 0; i < inputExpandedTemp.n_slices; ++i)
      {
        paddingForward.Forward(inputExpandedTemp.slice(i),
            inputPaddedTemp.slice(i));
      }
    }
    else
    {
      inputPaddedTemp = arma::Cube<eT>(inputExpandedTemp.memptr(),
          inputExpandedTemp.n_rows, inputExpandedTemp.n_cols,
          inputExpandedTemp.n_slices, false, false);;
    }
  }
  else if (paddingForward.PadWLeft() != 0 ||
           paddingForward.PadWRight() != 0 ||
           paddingForward.PadHTop() != 0 ||
           paddingForward.PadHBottom() != 0)
  {
    inputPaddedTemp.set_size(inputTemp.n_rows + paddingForward.PadWLeft() +
        paddingForward.PadWRight(), inputTemp.n_cols +
        paddingForward.PadHTop() + paddingForward.PadHBottom(),
        inputTemp.n_slices);

    for (size_t i = 0; i < inputTemp.n_slices; ++i)
    {
      paddingForward.Forward(inputTemp.slice(i), inputPaddedTemp.slice(i));
    }
  }

  output.set_size(outputWidth * outputHeight * outSize, batchSize);
  outputTemp = arma::Cube<eT>(output.memptr(), outputWidth, outputHeight,
      outSize * batchSize, false, false);
  outputTemp.zeros();

  for (size_t outMap = 0, outMapIdx = 0, batchCount = 0; outMap <
      outSize * batchSize; outMap++)
  {
    if (outMap != 0 && outMap % outSize == 0)
    {
      batchCount++;
      outMapIdx = 0;
    }

    for (size_t inMap = 0; inMap < inSize; inMap++, outMapIdx++)
    {
      arma::Mat<eT> convOutput, rotatedFilter;
      Rotate180(weight.slice(outMapIdx), rotatedFilter);

      if (strideWidth > 1 ||
          strideHeight > 1 ||
          paddingForward.PadWLeft() != 0 ||
          paddingForward.PadWRight() != 0 ||
          paddingForward.PadHTop() != 0 ||
          paddingForward.PadHBottom() != 0)
      {
        ForwardConvolutionRule::Convolution(inputPaddedTemp.slice(inMap +
            batchCount * inSize), rotatedFilter, convOutput, 1, 1);
      }
      else
      {
        ForwardConvolutionRule::Convolution(inputTemp.slice(inMap +
            batchCount * inSize), rotatedFilter, convOutput, 1, 1);
      }

      outputTemp.slice(outMap) += convOutput;
    }

    outputTemp.slice(outMap) += bias(outMap % outSize);
  }
}

template<
    typename ForwardConvolutionRule,
    typename BackwardConvolutionRule,
    typename GradientConvolutionRule,
    typename InputDataType,
    typename OutputDataType
>
template<typename eT>
void TransposedConvolution<
    ForwardConvolutionRule,
    BackwardConvolutionRule,
    GradientConvolutionRule,
    InputDataType,
    OutputDataType
>::Backward(
    const arma::Mat<eT>& /* input */, const arma::Mat<eT>& gy, arma::Mat<eT>& g)
{
  arma::Cube<eT> mappedError(((arma::Mat<eT>&) gy).memptr(), outputWidth,
      outputHeight, outSize * batchSize, false, false);
  arma::Cube<eT> mappedErrorPadded;
  if (paddingBackward.PadWLeft() != 0 || paddingBackward.PadWRight() != 0 ||
      paddingBackward.PadHTop() != 0 || paddingBackward.PadHBottom() != 0)
  {
    mappedErrorPadded.set_size(mappedError.n_rows +
        paddingBackward.PadWLeft() + paddingBackward.PadWRight(),
        mappedError.n_cols + paddingBackward.PadHTop() +
        paddingBackward.PadHBottom(), mappedError.n_slices);

    for (size_t i = 0; i < mappedError.n_slices; ++i)
    {
      paddingBackward.Forward(mappedError.slice(i),
          mappedErrorPadded.slice(i));
    }
  }
  g.set_size(inputTemp.n_rows * inputTemp.n_cols * inSize, batchSize);
  gTemp = arma::Cube<eT>(g.memptr(), inputTemp.n_rows,
      inputTemp.n_cols, inputTemp.n_slices, false, false);

  gTemp.zeros();

  for (size_t outMap = 0, outMapIdx = 0, batchCount = 0; outMap <
      outSize * batchSize; outMap++)
  {
    if (outMap != 0 && outMap % outSize == 0)
    {
      batchCount++;
      outMapIdx = 0;
    }

    for (size_t inMap = 0; inMap < inSize; inMap++, outMapIdx++)
    {
      arma::Mat<eT> output;

      if (paddingBackward.PadWLeft() != 0 || paddingBackward.PadWRight() != 0 ||
          paddingBackward.PadHTop() != 0 || paddingBackward.PadHBottom() != 0)
      {
        BackwardConvolutionRule::Convolution(mappedErrorPadded.slice(outMap),
            weight.slice(outMapIdx), output, strideWidth, strideHeight);
      }
      else
      {
        BackwardConvolutionRule::Convolution(mappedError.slice(outMap),
            weight.slice(outMapIdx), output, strideWidth, strideHeight);
      }

      gTemp.slice(inMap + batchCount * inSize) += output;
    }
  }
}

template<
    typename ForwardConvolutionRule,
    typename BackwardConvolutionRule,
    typename GradientConvolutionRule,
    typename InputDataType,
    typename OutputDataType
>
template<typename eT>
void TransposedConvolution<
    ForwardConvolutionRule,
    BackwardConvolutionRule,
    GradientConvolutionRule,
    InputDataType,
    OutputDataType
>::Gradient(
    const arma::Mat<eT>& /* input */,
    const arma::Mat<eT>& error,
    arma::Mat<eT>& gradient)
{
  arma::Cube<eT> mappedError(((arma::Mat<eT>&) error).memptr(), outputWidth,
      outputHeight, outSize * batchSize, false, false);

  gradient.set_size(weights.n_elem, 1);
  gradientTemp = arma::Cube<eT>(gradient.memptr(), weight.n_rows,
      weight.n_cols, weight.n_slices, false, false);
  gradientTemp.zeros();

  arma::Mat<eT> inputSlice, output, deltaSlice, rotatedOutput;

  for (size_t outMap = 0, outMapIdx = 0, batchCount = 0; outMap <
      outSize * batchSize; outMap++)
  {
    if (outMap != 0 && outMap % outSize == 0)
    {
      batchCount++;
      outMapIdx = 0;
    }

    deltaSlice = mappedError.slice(outMap);

    for (size_t inMap = 0; inMap < inSize; inMap++, outMapIdx++)
    {
      if (strideWidth > 1 ||
          strideHeight > 1 ||
          paddingForward.PadWLeft() != 0 ||
          paddingForward.PadWRight() != 0 ||
          paddingForward.PadHTop() != 0 ||
          paddingForward.PadHBottom() != 0)
      {
        inputSlice = inputPaddedTemp.slice(inMap + batchCount * inSize);
      }
      else
      {
        inputSlice = inputTemp.slice(inMap + batchCount * inSize);
      }

      GradientConvolutionRule::Convolution(inputSlice, deltaSlice,
          output, 1, 1);
      Rotate180(output, rotatedOutput);
      gradientTemp.slice(outMapIdx) += rotatedOutput;
    }

    gradient.submat(weight.n_elem + (outMap % outSize), 0, weight.n_elem +
        (outMap % outSize), 0) = arma::accu(mappedError.slices(outMap, outMap));
  }
}

template<
    typename ForwardConvolutionRule,
    typename BackwardConvolutionRule,
    typename GradientConvolutionRule,
    typename InputDataType,
    typename OutputDataType
>
template<typename Archive>
void TransposedConvolution<
    ForwardConvolutionRule,
    BackwardConvolutionRule,
    GradientConvolutionRule,
    InputDataType,
    OutputDataType
>::serialize(
    Archive& ar, const unsigned int version)
{
  ar & BOOST_SERIALIZATION_NVP(inSize);
  ar & BOOST_SERIALIZATION_NVP(outSize);
  ar & BOOST_SERIALIZATION_NVP(batchSize);
  ar & BOOST_SERIALIZATION_NVP(kernelWidth);
  ar & BOOST_SERIALIZATION_NVP(kernelHeight);
  ar & BOOST_SERIALIZATION_NVP(strideWidth);
  ar & BOOST_SERIALIZATION_NVP(strideHeight);
  if (version == 0)
  {
    // These are now stored in paddingForward and paddingBackward.
    size_t padWidth, padHeight;
    ar & BOOST_SERIALIZATION_NVP(padWidth);
    ar & BOOST_SERIALIZATION_NVP(padHeight);
  }
  ar &BOOST_SERIALIZATION_NVP(padWLeft);
  ar &BOOST_SERIALIZATION_NVP(padWRight);
  ar &BOOST_SERIALIZATION_NVP(padHBottom);
  ar &BOOST_SERIALIZATION_NVP(padHTop);
  ar & BOOST_SERIALIZATION_NVP(inputWidth);
  ar & BOOST_SERIALIZATION_NVP(inputHeight);
  ar & BOOST_SERIALIZATION_NVP(outputWidth);
  ar & BOOST_SERIALIZATION_NVP(outputHeight);

  if (version > 0)
  {
    ar & BOOST_SERIALIZATION_NVP(paddingForward);
    ar & BOOST_SERIALIZATION_NVP(paddingBackward);
  }

  if (Archive::is_loading::value)
  {
    weights.set_size((outSize * inSize * kernelWidth * kernelHeight) + outSize,
        1);
    size_t totalPadWidth = padWLeft + padWRight;
    size_t totalPadHeight = padHTop + padHBottom;
    aW = (outputWidth + kernelWidth - totalPadWidth - 2) % strideWidth;
    aH = (outputHeight + kernelHeight - totalPadHeight - 2) % strideHeight;
  }
}
template<
    typename ForwardConvolutionRule,
    typename BackwardConvolutionRule,
    typename GradientConvolutionRule,
    typename InputDataType,
    typename OutputDataType
>
void TransposedConvolution<
    ForwardConvolutionRule,
    BackwardConvolutionRule,
    GradientConvolutionRule,
    InputDataType,
    OutputDataType
>::InitializeSamePadding(){
  /**
   * Using O=s*(I-1) + K -2P + A
   * where
   * s=stride 
   * I=Input Shape
   * K=Kernel Size
   * P=Padding
   */
  const size_t totalHorizontalPadding  = (strideWidth - 1) * inputWidth +
      kernelWidth - strideWidth;
  const size_t totalVerticalPadding = (strideHeight - 1) * inputHeight +
      kernelHeight - strideHeight;

  padWLeft = totalVerticalPadding / 2;
  padWRight = totalVerticalPadding - totalVerticalPadding / 2;
  padHTop = totalHorizontalPadding / 2;
  padHBottom = totalHorizontalPadding - totalHorizontalPadding / 2;

  // If Padding is negative throw a fatal error.
  if (totalHorizontalPadding < 0 || totalVerticalPadding < 0)
  {
    Log::Fatal << "The output width / output height is not possible given "
               << "same padding for the layer." << std::endl;
  }
}

} // namespace ann
} // namespace mlpack

#endif<|MERGE_RESOLUTION|>--- conflicted
+++ resolved
@@ -210,13 +210,8 @@
 >::Forward(const arma::Mat<eT>& input, arma::Mat<eT>& output)
 {
   batchSize = input.n_cols;
-<<<<<<< HEAD
   inputTemp = arma::cube(const_cast<arma::Mat<eT>&&>(input).memptr(),
       inputWidth, inputHeight, inSize * batchSize, true, false);
-=======
-  inputTemp = arma::cube(const_cast<arma::Mat<eT>&>(input).memptr(),
-      inputWidth, inputHeight, inSize * batchSize, false, false);
->>>>>>> 26e29f9d
 
   if (strideWidth > 1 || strideHeight > 1)
   {
