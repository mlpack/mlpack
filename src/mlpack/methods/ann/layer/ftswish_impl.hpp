/**
 * @file methods/ann/layer/ftswish_impl.hpp
 * @author Mayank Raj
 *
 * Definition of Flatten T Swish layer first introduced in the acoustic model,
 * Hock Hung Chieng, Noorhaniza Wahid, Pauline Ong, Sai Raj Kishore Perla,
 *
 * mlpack is free software; you may redistribute it and/or modify it under the
 * terms of the 3-clause BSD license.  You should have received a copy of the
 * 3-clause BSD license along with mlpack.  If not, see
 * http://www.opensource.org/licenses/BSD-3-Clause for more information.
 */
#ifndef MLPACK_METHODS_ANN_LAYER_FTSWISH_IMPL_HPP
#define MLPACK_METHODS_ANN_LAYER_FTSWISH_IMPL_HPP

// In case it hasn't yet been included.
#include "ftswish.hpp"

namespace mlpack {

template<typename MatType>
FTSwish<MatType>::FTSwish(const double T) :
    Layer<MatType>(),
    T(T)
{
  // Nothing to do here.
}

template<typename MatType>
FTSwish<MatType>::FTSwish(const FTSwish& other) :
    Layer<MatType>(other),
    T(other.T)
{
  // Nothing to do.
}

template<typename MatType>
FTSwish<MatType>::FTSwish(FTSwish&& other) :
    Layer<MatType>(std::move(other)),
    T(std::move(other.T))
{
  // Nothing to do.
}

template<typename MatType>
FTSwish<MatType>&
FTSwish<MatType>::operator=(const FTSwish& other)
{
  if (&other != this)
  {
    Layer<MatType>::operator=(other);
    T = other.T;
  }

  return *this;
}

template<typename MatType>
FTSwish<MatType>&
FTSwish<MatType>::operator=(FTSwish&& other)
{
  if (&other != this)
  {
    Layer<MatType>::operator=(std::move(other));
    T = std::move(other.T);
  }

  return *this;
}

template<typename MatType>
void FTSwish<MatType>::Forward(const MatType& input, MatType& output)
{
<<<<<<< HEAD
  #pragma omp for
  for (size_t i = 0; i < (size_t) input.n_elem; ++i)
  {
    if (input(i) >= 0)
      output(i) = input(i) / (1 + std::exp(-input(i))) + ElemType(T);
    else
      output(i) = ElemType(T);
  }
=======
  output = T + clamp(input, 0,
      std::numeric_limits<typename MatType::elem_type>::max()) /
      (1 + exp(-input));
>>>>>>> 173a6164
}

template<typename MatType>
void FTSwish<MatType>::Backward(
    const MatType& input,
    const MatType& output,
    const MatType& gy,
    MatType& g)
{
<<<<<<< HEAD
  #pragma omp for
  for (size_t i = 0; i < (size_t) input.n_elem; ++i)
  {
    if (input(i) >= 0)
    {
      const ElemType sigmoidX = 1 / (1 + std::exp(-input(i)));
      const ElemType fX = input(i) * sigmoidX;

      g(i) = gy(i) * (sigmoidX * (1 - fX) + fX);
    }
    else
    {
      g(i) = 0;
    }
  }
=======
  g = gy % sign(output - T) % (((output - T) / input) % (1 - (output - T)) +
      (output - T));
>>>>>>> 173a6164
}

template<typename MatType>
template<typename Archive>
void FTSwish<MatType>::serialize(
    Archive& ar,
    const uint32_t /* version */)
{
  ar(cereal::base_class<Layer<MatType>>(this));

  ar(CEREAL_NVP(T));
}

} // namespace mlpack

#endif<|MERGE_RESOLUTION|>--- conflicted
+++ resolved
@@ -71,20 +71,9 @@
 template<typename MatType>
 void FTSwish<MatType>::Forward(const MatType& input, MatType& output)
 {
-<<<<<<< HEAD
-  #pragma omp for
-  for (size_t i = 0; i < (size_t) input.n_elem; ++i)
-  {
-    if (input(i) >= 0)
-      output(i) = input(i) / (1 + std::exp(-input(i))) + ElemType(T);
-    else
-      output(i) = ElemType(T);
-  }
-=======
-  output = T + clamp(input, 0,
-      std::numeric_limits<typename MatType::elem_type>::max()) /
+  output = ElemType(T) + clamp(input, 0,
+      std::numeric_limits<ElemType>::max()) /
       (1 + exp(-input));
->>>>>>> 173a6164
 }
 
 template<typename MatType>
@@ -94,26 +83,9 @@
     const MatType& gy,
     MatType& g)
 {
-<<<<<<< HEAD
-  #pragma omp for
-  for (size_t i = 0; i < (size_t) input.n_elem; ++i)
-  {
-    if (input(i) >= 0)
-    {
-      const ElemType sigmoidX = 1 / (1 + std::exp(-input(i)));
-      const ElemType fX = input(i) * sigmoidX;
-
-      g(i) = gy(i) * (sigmoidX * (1 - fX) + fX);
-    }
-    else
-    {
-      g(i) = 0;
-    }
-  }
-=======
-  g = gy % sign(output - T) % (((output - T) / input) % (1 - (output - T)) +
-      (output - T));
->>>>>>> 173a6164
+  const ElemType convT = ElemType(T);
+  g = gy % sign(output - convT) % (((output - convT) / input) %
+      (1 - (output - convT)) + (output - convT));
 }
 
 template<typename MatType>
