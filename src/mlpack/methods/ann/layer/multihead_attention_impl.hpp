--- conflicted
+++ resolved
@@ -254,11 +254,8 @@
   // The shape of kProj : (srcSeqLen, headDim, numHeads * batchSize).
   // The shape of gyTemp : (srcSeqLen, tgtSeqLen, numHeads * batchSize).
   // The new shape of tmp : (tgtSeqLen, headDim, numHeads * batchSize).
-<<<<<<< HEAD
-  tmp = MultiplyCube2Cube(gyTemp, kProj) / ElemType(std::sqrt(headDim));
-=======
-  tmp = MultiplyCube2Cube(gyTemp, kProj, true, false) / std::sqrt(headDim);
->>>>>>> 173a6164
+  tmp = MultiplyCube2Cube(gyTemp, kProj, true, false) /
+      ElemType(std::sqrt(headDim));
 
   // Concatenate results of all the attention heads.
   tmp.reshape(tgtSeqLen, embedDim, batchSize);
