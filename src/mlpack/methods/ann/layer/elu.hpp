/**
 * @file elu.hpp
 * @author Vivek Pal
 * @author Dakshit Agrawal
 *
 * Definition of the ELU activation function as described by Djork-Arne Clevert,
 * Thomas Unterthiner and Sepp Hochreiter.
 *
 * Definition of the SELU function as introduced by
 * Klambauer et. al. in Self Neural Networks.  The SELU activation
 * function keeps the mean and variance of the input invariant.
 *
 * In short, SELU = lambda * ELU, with 'alpha' and 'lambda' fixed for
 * normalized inputs.
 *
 * Hence both ELU and SELU are implemented in the same file, with
 * lambda = 1 for ELU function.
 *
 * mlpack is free software; you may redistribute it and/or modify it under the
 * terms of the 3-clause BSD license.  You should have received a copy of the
 * 3-clause BSD license along with mlpack.  If not, see
 * http://www.opensource.org/licenses/BSD-3-Clause for more information.
 */
#ifndef MLPACK_METHODS_ANN_LAYER_ELU_HPP
#define MLPACK_METHODS_ANN_LAYER_ELU_HPP

#include <mlpack/prereqs.hpp>

namespace mlpack {
namespace ann /** Artificial Neural Network. */ {

/**
 * The ELU activation function, defined by
 *
 * @f{eqnarray*}{
 * f(x) &=& \left\{
 *   \begin{array}{lr}
 *    x & : x > 0 \\
 *    \alpha(e^x - 1) & : x \le 0
 *   \end{array}
 * \right. \\
 * f'(x) &=& \left\{
 *   \begin{array}{lr}
 *     1 & : x > 0 \\
 *     f(x) + \alpha & : x \le 0
 *   \end{array}
 * \right.
 * @f}
 *
 * For more information, read the following paper:
 *
 * @code
 * @article{Clevert2015,
 *   author  = {Djork{-}Arn{\'{e}} Clevert and Thomas Unterthiner and
 *              Sepp Hochreiter},
 *   title   = {Fast and Accurate Deep Network Learning by Exponential Linear
 *              Units (ELUs)},
 *   journal = {CoRR},
 *   year    = {2015}
 * }
 * @endcode
 *
 *
 * The SELU activation function is defined by
 *
 * @f{eqnarray*}{
 * f(x) &=& \left\{
 *   \begin{array}{lr}
 *    \lambda * x & : x > 0 \\
 *    \lambda * \alpha(e^x - 1) & : x \le 0
 *   \end{array}
 * \right. \\
 * f'(x) &=& \left\{
 *   \begin{array}{lr}
 *     \lambda & : x > 0 \\
 *     f(x) + \lambda * \alpha & : x \le 0
 *   \end{array}
 * \right.
 * @f}
 *
 * For more information, read the following paper:
 *
 * @code
 * @article{Klambauer2017,
 *   author  = {Gunter Klambauer and Thomas Unterthiner and
 *              Andreas Mayr},
 *   title   = {Self-Normalizing Neural Networks},
 *   journal = {Advances in Neural Information Processing Systems},
 *   year    = {2017}
 * }
 * @endcode
 *
 * In the deterministic mode, there is no computation of the derivative.
 *
 * @note During training deterministic should be set to false and during
 *       testing/inference deterministic should be set to true.
 * @note Make sure to use SELU activation function with normalized inputs and
 *       weights initialized with Lecun Normal Initialization.
 *
 * @tparam InputDataType Type of the input data (arma::colvec, arma::mat,
 *         arma::sp_mat or arma::cube).
 * @tparam OutputDataType Type of the output data (arma::colvec, arma::mat,
 *         arma::sp_mat or arma::cube).
 */
template <
    typename InputDataType = arma::mat,
    typename OutputDataType = arma::mat
>
class ELU
{
 public:
  /**
   * Create the ELU object.
   *
   * NOTE: Use this constructor for SELU activation function.
   */
  ELU();

  /**
   * Create the ELU object using the specified parameter. The non zero
   * gradient for negative inputs can be adjusted by specifying the ELU
   * hyperparameter alpha (alpha > 0).
   *
   * @note Use this constructor for ELU activation function.
   * @param alpha Scale parameter for the negative factor.
   */
  ELU(const double alpha);

  /**
   * Ordinary feed forward pass of a neural network, evaluating the function
   * f(x) by propagating the activity forward through f.
   *
   * @param input Input data used for evaluating the specified function.
   * @param output Resulting output activation.
   */
  template<typename InputType, typename OutputType>
  void Forward(const InputType&& input, OutputType&& output);

  /**
   * Ordinary feed backward pass of a neural network, calculating the function
   * f(x) by propagating x backwards through f. Using the results from the feed
   * forward pass.
   *
   * @param input The propagated input activation f(x).
   * @param gy The backpropagated error.
   * @param g The calculated gradient.
   */
  template<typename DataType>
  void Backward(const DataType&& input, DataType&& gy, DataType&& g);

  //! Get the output parameter.
  OutputDataType const& OutputParameter() const { return outputParameter; }
  //! Modify the output parameter.
  OutputDataType& OutputParameter() { return outputParameter; }

  //! Get the delta.
  OutputDataType const& Delta() const { return delta; }
  //! Modify the delta.
  OutputDataType& Delta() { return delta; }

  //! Get the non zero gradient.
  double const& Alpha() const { return alpha; }
  //! Modify the non zero gradient.
  double& Alpha() { return alpha; }

  //! Get the lambda parameter.
  double const& Lambda() const { return lambda; }

  /**
   * Serialize the layer.
   */
  template<typename Archive>
  void serialize(Archive& ar, const unsigned int /* version */);

 private:
<<<<<<< HEAD
  /**
   * Computes the value of activation function.
   *
   * @param x Input data.
   * @return f(x).
   */
  double Fn(const double x)
  {
    if (x < DBL_MAX)
    {
      return (x > 0) ? lambda * x : lambda * alpha * (std::exp(x) - 1);
    }

    return 1.0;
  }

  /**
   * Computes the value of activation function using a dense matrix as input.
   *
   * @param x Input data.
   * @param y The resulting output activation.
   */
  template<typename eT>
  void Fn(const arma::Mat<eT>& x, arma::Mat<eT>& y)
  {
    y.set_size(arma::size(x));

    for (size_t i = 0; i < x.n_elem; i++)
    {
      y(i) = Fn(x(i));
    }
  }

  /**
   * Computes the first derivative of the activation function.
   *
   * @param x Input data.
   * @param y Propagated data f(x).
   * @return f'(x)
   */
  double Deriv(const double x, const double y)
  {
    return (x > 0) ? lambda : y + lambda * alpha;
  }

  /**
   * Computes the first derivative of the activation function.
   *
   * @param x Input data.
   * @param y Output activations f(x).
   */
  template<typename InputType, typename OutputType>
  void Deriv(const InputType& x, OutputType& y)
  {
    derivative.set_size(arma::size(x));

    for (size_t i = 0; i < x.n_elem; i++)
    {
      derivative(i) = Deriv(x(i), y(i));
    }
  }

=======
>>>>>>> e9c8c169
  //! Locally-stored delta object.
  OutputDataType delta;

  //! Locally-stored output parameter object.
  OutputDataType outputParameter;

  //! Locally stored first derivative of the activation function.
  arma::mat derivative;

  //! ELU Hyperparameter (0 < alpha)
  //! SELU parameter fixed to 1.6732632423543774 for normalized inputs.
  double alpha;

  //! Lambda Parameter used for multiplication of ELU function.
  //! For ELU activation function, lambda = 1.
  //! For SELU activation function, lambda = 1.0507009873554802 for normalized
  //! inputs.
  double lambda;

  //! If true the derivative computation is disabled, see notes above.
  bool deterministic;
}; // class ELU

// Template alias for SELU using ELU class.
using SELU = ELU<arma::mat, arma::mat>;

} // namespace ann
} // namespace mlpack

// Include implementation.
#include "elu_impl.hpp"

#endif<|MERGE_RESOLUTION|>--- conflicted
+++ resolved
@@ -173,71 +173,6 @@
   void serialize(Archive& ar, const unsigned int /* version */);
 
  private:
-<<<<<<< HEAD
-  /**
-   * Computes the value of activation function.
-   *
-   * @param x Input data.
-   * @return f(x).
-   */
-  double Fn(const double x)
-  {
-    if (x < DBL_MAX)
-    {
-      return (x > 0) ? lambda * x : lambda * alpha * (std::exp(x) - 1);
-    }
-
-    return 1.0;
-  }
-
-  /**
-   * Computes the value of activation function using a dense matrix as input.
-   *
-   * @param x Input data.
-   * @param y The resulting output activation.
-   */
-  template<typename eT>
-  void Fn(const arma::Mat<eT>& x, arma::Mat<eT>& y)
-  {
-    y.set_size(arma::size(x));
-
-    for (size_t i = 0; i < x.n_elem; i++)
-    {
-      y(i) = Fn(x(i));
-    }
-  }
-
-  /**
-   * Computes the first derivative of the activation function.
-   *
-   * @param x Input data.
-   * @param y Propagated data f(x).
-   * @return f'(x)
-   */
-  double Deriv(const double x, const double y)
-  {
-    return (x > 0) ? lambda : y + lambda * alpha;
-  }
-
-  /**
-   * Computes the first derivative of the activation function.
-   *
-   * @param x Input data.
-   * @param y Output activations f(x).
-   */
-  template<typename InputType, typename OutputType>
-  void Deriv(const InputType& x, OutputType& y)
-  {
-    derivative.set_size(arma::size(x));
-
-    for (size_t i = 0; i < x.n_elem; i++)
-    {
-      derivative(i) = Deriv(x(i), y(i));
-    }
-  }
-
-=======
->>>>>>> e9c8c169
   //! Locally-stored delta object.
   OutputDataType delta;
 
