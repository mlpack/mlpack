/**
 * @file methods/ann/layer/sequential.hpp
 * @author Marcus Edel
 *
 * Definition of the Sequential class, which acts as a feed-forward fully
 * connected network container.
 *
 * mlpack is free software; you may redistribute it and/or modify it under the
 * terms of the 3-clause BSD license.  You should have received a copy of the
 * 3-clause BSD license along with mlpack.  If not, see
 * http://www.opensource.org/licenses/BSD-3-Clause for more information.
 */
#ifndef MLPACK_METHODS_ANN_LAYER_SEQUENTIAL_HPP
#define MLPACK_METHODS_ANN_LAYER_SEQUENTIAL_HPP

#include <mlpack/prereqs.hpp>

#include <boost/ptr_container/ptr_vector.hpp>

#include "../visitor/delete_visitor.hpp"
#include "../visitor/copy_visitor.hpp"
#include "../visitor/delta_visitor.hpp"
#include "../visitor/output_height_visitor.hpp"
#include "../visitor/output_parameter_visitor.hpp"
#include "../visitor/output_width_visitor.hpp"

#include "layer_types.hpp"
#include "add_merge.hpp"

namespace mlpack {
namespace ann /** Artificial Neural Network. */ {

/**
 * Implementation of the Sequential class. The sequential class works as a
 * feed-forward fully connected network container which plugs various layers
 * together.
 *
 * This class can also be used as a container for a residual block. In that
 * case, the sizes of the input and output matrices of this class should be
 * equal. A typedef has been added for use as a Residual<> class.
 *
 * For more information, refer the following paper.
 *
 * @code
 * @article{He15,
 *   author    = {Kaiming He, Xiangyu Zhang, Shaoqing Ren, Jian Sun},
 *   title     = {Deep Residual Learning for Image Recognition},
 *   year      = {2015},
 *   url       = {https://arxiv.org/abs/1512.03385},
 *   eprint    = {1512.03385},
 * }
 * @endcode
 *
 * Note: If this class is used as the first layer of a network, it should be
 *       preceded by IdentityLayer<>.
 *
 * Note: This class should at least have two layers for a call to its Gradient()
 *       function.
 *
 * @tparam InputDataType Type of the input data (arma::colvec, arma::mat,
 *         arma::sp_mat or arma::cube).
 * @tparam OutputDataType Type of the output data (arma::colvec, arma::mat,
 *         arma::sp_mat or arma::cube).
 * @tparam Residual If true, use the object as a Residual block.
 */
template <
    typename InputDataType = arma::mat,
    typename OutputDataType = arma::mat,
    bool Residual = false,
    typename... CustomLayers
>
class Sequential
{
 public:
  /**
   * Create the Sequential object using the specified parameters.
   *
   * @param model Expose the all network modules.
   */
  Sequential(const bool model = true);

  /**
   * Create the Sequential object using the specified parameters.
   *
   * @param model Expose all the network modules.
   * @param ownsLayers If true, then this module will delete its layers when
   *      deallocated.
   */
  Sequential(const bool model, const bool ownsLayers);

  //! Copy constructor.
<<<<<<< HEAD
  Sequential(const Sequential&);
=======
  Sequential(const Sequential& layer);

  //! Copy assignment operator.
  Sequential& operator = (const Sequential& layer);
>>>>>>> 944f2b54

  //! Destroy the Sequential object.
  ~Sequential();

  /**
   * Ordinary feed forward pass of a neural network, evaluating the function
   * f(x) by propagating the activity forward through f.
   *
   * @param input Input data used for evaluating the specified function.
   * @param output Resulting output activation.
   */
  template<typename eT>
  void Forward(const arma::Mat<eT>& input, arma::Mat<eT>& output);

  /**
   * Ordinary feed backward pass of a neural network, using 3rd-order tensors as
   * input, calculating the function f(x) by propagating x backwards through f.
   * Using the results from the feed forward pass.
   *
   * @param * (input) The propagated input activation.
   * @param gy The backpropagated error.
   * @param g The calculated gradient.
   */
  template<typename eT>
  void Backward(const arma::Mat<eT>& /* input */,
                const arma::Mat<eT>& gy,
                arma::Mat<eT>& g);

  /*
   * Calculate the gradient using the output delta and the input activation.
   *
   * @param input The input parameter used for calculating the gradient.
   * @param error The calculated error.
   * @param gradient The calculated gradient.
   */
  template<typename eT>
  void Gradient(const arma::Mat<eT>& input,
                const arma::Mat<eT>& error,
                arma::Mat<eT>& /* gradient */);

  /*
   * Add a new module to the model.
   *
   * @param args The layer parameter.
   */
  template <class LayerType, class... Args>
  void Add(Args... args) { network.push_back(new LayerType(args...)); }

  /*
   * Add a new module to the model.
   *
   * @param layer The Layer to be added to the model.
   */
  void Add(LayerTypes<CustomLayers...> layer) { network.push_back(layer); }

  //! Return the model modules.
  std::vector<LayerTypes<CustomLayers...> >& Model()
  {
    if (model)
    {
      return network;
    }

    return empty;
  }

  //! Return the initial point for the optimization.
  const arma::mat& Parameters() const { return parameters; }
  //! Modify the initial point for the optimization.
  arma::mat& Parameters() { return parameters; }

  //! Get the input parameter.
  arma::mat const& InputParameter() const { return inputParameter; }
  //! Modify the input parameter.
  arma::mat& InputParameter() { return inputParameter; }

  //! Get the output parameter.
  arma::mat const& OutputParameter() const { return outputParameter; }
  //! Modify the output parameter.
  arma::mat& OutputParameter() { return outputParameter; }

  //! Get the delta.
  arma::mat const& Delta() const { return delta; }
  //! Modify the delta.
  arma::mat& Delta() { return delta; }

  //! Get the gradient.
  arma::mat const& Gradient() const { return gradient; }
  //! Modify the gradient.
  arma::mat& Gradient() { return gradient; }

  /**
   * Serialize the layer
   */
  template<typename Archive>
  void serialize(Archive& /* ar */, const unsigned int /* version */);

 private:
  //! Parameter which indicates if the modules should be exposed.
  bool model;

  //! Indicator if we already initialized the model.
  bool reset;

  //! Locally-stored network modules.
  std::vector<LayerTypes<CustomLayers...> > network;

  //! Locally-stored model parameters.
  arma::mat parameters;

  //! Locally-stored delta visitor.
  DeltaVisitor deltaVisitor;

  //! Locally-stored output parameter visitor.
  OutputParameterVisitor outputParameterVisitor;

  //! Locally-stored delete visitor.
  DeleteVisitor deleteVisitor;

  //! Locally-stored empty list of modules.
  std::vector<LayerTypes<CustomLayers...> > empty;

  //! Locally-stored delta object.
  arma::mat delta;

  //! Locally-stored input parameter object.
  arma::mat inputParameter;

  //! Locally-stored output parameter object.
  arma::mat outputParameter;

  //! Locally-stored gradient object.
  arma::mat gradient;

  //! Locally-stored output width visitor.
  OutputWidthVisitor outputWidthVisitor;

  //! Locally-stored output height visitor.
  OutputHeightVisitor outputHeightVisitor;

  //! Locally-stored copy visitor
  CopyVisitor<CustomLayers...> copyVisitor;

  //! The input width.
  size_t width;

  //! The input height.
  size_t height;

  //! Whether we are responsible for deleting the layers held in this module.
  bool ownsLayers;
}; // class Sequential

/*
 * Convenience typedef for use as Residual<> layer.
 */
template<
  typename InputDataType = arma::mat,
  typename OutputDataType = arma::mat,
  typename... CustomLayers
>
using Residual = Sequential<
    InputDataType, OutputDataType, true, CustomLayers...>;

} // namespace ann
} // namespace mlpack

//! Set the serialization version of the Sequential class.
namespace boost {
namespace serialization {

template <
    typename InputDataType,
    typename OutputDataType,
    bool Residual,
    typename... CustomLayers
>
struct version<mlpack::ann::Sequential<
    InputDataType, OutputDataType, Residual, CustomLayers...>>
{
  BOOST_STATIC_CONSTANT(int, value = 1);
};

} // namespace serialization
} // namespace boost

// Include implementation.
#include "sequential_impl.hpp"

#endif<|MERGE_RESOLUTION|>--- conflicted
+++ resolved
@@ -89,14 +89,10 @@
   Sequential(const bool model, const bool ownsLayers);
 
   //! Copy constructor.
-<<<<<<< HEAD
-  Sequential(const Sequential&);
-=======
   Sequential(const Sequential& layer);
 
   //! Copy assignment operator.
   Sequential& operator = (const Sequential& layer);
->>>>>>> 944f2b54
 
   //! Destroy the Sequential object.
   ~Sequential();
