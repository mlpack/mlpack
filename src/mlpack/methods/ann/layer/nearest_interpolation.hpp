--- conflicted
+++ resolved
@@ -34,12 +34,8 @@
   // Convenience typedefs.
   using ElemType = typename MatType::elem_type;
   using CubeType = typename GetCubeType<MatType>::type;
-<<<<<<< HEAD
 
   // Create the NearestInterpolation object.
-=======
-  //! Create the NearestInterpolation object.
->>>>>>> 173a6164
   NearestInterpolation();
 
   /**
