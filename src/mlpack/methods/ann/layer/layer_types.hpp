--- conflicted
+++ resolved
@@ -42,13 +42,10 @@
 #include <mlpack/methods/ann/layer/select.hpp>
 #include <mlpack/methods/ann/layer/subview.hpp>
 #include <mlpack/methods/ann/layer/virtual_batch_norm.hpp>
-<<<<<<< HEAD
-#include <mlpack/methods/ann/layer/isru.hpp>
-=======
 #include <mlpack/methods/ann/layer/hardshrink.hpp>
 #include <mlpack/methods/ann/layer/celu.hpp>
 #include <mlpack/methods/ann/layer/softshrink.hpp>
->>>>>>> 3ce835cb
+#include <mlpack/methods/ann/layer/isru.hpp>
 
 // Convolution modules.
 #include <mlpack/methods/ann/convolution_rules/border_modes.hpp>
@@ -193,7 +190,8 @@
         Sequential<arma::mat, arma::mat, true>*,
         Subview<arma::mat, arma::mat>*,
         VRClassReward<arma::mat, arma::mat>*,
-        VirtualBatchNorm<arma::mat, arma::mat>*
+        VirtualBatchNorm<arma::mat, arma::mat>*,
+        ISRU<arma::mat, arma::mat>*
 >;
 
 template <typename... CustomLayers>
@@ -250,11 +248,7 @@
     Padding<arma::mat, arma::mat>*,
     PReLU<arma::mat, arma::mat>*,
     WeightNorm<arma::mat, arma::mat>*,
-<<<<<<< HEAD
-    ISRU<arma::mat, arma::mat>*,
-=======
     CELU<arma::mat, arma::mat>*,
->>>>>>> 3ce835cb
     MoreTypes,
     CustomLayers*...
 >;
