/**
 * @file ffn.hpp
 * @author Marcus Edel
 * @author Shangtong Zhang
 *
 * Definition of the FFN class, which implements feed forward neural networks.
 *
 * mlpack is free software; you may redistribute it and/or modify it under the
 * terms of the 3-clause BSD license.  You should have received a copy of the
 * 3-clause BSD license along with mlpack.  If not, see
 * http://www.opensource.org/licenses/BSD-3-Clause for more information.
 */
#ifndef MLPACK_METHODS_ANN_FFN_HPP
#define MLPACK_METHODS_ANN_FFN_HPP

#include <mlpack/prereqs.hpp>

#include "visitor/delete_visitor.hpp"
#include "visitor/delta_visitor.hpp"
#include "visitor/output_height_visitor.hpp"
#include "visitor/output_parameter_visitor.hpp"
#include "visitor/output_width_visitor.hpp"
#include "visitor/reset_visitor.hpp"
#include "visitor/weight_size_visitor.hpp"
#include "visitor/copy_visitor.hpp"

#include "init_rules/network_init.hpp"

#include <mlpack/methods/ann/layer/layer_types.hpp>
#include <mlpack/methods/ann/init_rules/random_init.hpp>
#include <mlpack/core/optimizers/rmsprop/rmsprop.hpp>

namespace mlpack {
namespace ann /** Artificial Neural Network. */ {

/**
 * Implementation of a standard feed forward network.
 *
 * @tparam OutputLayerType The output layer type used to evaluate the network.
 * @tparam InitializationRuleType Rule used to initialize the weight matrix.
 * @tparam CustomLayers Any set of custom layers that could be a part of the
 *         feed forward network.
 */
template<
  typename OutputLayerType = NegativeLogLikelihood<>,
  typename InitializationRuleType = RandomInitialization,
  typename... CustomLayers
>
class FFN
{
 public:
  //! Convenience typedef for the internal model construction.
  using NetworkType = FFN<OutputLayerType, InitializationRuleType>;

  /**
   * Create the FFN object with the given predictors and responses set (this is
   * the set that is used to train the network).
   * Optionally, specify which initialize rule and performance function should
   * be used.
   *
   * If you want to pass in a parameter and discard the original parameter
   * object, be sure to use std::move to avoid unnecessary copy.
   *
   * @param outputLayer Output layer used to evaluate the network.
   * @param initializeRule Optional instantiated InitializationRule object
   *        for initializing the network parameter.
   */
  FFN(OutputLayerType outputLayer = OutputLayerType(),
      InitializationRuleType initializeRule = InitializationRuleType());

  //! Copy constructor.
  FFN(const FFN&);

  //! Move constructor.
  FFN(FFN&&);

  //! Copy/move assignment operator.
  FFN& operator = (FFN);

  /**
   * Create the FFN object with the given predictors and responses set (this is
   * the set that is used to train the network).
   * Optionally, specify which initialize rule and performance function should
   * be used.
   *
   * If you want to pass in a parameter and discard the original parameter
   * object, be sure to use std::move to avoid unnecessary copy.
   *
   * @param predictors Input training variables.
   * @param responses Outputs results from input training variables.
   * @param outputLayer Output layer used to evaluate the network.
   * @param initializeRule Optional instantiated InitializationRule object
   *        for initializing the network parameter.
   */
  FFN(arma::mat predictors,
      arma::mat responses,
      OutputLayerType outputLayer = OutputLayerType(),
      InitializationRuleType initializeRule = InitializationRuleType());

  //! Destructor to release allocated memory.
  ~FFN();

  /**
   * Train the feedforward network on the given input data using the given
   * optimizer.
   *
   * This will use the existing model parameters as a starting point for the
   * optimization. If this is not what you want, then you should access the
   * parameters vector directly with Parameters() and modify it as desired.
   *
   * If you want to pass in a parameter and discard the original parameter
   * object, be sure to use std::move to avoid unnecessary copy.
   *
   * @tparam OptimizerType Type of optimizer to use to train the model.
   * @param predictors Input training variables.
   * @param responses Outputs results from input training variables.
   * @param optimizer Instantiated optimizer used to train the model.
   */
  template<typename OptimizerType>
  void Train(arma::mat predictors,
             arma::mat responses,
             OptimizerType& optimizer);

  /**
   * Train the feedforward network on the given input data. By default, the
   * RMSProp optimization algorithm is used, but others can be specified
   * (such as mlpack::optimization::SGD).
   *
   * This will use the existing model parameters as a starting point for the
   * optimization. If this is not what you want, then you should access the
   * parameters vector directly with Parameters() and modify it as desired.
   *
   * If you want to pass in a parameter and discard the original parameter
   * object, be sure to use std::move to avoid unnecessary copy.
   *
   * @tparam OptimizerType Type of optimizer to use to train the model.
   * @param predictors Input training variables.
   * @param responses Outputs results from input training variables.
   */
  template<typename OptimizerType = mlpack::optimization::RMSProp>
  void Train(arma::mat predictors, arma::mat responses);

  /**
   * Predict the responses to a given set of predictors. The responses will
   * reflect the output of the given output layer as returned by the
   * output layer function.
   *
   * If you want to pass in a parameter and discard the original parameter
   * object, be sure to use std::move to avoid unnecessary copy.
   *
   * @param predictors Input predictors.
   * @param results Matrix to put output predictions of responses into.
   */
  void Predict(arma::mat predictors, arma::mat& results);

  /**
   * Evaluate the feedforward network with the given parameters. This function
   * is usually called by the optimizer to train the model.
   *
   * @param parameters Matrix model parameters.
   * @param deterministic Whether or not to train or test the model. Note some
   *        layer act differently in training or testing mode.
   */
  double Evaluate(const arma::mat& parameters);

   /**
   * Evaluate the feedforward network with the given parameters, but using only
   * one data point. This is useful for optimizers such as SGD, which require a
   * separable objective function.
   *
   * @param parameters Matrix model parameters.
   * @param begin Index of the starting point to use for objective function
   *        evaluation.
   * @param batchSize Number of points to be passed at a time to use for
   *        objective function evaluation.
   * @param deterministic Whether or not to train or test the model. Note some
   *        layer act differently in training or testing mode.
   */
  double Evaluate(const arma::mat& parameters,
                  const size_t begin,
                  const size_t batchSize,
                  const bool deterministic = true);

  /**
   * Evaluate the gradient of the feedforward network with the given parameters,
   * and with respect to only one point in the dataset. This is useful for
   * optimizers such as SGD, which require a separable objective function.
   *
   * @param parameters Matrix of the model parameters to be optimized.
   * @param begin Index of the starting point to use for objective function
   *        gradient evaluation.
   * @param gradient Matrix to output gradient into.
   * @param batchSize Number of points to be processed as a batch for objective
   *        function gradient evaluation.
   */
  template<typename eT>
  void Gradient(const arma::mat& parameters,
<<<<<<< HEAD
                const size_t begin,
                arma::mat& gradient,
                const size_t batchSize);

  /**
   * Shuffle the order of function visitation. This may be called by the
   * optimizer.
   */
  void Shuffle();
=======
                const size_t i,
                arma::Mat<eT>& gradient);
>>>>>>> ff698a0f

  /*
   * Add a new module to the model.
   *
   * @param args The layer parameter.
   */
  template <class LayerType, class... Args>
  void Add(Args... args) { network.push_back(new LayerType(args...)); }

  /*
   * Add a new module to the model.
   *
   * @param layer The Layer to be added to the model.
   */
  void Add(LayerTypes<CustomLayers...> layer) { network.push_back(layer); }

  //! Return the number of separable functions (the number of predictor points).
  size_t NumFunctions() const { return numFunctions; }

  //! Return the initial point for the optimization.
  const arma::mat& Parameters() const { return parameter; }
  //! Modify the initial point for the optimization.
  arma::mat& Parameters() { return parameter; }

  /**
   * Reset the module infomration (weights/parameters).
   */
  void ResetParameters();

  //! Serialize the model.
  template<typename Archive>
  void serialize(Archive& ar, const unsigned int /* version */);

  /**
   * Perform the forward pass of the data in real batch mode.
   *
   * Forward and Backward should be used as a pair, and they are designed mainly
   * for advanced users. User should try to use Predict and Train unless those
   * two functions can't satisfy some special requirements.
   *
   * @param inputs The input data.
   * @param results The predicted results.
   */
  void Forward(arma::mat inputs, arma::mat& results);

  /**
   * Perform the backward pass of the data in real batch mode.
   *
   * Forward and Backward should be used as a pair, and they are designed mainly
   * for advanced users. User should try to use Predict and Train unless those
   * two functions can't satisfy some special requirements.
   *
   * @param targets The training target.
   * @param gradients Computed gradients.
   * @return Training error of the current pass.
   */
  double Backward(arma::mat targets, arma::mat& gradients);

  /**
   * Ordinary feed forward pass of a neural network, evaluating the function
   * f(x) by propagating the activity forward through f.
   *
   * @param input Input data used for evaluating the specified function.
   * @param output Resulting output activation.
   */
  template<typename eT>
  void Forward(arma::Mat<eT>&& input, arma::Mat<eT>&& output);

  /**
   * Ordinary feed backward pass of a neural network, calculating the function
   * f(x) by propagating x backwards trough f. Using the results from the feed
   * forward pass.
   *
   * @param input The propagated input activation.
   * @param gy The backpropagated error.
   * @param g The calculated gradient.
   */
  template<typename eT>
  void Backward(const arma::Mat<eT>&& /* input */,
                arma::Mat<eT>&& gy,
                arma::Mat<eT>&& g);

  /*
   * Calculate the gradient using the output delta and the input activation.
   *
   * @param input The input parameter used for calculating the gradient.
   * @param error The calculated error.
   * @param gradient The calculated gradient.
   */
  template<typename eT>
  void Gradient(arma::Mat<eT>&& input,
                arma::Mat<eT>&& /* error */,
                arma::Mat<eT>&& /* gradient */);

  //! The value of the deterministic parameter.
  bool Deterministic() const { return deterministic; }
  //! Modify the value of the deterministic parameter.
  bool& Deterministic() { return deterministic; }

  //! Get the input parameter.
  arma::mat const& InputParameter() const { return inputParameter; }
  //! Modify the input parameter.
  arma::mat& InputParameter() { return inputParameter; }

  //! Get the output parameter.
  arma::mat const& OutputParameter() const { return outputParameter; }
  //! Modify the output parameter.
  arma::mat& OutputParameter() { return outputParameter; }

  //! Get the gradient.
  arma::mat const& Gradient() const { return gradient; }
  //! Modify the gradient.
  arma::mat& Gradient() { return gradient; }

  //! Get the delta.
  arma::mat const& Delta() const { return delta; }
  //! Modify the delta.
  arma::mat& Delta() { return delta; }

  //! Get the model modules.
  std::vector<LayerTypes>& Model() { return network; }

 private:
  // Helper functions.
  /**
   * The Forward algorithm (part of the Forward-Backward algorithm).  Computes
   * forward probabilities for each module.
   *
   * @param input Data sequence to compute probabilities for.
   */
  void Forward(arma::mat&& input);

  /**
   * Prepare the network for the given data.
   * This function won't actually trigger training process.
   *
   * @param predictors Input data variables.
   * @param responses Outputs results from input data variables.
   */
  void ResetData(arma::mat predictors, arma::mat responses);

  /**
   * The Backward algorithm (part of the Forward-Backward algorithm). Computes
   * backward pass for module.
   */
  void Backward();

  /**
   * Iterate through all layer modules and update the the gradient using the
   * layer defined optimizer.
   */
<<<<<<< HEAD
  void Gradient(arma::mat&& input);
=======
  void UpdateGradient();
>>>>>>> ff698a0f

  /**
   * Reset the module status by setting the current deterministic parameter
   * for all modules that implement the Deterministic function.
   */
  void ResetDeterministic();

  /**
   * Reset the gradient for all modules that implement the Gradient function.
   */
  void ResetGradients(arma::mat& gradient);

  /**
   * Swap the content of this network with given network.
   *
   * @param network Desired source network.
   */
  void Swap(FFN& network);

  //! Instantiated outputlayer used to evaluate the network.
  OutputLayerType outputLayer;

  //! Instantiated InitializationRule object for initializing the network
  //! parameter.
  InitializationRuleType initializeRule;

  //! The input width.
  size_t width;

  //! The input height.
  size_t height;

  //! Indicator if we already trained the model.
  bool reset;

  //! Locally-stored model modules.
  std::vector<LayerTypes<CustomLayers...> > network;

  //! The matrix of data points (predictors).
  arma::mat predictors;

  //! The matrix of responses to the input data points.
  arma::mat responses;

  //! Matrix of (trained) parameters.
  arma::mat parameter;

  //! The number of separable functions (the number of predictor points).
  size_t numFunctions;

  //! The current error for the backward pass.
  arma::mat error;

  //! THe current input of the forward/backward pass.
  arma::mat currentInput;

  //! Locally-stored delta visitor.
  DeltaVisitor deltaVisitor;

  //! Locally-stored output parameter visitor.
  OutputParameterVisitor outputParameterVisitor;

  //! Locally-stored weight size visitor.
  WeightSizeVisitor weightSizeVisitor;

  //! Locally-stored output width visitor.
  OutputWidthVisitor outputWidthVisitor;

  //! Locally-stored output height visitor.
  OutputHeightVisitor outputHeightVisitor;

  //! Locally-stored reset visitor.
  ResetVisitor resetVisitor;

  //! Locally-stored delete visitor.
  DeleteVisitor deleteVisitor;

  //! The current evaluation mode (training or testing).
  bool deterministic;

  //! Locally-stored delta object.
  arma::mat delta;

  //! Locally-stored input parameter object.
  arma::mat inputParameter;

  //! Locally-stored output parameter object.
  arma::mat outputParameter;

  //! Locally-stored gradient parameter.
  arma::mat gradient;

  //! Locally-stored copy visitor
  CopyVisitor<CustomLayers...> copyVisitor;
}; // class FFN

} // namespace ann
} // namespace mlpack

// Include implementation.
#include "ffn_impl.hpp"

#endif<|MERGE_RESOLUTION|>--- conflicted
+++ resolved
@@ -195,7 +195,6 @@
    */
   template<typename eT>
   void Gradient(const arma::mat& parameters,
-<<<<<<< HEAD
                 const size_t begin,
                 arma::mat& gradient,
                 const size_t batchSize);
@@ -205,10 +204,6 @@
    * optimizer.
    */
   void Shuffle();
-=======
-                const size_t i,
-                arma::Mat<eT>& gradient);
->>>>>>> ff698a0f
 
   /*
    * Add a new module to the model.
@@ -360,11 +355,7 @@
    * Iterate through all layer modules and update the the gradient using the
    * layer defined optimizer.
    */
-<<<<<<< HEAD
-  void Gradient(arma::mat&& input);
-=======
-  void UpdateGradient();
->>>>>>> ff698a0f
+  void UpdateGradient(arma::mat&& input);
 
   /**
    * Reset the module status by setting the current deterministic parameter
