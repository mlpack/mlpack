/**
 * @file methods/ann/brnn_impl.hpp
 * @author Saksham Bansal
 *
 * Definition of the BRNN class, which implements bidirectional recurrent
 * neural networks.
 *
 * mlpack is free software; you may redistribute it and/or modify it under the
 * terms of the 3-clause BSD license.  You should have received a copy of the
 * 3-clause BSD license along with mlpack.  If not, see
 * http://www.opensource.org/licenses/BSD-3-Clause for more information.
 */
#ifndef MLPACK_METHODS_ANN_BRNN_IMPL_HPP
#define MLPACK_METHODS_ANN_BRNN_IMPL_HPP

// In case it hasn't been included yet.
#include "brnn.hpp"

#include "visitor/load_output_parameter_visitor.hpp"
#include "visitor/save_output_parameter_visitor.hpp"
#include "visitor/forward_visitor.hpp"
#include "visitor/backward_visitor.hpp"
#include "visitor/reset_cell_visitor.hpp"
#include "visitor/gradient_set_visitor.hpp"
#include "visitor/gradient_visitor.hpp"
#include "visitor/weight_set_visitor.hpp"
#include "visitor/run_set_visitor.hpp"

#include <boost/serialization/variant.hpp>

namespace mlpack {
namespace ann /** Artificial Neural Network. */ {

template<typename OutputLayerType, typename MergeLayerType,
         typename MergeOutputType, typename InitializationRuleType,
         typename... CustomLayers>
BRNN<OutputLayerType, MergeLayerType, MergeOutputType,
    InitializationRuleType, CustomLayers...>::BRNN(
    const size_t rho,
    const bool single,
    OutputLayerType outputLayer,
    MergeLayerType* mergeLayer,
    MergeOutputType* mergeOutput,
    InitializationRuleType initializeRule) :
    rho(rho),
    outputLayer(std::move(outputLayer)),
    mergeLayer(mergeLayer),
    mergeOutput(mergeOutput),
    initializeRule(std::move(initializeRule)),
    inputSize(0),
    outputSize(0),
    targetSize(0),
    reset(false),
    single(single),
    numFunctions(0),
    deterministic(true),
    forwardRNN(rho, single, outputLayer, initializeRule),
    backwardRNN(rho, single, outputLayer, initializeRule)
{
  /* Nothing to do here. */
}

template<typename OutputLayerType, typename MergeLayerType,
         typename MergeOutputType, typename InitializationRuleType,
         typename... CustomLayers>
<<<<<<< HEAD
template<typename OptimizerType, typename... CallbackTypes>
=======
BRNN<OutputLayerType, MergeLayerType, MergeOutputType,
    InitializationRuleType, CustomLayers...>::~BRNN()
{
  // Remove the last layers from the forward and backward RNNs, as they are held
  // in mergeLayer.  So, when we use DeleteVisitor with mergeLayer, those two
  // layers will be properly (and not doubly) freed.
  forwardRNN.network.pop_back();
  backwardRNN.network.pop_back();

  // Clean up layers that we allocated.
  boost::apply_visitor(DeleteVisitor(), mergeLayer);
  boost::apply_visitor(DeleteVisitor(), mergeOutput);
}

template<typename OutputLayerType, typename MergeLayerType,
         typename MergeOutputType, typename InitializationRuleType,
         typename... CustomLayers>
template<typename OptimizerType>
typename std::enable_if<
      HasMaxIterations<OptimizerType, size_t&(OptimizerType::*)()>
      ::value, void>::type
BRNN<OutputLayerType, MergeLayerType, MergeOutputType,
    InitializationRuleType, CustomLayers...>::WarnMessageMaxIterations
(OptimizerType& optimizer, size_t samples) const
{
  if (optimizer.MaxIterations() < samples &&
      optimizer.MaxIterations() != 0)
  {
    Log::Warn << "The optimizer's maximum number of iterations "
              << "is less than the size of the dataset; the "
              << "optimizer will not pass over the entire "
              << "dataset. To fix this, modify the maximum "
              << "number of iterations to be at least equal "
              << "to the number of points of your dataset "
              << "(" << samples << ")." << std::endl;
  }
}

template<typename OutputLayerType, typename MergeLayerType,
         typename MergeOutputType, typename InitializationRuleType,
         typename... CustomLayers>
template<typename OptimizerType>
typename std::enable_if<
      !HasMaxIterations<OptimizerType, size_t&(OptimizerType::*)()>
      ::value, void>::type
BRNN<OutputLayerType, MergeLayerType, MergeOutputType,
    InitializationRuleType, CustomLayers...>::WarnMessageMaxIterations
(OptimizerType& /* optimizer */, size_t /* samples */) const
{
  return;
}

template<typename OutputLayerType, typename MergeLayerType,
         typename MergeOutputType, typename InitializationRuleType,
         typename... CustomLayers>
template<typename OptimizerType>
>>>>>>> c3a25317
double BRNN<OutputLayerType, MergeLayerType, MergeOutputType,
    InitializationRuleType, CustomLayers...>::Train(
    arma::cube predictors,
    arma::cube responses,
    OptimizerType& optimizer,
    CallbackTypes&&... callbacks)
{
  numFunctions = responses.n_cols;

  this->predictors = std::move(predictors);
  this->responses = std::move(responses);

  this->deterministic = true;
  ResetDeterministic();

  if (!reset)
  {
    ResetParameters();
  }

  WarnMessageMaxIterations<OptimizerType>(optimizer, this->predictors.n_cols);

  // Train the model.
  Timer::Start("BRNN_optimization");
  const double out = optimizer.Optimize(*this, parameter, callbacks...);
  Timer::Stop("BRNN_optimization");

  Log::Info << "BRNN::BRNN(): final objective of trained model is " << out
      << "." << std::endl;
  return out;
}

template<typename OutputLayerType, typename MergeLayerType,
         typename MergeOutputType, typename InitializationRuleType,
         typename... CustomLayers>
template<typename OptimizerType, typename... CallbackTypes>
double BRNN<OutputLayerType, MergeLayerType, MergeOutputType,
    InitializationRuleType, CustomLayers...>::Train(
    arma::cube predictors,
    arma::cube responses,
    CallbackTypes&&... callbacks)
{
  numFunctions = responses.n_cols;

  this->predictors = std::move(predictors);
  this->responses = std::move(responses);

  this->deterministic = true;
  ResetDeterministic();

  if (!reset)
  {
    ResetParameters();
  }

  OptimizerType optimizer;

  WarnMessageMaxIterations<OptimizerType>(optimizer, this->predictors.n_cols);

  // Train the model.
  const double out = optimizer.Optimize(*this, parameter, callbacks...);

  Log::Info << "BRNN::BRNN(): final objective of trained model is " << out
      << "." << std::endl;
  return out;
}

template<typename OutputLayerType, typename MergeLayerType,
         typename MergeOutputType, typename InitializationRuleType,
         typename... CustomLayers>
void BRNN<OutputLayerType, MergeLayerType, MergeOutputType,
    InitializationRuleType, CustomLayers...>::Predict(
    arma::cube predictors, arma::cube& results, const size_t batchSize)
{
  forwardRNN.rho = backwardRNN.rho = rho;

  forwardRNN.ResetCells();
  backwardRNN.ResetCells();

  if (!deterministic)
  {
    deterministic = true;
    ResetDeterministic();
  }
  if (parameter.is_empty())
  {
    ResetParameters();
  }

  if (std::is_same<MergeLayerType, Concat<>>::value)
  {
    results = arma::zeros<arma::cube>(outputSize * 2, predictors.n_cols, rho);
  }
  else
  {
    results = arma::zeros<arma::cube>(outputSize, predictors.n_cols, rho);
  }

  std::vector<arma::mat> results1, results2;
  arma::mat input;

  // Forward both RNN's from opposite directions.
  for (size_t begin = 0; begin < predictors.n_cols; begin += batchSize)
  {
    const size_t effectiveBatchSize = std::min(batchSize,
        size_t(predictors.n_cols - begin));
    for (size_t seqNum = 0; seqNum < rho; ++seqNum)
    {
      forwardRNN.Forward(arma::mat(
          predictors.slice(seqNum).colptr(begin),
          predictors.n_rows, effectiveBatchSize, false, true));
      backwardRNN.Forward(std::move(arma::mat(
          predictors.slice(rho - seqNum - 1).colptr(begin),
          predictors.n_rows, effectiveBatchSize, false, true)));

      boost::apply_visitor(SaveOutputParameterVisitor(results1),
          forwardRNN.network.back());
      boost::apply_visitor(SaveOutputParameterVisitor(results2),
          backwardRNN.network.back());
    }
    reverse(results1.begin(), results1.end());

    // Forward outputs from both RNN's through merge layer for each time step.
    for (size_t seqNum = 0; seqNum < rho; ++seqNum)
    {
      boost::apply_visitor(LoadOutputParameterVisitor(results1),
          forwardRNN.network.back());
      boost::apply_visitor(LoadOutputParameterVisitor(results2),
          backwardRNN.network.back());

      boost::apply_visitor(ForwardVisitor(input,
          boost::apply_visitor(outputParameterVisitor, mergeLayer)),
          mergeLayer);
      boost::apply_visitor(ForwardVisitor(
          boost::apply_visitor(outputParameterVisitor, mergeLayer),
          boost::apply_visitor(outputParameterVisitor, mergeOutput)),
          mergeOutput);
      results.slice(seqNum).submat(0, begin, results.n_rows - 1, begin +
          effectiveBatchSize - 1) =
          boost::apply_visitor(outputParameterVisitor, mergeOutput);
    }
  }
}

template<typename OutputLayerType, typename MergeLayerType,
         typename MergeOutputType, typename InitializationRuleType,
         typename... CustomLayers>
double BRNN<OutputLayerType, MergeLayerType, MergeOutputType,
    InitializationRuleType, CustomLayers...>::Evaluate(
    const arma::mat& /* parameters */,
    const size_t begin,
    const size_t batchSize,
    const bool deterministic)
{
  forwardRNN.rho = backwardRNN.rho = rho;
  if (parameter.is_empty())
  {
    ResetParameters();
  }

  if (deterministic != this->deterministic)
  {
    this->deterministic = deterministic;
    ResetDeterministic();
  }

  if (!inputSize)
  {
    inputSize = predictors.n_rows;
    targetSize = responses.n_rows;
  }
  else if (targetSize == 0)
  {
    targetSize = responses.n_rows;
  }

  forwardRNN.ResetCells();
  backwardRNN.ResetCells();

  double performance = 0;
  size_t responseSeq = 0;

  std::vector<arma::mat> results1, results2;
  for (size_t seqNum = 0; seqNum < rho; ++seqNum)
  {
    forwardRNN.Forward(arma::mat(
        predictors.slice(seqNum).colptr(begin),
        predictors.n_rows, batchSize, false, true));
    backwardRNN.Forward(arma::mat(
        predictors.slice(rho - seqNum - 1).colptr(begin),
        predictors.n_rows, batchSize, false, true));

    boost::apply_visitor(SaveOutputParameterVisitor(results1),
        forwardRNN.network.back());
    boost::apply_visitor(SaveOutputParameterVisitor(results2),
        backwardRNN.network.back());
  }
  if (outputSize == 0)
  {
    outputSize = boost::apply_visitor(outputParameterVisitor,
        forwardRNN.network.back()).n_elem / batchSize;
    forwardRNN.outputSize = backwardRNN.outputSize = outputSize;
  }
  reverse(results1.begin(), results1.end());

  // Performance calculation after forwarding through merge layer.
  arma::mat input;
  for (size_t seqNum = 0; seqNum < rho; ++seqNum)
  {
    if (!single)
    {
      responseSeq = seqNum;
    }
    boost::apply_visitor(LoadOutputParameterVisitor(results1),
        forwardRNN.network.back());
    boost::apply_visitor(LoadOutputParameterVisitor(results2),
        backwardRNN.network.back());

    boost::apply_visitor(ForwardVisitor(input,
        boost::apply_visitor(outputParameterVisitor, mergeLayer)),
        mergeLayer);
    boost::apply_visitor(ForwardVisitor(
        boost::apply_visitor(outputParameterVisitor, mergeLayer),
        boost::apply_visitor(outputParameterVisitor, mergeOutput)),
        mergeOutput);
    performance += outputLayer.Forward(
        boost::apply_visitor(outputParameterVisitor, mergeOutput),
        arma::mat(responses.slice(responseSeq).colptr(begin),
        responses.n_rows, batchSize, false, true));
  }
  return performance;
}

template<typename OutputLayerType, typename MergeLayerType,
         typename MergeOutputType, typename InitializationRuleType,
         typename... CustomLayers>
double BRNN<OutputLayerType, MergeLayerType, MergeOutputType,
    InitializationRuleType, CustomLayers...>::Evaluate(
    const arma::mat& parameters,
    const size_t begin,
    const size_t batchSize)
{
  return Evaluate(parameters, begin, batchSize, true);
}

template<typename OutputLayerType, typename MergeLayerType,
         typename MergeOutputType, typename InitializationRuleType,
         typename... CustomLayers>
template<typename GradType>
double BRNN<OutputLayerType, MergeLayerType, MergeOutputType,
    InitializationRuleType, CustomLayers...>::
EvaluateWithGradient(const arma::mat& /* parameters */,
                     const size_t begin,
                     GradType& gradient,
                     const size_t batchSize)
{
  forwardRNN.rho = backwardRNN.rho = rho;
  if (gradient.is_empty())
  {
    if (parameter.is_empty())
    {
      ResetParameters();
    }
    gradient = arma::zeros<arma::mat>(parameter.n_rows, parameter.n_cols);
  }
  else
  {
    gradient.zeros();
  }

  if (backwardGradient.is_empty())
  {
    backwardGradient = arma::zeros<arma::mat>(
        parameter.n_rows/ 2,
        parameter.n_cols);
    forwardGradient = arma::zeros<arma::mat>(
        parameter.n_rows/ 2,
        parameter.n_cols);
  }
  if (this->deterministic)
  {
    this->deterministic = false;
    ResetDeterministic();
  }

  if (!inputSize)
  {
    inputSize = predictors.n_rows;
    targetSize = responses.n_rows;
  }
  else if (targetSize == 0)
  {
    targetSize = responses.n_rows;
  }

  forwardRNN.ResetCells();
  backwardRNN.ResetCells();
  size_t networkSize = backwardRNN.network.size();

  // Forward propogation from both directions.
  std::vector<arma::mat> results1, results2;
  for (size_t seqNum = 0; seqNum < rho; ++seqNum)
  {
    forwardRNN.Forward(arma::mat(
        predictors.slice(seqNum).colptr(begin),
        predictors.n_rows, batchSize, false, true));
    backwardRNN.Forward(arma::mat(
        predictors.slice(rho - seqNum - 1).colptr(begin),
        predictors.n_rows, batchSize, false, true));

    for (size_t l = 0; l < networkSize; ++l)
    {
      boost::apply_visitor(SaveOutputParameterVisitor(
          forwardRNNOutputParameter), forwardRNN.network[l]);
      boost::apply_visitor(SaveOutputParameterVisitor(
          backwardRNNOutputParameter), backwardRNN.network[l]);
    }
    boost::apply_visitor(SaveOutputParameterVisitor(results1),
        forwardRNN.network.back());
    boost::apply_visitor(SaveOutputParameterVisitor(results2),
        backwardRNN.network.back());
  }
  if (outputSize == 0)
  {
    outputSize = boost::apply_visitor(outputParameterVisitor,
        forwardRNN.network.back()).n_elem / batchSize;
    forwardRNN.outputSize = backwardRNN.outputSize = outputSize;
  }

  arma::cube results;
  if (std::is_same<MergeLayerType, Concat<>>::value)
  {
    results = arma::zeros<arma::cube>(outputSize * 2, batchSize, rho);
  }
  else
  {
    results = arma::zeros<arma::cube>(outputSize, batchSize, rho);
  }

  double performance = 0;
  size_t responseSeq = 0;
  arma::mat input;

  reverse(results1.begin(), results1.end());
  // Performance calculation here.
  for (size_t seqNum = 0; seqNum < rho; ++seqNum)
  {
    if (!single)
    {
      responseSeq = seqNum;
    }
    boost::apply_visitor(LoadOutputParameterVisitor(
          results1), forwardRNN.network.back());
    boost::apply_visitor(LoadOutputParameterVisitor(
          results2), backwardRNN.network.back());
    boost::apply_visitor(ForwardVisitor(input,
        boost::apply_visitor(outputParameterVisitor, mergeLayer)),
        mergeLayer);
    boost::apply_visitor(ForwardVisitor(
        boost::apply_visitor(outputParameterVisitor, mergeLayer),
        results.slice(seqNum)), mergeOutput);
    performance += outputLayer.Forward(results.slice(seqNum),
        arma::mat(responses.slice(responseSeq).colptr(begin),
        responses.n_rows, batchSize, false, true));
  }

  // Calculate and storing delta parameters from output for t = 1 to T.
  arma::mat delta;
  std::vector<arma::mat> allDelta;

  for (size_t seqNum = 0; seqNum < rho; ++seqNum)
  {
    if (single && seqNum > 0)
    {
      error.zeros();
    }
    else if (single && seqNum == 0)
    {
      outputLayer.Backward(results.slice(seqNum),
          arma::mat(responses.slice(0).colptr(begin),
          responses.n_rows, batchSize, false, true), error);
    }
    else
    {
      outputLayer.Backward(results.slice(seqNum),
          arma::mat(responses.slice(seqNum).colptr(begin),
          responses.n_rows, batchSize, false, true), error);
    }

    boost::apply_visitor(BackwardVisitor(results.slice(seqNum), error, delta),
        mergeOutput);
    allDelta.push_back(arma::mat(delta));
  }

  // BPTT ForwardRNN from t = T to 1.
  totalGradient = arma::mat(gradient.memptr(),
      parameter.n_elem / 2, 1, false, false);

  forwardGradient.zeros();
  forwardRNN.ResetGradients(forwardGradient);
  backwardGradient.zeros();
  backwardRNN.ResetGradients(backwardGradient);

  for (size_t seqNum = 0; seqNum < rho; ++seqNum)
  {
    forwardGradient.zeros();
    for (size_t l = 0; l < networkSize; ++l)
    {
      boost::apply_visitor(LoadOutputParameterVisitor(
          forwardRNNOutputParameter),
          forwardRNN.network[networkSize - 1 - l]);
    }
    boost::apply_visitor(BackwardVisitor(boost::apply_visitor(
        outputParameterVisitor, forwardRNN.network.back()),
        allDelta[rho - seqNum - 1], delta, 0),
        mergeLayer);

    for (size_t i = 2; i < networkSize; ++i)
    {
      boost::apply_visitor(BackwardVisitor(
          boost::apply_visitor(outputParameterVisitor,
          forwardRNN.network[networkSize - i]),
          boost::apply_visitor(deltaVisitor,
          forwardRNN.network[networkSize - i + 1]),
          boost::apply_visitor(deltaVisitor,
          forwardRNN.network[networkSize - i])),
          forwardRNN.network[networkSize - i]);
    }
    forwardRNN.Gradient(
        arma::mat(predictors.slice(rho - seqNum - 1).colptr(begin),
        predictors.n_rows, batchSize, false, true));
    boost::apply_visitor(GradientVisitor(
        boost::apply_visitor(outputParameterVisitor,
        forwardRNN.network[networkSize - 2]),
        allDelta[rho - seqNum - 1], 0), mergeLayer);
    totalGradient += forwardGradient;
  }

  // BPTT BackwardRNN from t = 1 to T.
  totalGradient = arma::mat(gradient.memptr() + parameter.n_elem/2,
      parameter.n_elem/2, 1, false, false);

  for (size_t seqNum = 0; seqNum < rho; ++seqNum)
  {
    backwardGradient.zeros();
    for (size_t l = 0; l < networkSize; ++l)
    {
      boost::apply_visitor(LoadOutputParameterVisitor(
          backwardRNNOutputParameter),
          backwardRNN.network[networkSize - 1 - l]);
    }
    boost::apply_visitor(BackwardVisitor(
        boost::apply_visitor(outputParameterVisitor,
        backwardRNN.network.back()),
        allDelta[seqNum], delta, 1), mergeLayer);
    for (size_t i = 2; i < networkSize; ++i)
    {
      boost::apply_visitor(BackwardVisitor(
        boost::apply_visitor(outputParameterVisitor,
        backwardRNN.network[networkSize - i]), boost::apply_visitor(
        deltaVisitor, backwardRNN.network[networkSize - i + 1]),
        boost::apply_visitor(deltaVisitor,
        backwardRNN.network[networkSize - i])),
        backwardRNN.network[networkSize - i]);
    }

    backwardRNN.Gradient(
        arma::mat(predictors.slice(seqNum).colptr(begin),
        predictors.n_rows, batchSize, false, true));
    boost::apply_visitor(GradientVisitor(
        std::move(boost::apply_visitor(outputParameterVisitor,
        backwardRNN.network[networkSize - 2])),
        allDelta[seqNum], 1), mergeLayer);
    totalGradient += backwardGradient;
  }
  return performance;
}

template<typename OutputLayerType, typename MergeLayerType,
         typename MergeOutputType, typename InitializationRuleType,
         typename... CustomLayers>
void BRNN<OutputLayerType, MergeLayerType, MergeOutputType,
    InitializationRuleType, CustomLayers...>::Gradient(
    const arma::mat& parameters,
    const size_t begin,
    arma::mat& gradient,
    const size_t batchSize)
{
  this->EvaluateWithGradient(parameters, begin, gradient, batchSize);
}

template<typename OutputLayerType, typename MergeLayerType,
         typename MergeOutputType, typename InitializationRuleType,
         typename... CustomLayers>
void BRNN<OutputLayerType, MergeLayerType, MergeOutputType,
    InitializationRuleType, CustomLayers...>::Shuffle()
{
  arma::cube newPredictors, newResponses;
  math::ShuffleData(predictors, responses, newPredictors, newResponses);

  predictors = std::move(newPredictors);
  responses = std::move(newResponses);
}

template<typename OutputLayerType, typename MergeLayerType,
         typename MergeOutputType, typename InitializationRuleType,
         typename... CustomLayers>
template <class LayerType, class... Args>
void BRNN<OutputLayerType, MergeLayerType, MergeOutputType,
    InitializationRuleType, CustomLayers...>::Add(Args... args)
{
  forwardRNN.network.push_back(new LayerType(args...));
  backwardRNN.network.push_back(new LayerType(args...));
}

template<typename OutputLayerType, typename MergeLayerType,
         typename MergeOutputType, typename InitializationRuleType,
         typename... CustomLayers>
void BRNN<OutputLayerType, MergeLayerType, MergeOutputType,
    InitializationRuleType, CustomLayers...>::
Add(LayerTypes<CustomLayers...> layer)
{
  forwardRNN.network.push_back(layer);
  backwardRNN.network.push_back(boost::apply_visitor(copyVisitor, layer));
}

template<typename OutputLayerType, typename MergeLayerType,
         typename MergeOutputType, typename InitializationRuleType,
         typename... CustomLayers>
void BRNN<OutputLayerType, MergeLayerType, MergeOutputType,
    InitializationRuleType, CustomLayers...>::ResetParameters()
{
  if (!reset)
  {
    // TODO: what if we call ResetParameters() multiple times?  Do we have to
    // remove any existing mergeLayer?
    boost::apply_visitor(AddVisitor<CustomLayers...>(
        forwardRNN.network.back()), mergeLayer);
    boost::apply_visitor(AddVisitor<CustomLayers...>(
        backwardRNN.network.back()), mergeLayer);
    boost::apply_visitor(RunSetVisitor(false), mergeLayer);
  }

  ResetDeterministic();

  // Reset the network parameter with the given initialization rule.
  NetworkInitialization<InitializationRuleType,
                        CustomLayers...> networkInit(initializeRule);
  size_t rnnWeights = 0;
  for (size_t i = 0; i < forwardRNN.network.size(); ++i)
  {
    rnnWeights += boost::apply_visitor(weightSizeVisitor,
        forwardRNN.network[i]);
  }

  parameter.set_size(2 * rnnWeights, 1);

  forwardRNN.Parameters() = arma::mat(parameter.memptr(),
      rnnWeights, 1, false, false);
  backwardRNN.Parameters() = arma::mat(parameter.memptr() + rnnWeights,
      rnnWeights, 1, false, false);

  // Initialize the forward RNN parameters
  networkInit.Initialize(forwardRNN.network, parameter);

  // Initialize the backward RNN parameters
  networkInit.Initialize(backwardRNN.network, parameter, rnnWeights);

  reset = forwardRNN.reset = backwardRNN.reset = true;
}

template<typename OutputLayerType, typename MergeLayerType,
         typename MergeOutputType, typename InitializationRuleType,
         typename... CustomLayers>
void BRNN<OutputLayerType, MergeLayerType, MergeOutputType,
    InitializationRuleType, CustomLayers...>::Reset()
{
  ResetParameters();
  forwardRNN.ResetCells();
  backwardRNN.ResetCells();
  forwardGradient.zeros();
  forwardRNN.ResetGradients(forwardGradient);
  backwardGradient.zeros();
  backwardRNN.ResetGradients(backwardGradient);
}

template<typename OutputLayerType, typename MergeLayerType,
         typename MergeOutputType, typename InitializationRuleType,
         typename... CustomLayers>
void BRNN<OutputLayerType, MergeLayerType, MergeOutputType,
    InitializationRuleType, CustomLayers...>::ResetDeterministic()
{
  forwardRNN.deterministic = this->deterministic;
  backwardRNN.deterministic = this->deterministic;
  forwardRNN.ResetDeterministic();
  backwardRNN.ResetDeterministic();
}

template<typename OutputLayerType, typename MergeLayerType,
         typename MergeOutputType, typename InitializationRuleType,
         typename... CustomLayers>
template<typename Archive>
void BRNN<OutputLayerType, MergeLayerType, MergeOutputType,
    InitializationRuleType, CustomLayers...>::serialize(
    Archive& ar, const unsigned int /* version */)
{
  ar & BOOST_SERIALIZATION_NVP(parameter);
  ar & BOOST_SERIALIZATION_NVP(backwardRNN);
  ar & BOOST_SERIALIZATION_NVP(forwardRNN);

  // TODO: are there more parameters to be serialized?
}

} // namespace ann
} // namespace mlpack

#endif<|MERGE_RESOLUTION|>--- conflicted
+++ resolved
@@ -63,9 +63,6 @@
 template<typename OutputLayerType, typename MergeLayerType,
          typename MergeOutputType, typename InitializationRuleType,
          typename... CustomLayers>
-<<<<<<< HEAD
-template<typename OptimizerType, typename... CallbackTypes>
-=======
 BRNN<OutputLayerType, MergeLayerType, MergeOutputType,
     InitializationRuleType, CustomLayers...>::~BRNN()
 {
@@ -121,8 +118,7 @@
 template<typename OutputLayerType, typename MergeLayerType,
          typename MergeOutputType, typename InitializationRuleType,
          typename... CustomLayers>
-template<typename OptimizerType>
->>>>>>> c3a25317
+template<typename OptimizerType, typename... CallbackTypes>
 double BRNN<OutputLayerType, MergeLayerType, MergeOutputType,
     InitializationRuleType, CustomLayers...>::Train(
     arma::cube predictors,
