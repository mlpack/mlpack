# Define the files we need to compile
# Anything not in this list will not be compiled into mlpack.
set(SOURCES
  identity_function.hpp
  logistic_function.hpp
  softsign_function.hpp
  tanh_function.hpp
  rectifier_function.hpp
  softplus_function.hpp
  swish_function.hpp
  mish_function.hpp
<<<<<<< HEAD
  sqnl_function.hpp
=======
  lisht_function.hpp
  gelu_function.hpp
>>>>>>> f9c6356a
)

# Add directory name to sources.
set(DIR_SRCS)
foreach(file ${SOURCES})
  set(DIR_SRCS ${DIR_SRCS} ${CMAKE_CURRENT_SOURCE_DIR}/${file})
endforeach()
# Append sources (with directory name) to list of all mlpack sources (used at
# the parent scope).
set(MLPACK_SRCS ${MLPACK_SRCS} ${DIR_SRCS} PARENT_SCOPE)<|MERGE_RESOLUTION|>--- conflicted
+++ resolved
@@ -9,12 +9,9 @@
   softplus_function.hpp
   swish_function.hpp
   mish_function.hpp
-<<<<<<< HEAD
   sqnl_function.hpp
-=======
   lisht_function.hpp
   gelu_function.hpp
->>>>>>> f9c6356a
 )
 
 # Add directory name to sources.
