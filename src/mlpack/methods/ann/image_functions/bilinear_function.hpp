--- conflicted
+++ resolved
@@ -62,7 +62,6 @@
     {
       for (size_t j = 0; j < output.n_cols; j++)
       {
-<<<<<<< HEAD
         rOrigin = std::floor(i * scaleRow);
         cOrigin = std::floor(j * scaleCol);
 
@@ -71,10 +70,12 @@
         if (cOrigin < 0)
           cOrigin = 0;
 
+        /*
         if (rOrigin > input.n_rows - 2)
           rOrigin = input.n_rows - 2;
         if (cOrigin > input.n_cols - 2)
           cOrigin = input.n_cols - 2;
+        */
 
         double deltaR = i * scaleRow - rOrigin;
         double deltaC = j * scaleCol - cOrigin;
@@ -88,33 +89,6 @@
                         input(cOrigin * input.n_rows + rOrigin + 1) * coeff2 +
                         input((cOrigin + 1) * input.n_rows + rOrigin) * coeff3 +
                         input((cOrigin + 1) * input.n_rows + rOrigin+1) * coeff4;
-=======
-        r_origin = std::floor(i * scaleRow);
-        c_origin = std::floor(j * scaleCol);
-
-        if (r_origin < 0)
-          r_origin = 0;
-        if (c_origin < 0)
-          c_origin = 0;
-
-        if (r_origin > input.n_rows - 2)
-          r_origin = input.n_rows - 2;
-        if (c_origin > input.n_cols - 2)
-          c_origin = input.n_cols - 2;
-
-        double deltaR = i * scaleRow - r_origin;
-        double deltaC = j * scaleCol - c_origin;
-        coff1 = (1 - deltaR) * (1 - deltaC);
-        coff2 = deltaR * (1 - deltaC);
-        coff3 = (1 - deltaR) * deltaC;
-        coff4 = deltaR * deltaC;
-
-
-        output(i, j) =  input(c_origin * input.n_rows + r_origin) * coff1 +
-                        input(c_origin * input.n_rows + r_origin + 1) * coff2 +
-                        input((c_origin + 1) * input.n_rows + r_origin) * coff3 +
-                        input((c_origin + 1) * input.n_rows + r_origin+1) * coff4;
->>>>>>> 1c1ada0c
       }
     }
   }
@@ -138,7 +112,6 @@
     for (size_t i = 0; i < output.n_rows; i++)
       for (size_t j = 0; j < output.n_cols; j++)
       {
-<<<<<<< HEAD
         rOrigin = std::floor(i * scaleRow);
         cOrigin = std::floor(j * scaleCol);
 
@@ -165,27 +138,6 @@
                         input(cOrigin * input.n_rows + rOrigin + 1) * coeff2 +
                         input((cOrigin + 1) * input.n_rows + rOrigin) * coeff3 +
                         input((cOrigin + 1) * input.n_rows + rOrigin+1) * coeff4;
-=======
-        r_origin = std::floor(i * scaleRow);
-        c_origin = std::floor(j * scaleCol);
-
-        if (r_origin > input.n_rows - 2)
-          r_origin = input.n_rows - 2;
-        if (c_origin > input.n_cols - 2)
-          c_origin = input.n_cols - 2;
-
-        double deltaR = i * scaleRow - r_origin;
-        double deltaC = j * scaleCol - c_origin;
-        coff1 = (1 - deltaR) * (1 - deltaC);
-        coff2 = deltaR * (1 - deltaC);
-        coff3 = (1 - deltaR) * deltaC;
-        coff4 = deltaR * deltaC;
-
-        output(i, j) =  input(c_origin * input.n_rows + r_origin) * coff1 +
-                        input(c_origin * input.n_rows + r_origin + 1) * coff2 +
-                        input((c_origin + 1) * input.n_rows + r_origin) * coff3 +
-                        input((c_origin + 1) * input.n_rows + r_origin+1) * coff4;
->>>>>>> 1c1ada0c
       }
   }
 
@@ -203,7 +155,6 @@
   double scaleRow;
   //! Locally stored scaling factor along row.
   double scaleCol;
-<<<<<<< HEAD
   //! Locally stored interger part of the current row idx in input.
   double rOrigin;
   //! Locally stored interger part of the current column idx in input.
@@ -217,15 +168,6 @@
   double coeff3;
   //! Locally stored coefficient around given idx.
   double coeff4;
-=======
-  double r_origin;
-  double c_origin;
-
-  double coff1;
-  double coff2;
-  double coff3;
-  double coff4;
->>>>>>> 1c1ada0c
 }; // class BiLinearFunction
 
 } // namespace ann
