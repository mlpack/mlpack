--- conflicted
+++ resolved
@@ -372,8 +372,7 @@
     return "weightnorm";
   }
 
-<<<<<<< HEAD
-  /*
+  /**
    * Return the name of the given layer of type ISRU as a string.
    * 
    * @param Given layer of type ISRU.
@@ -384,10 +383,7 @@
     return "isru";
   }
 
-  /*
-=======
-  /**
->>>>>>> 3ce835cb
+  /**
    * Return the name of the layer of specified type as a string.
    * 
    * @param Given layer of any type.
