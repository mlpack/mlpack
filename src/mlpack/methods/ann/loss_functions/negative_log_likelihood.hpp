/**
 * @file methods/ann/loss_functions/negative_log_likelihood.hpp
 * @author Marcus Edel
 *
 * Definition of the NegativeLogLikelihoodType class.
 *
 * mlpack is free software; you may redistribute it and/or modify it under the
 * terms of the 3-clause BSD license.  You should have received a copy of the
 * 3-clause BSD license along with mlpack.  If not, see
 * http://www.opensource.org/licenses/BSD-3-Clause for more information.
 */
#ifndef MLPACK_METHODS_ANN_LAYER_NEGATIVE_LOG_LIKELIHOOD_HPP
#define MLPACK_METHODS_ANN_LAYER_NEGATIVE_LOG_LIKELIHOOD_HPP

#include <mlpack/prereqs.hpp>

namespace mlpack {
namespace ann /** Artificial Neural Network. */ {

/**
 * Implementation of the negative log likelihood layer. The negative log
<<<<<<< HEAD
 * likelihood layer expectes that the input contains log-probabilities for each
 * class. The layer also expects a class index in the range [0, numClasses - 1]
 * number of classes, as target when calling the Forward function.
=======
 * likelihood layer expects that the input contains log-probabilities for each
 * class. The layer also expects a class index, in the range between 0 and 
 * number of classes -1, as target when calling the Forward function.
>>>>>>> c4bb721e
 *
 * @tparam MatType Matrix representation to accept as input and use for
 *    computation.
 */
template<typename MatType = arma::mat>
class NegativeLogLikelihoodType
{
 public:
  /**
<<<<<<< HEAD
   * Create the NegativeLogLikelihoodTypeLayer object.
   */
  NegativeLogLikelihoodType();
=======
   * Create the NegativeLogLikelihoodLayer object.
   *
   * @param reduction Specifies the reduction to apply to the output. If false,
   *                  'mean' reduction is used, where sum of the output will be
   *                  divided by the number of elements in the output. If true,
   *                  'sum' reduction is used and the output will be summed. It
   *                  is set to true by default.
   */
  NegativeLogLikelihood(const bool reduction = true);
>>>>>>> c4bb721e

  /**
   * Computes the Negative log likelihood.
   *
   * @param iprediction Predictions used for evaluating the specified loss
   *     function.
   * @param target The target vector, that contains the class index in the range
   *        between 1 and the number of classes.
   */
  double Forward(const MatType& prediction,
                 const MatType& target);

  /**
   * Ordinary feed backward pass of a neural network. The negative log
   * likelihood layer expects that the input contains log-probabilities for
   * each class. The layer also expects a class index, in the range between 1
   * and the number of classes, as target when calling the Forward function.
   *
   * @param prediction Predictions used for evaluating the specified loss
   *     function.
   * @param target The target vector, that contains the class index in the range
   *        between 1 and the number of classes.
   * @param loss The calculated error.
   */
  void Backward(const MatType& prediction,
                const MatType& target,
                MatType& loss);

  //! Get the reduction type, represented as boolean
  //! (false 'mean' reduction, true 'sum' reduction).
  bool Reduction() const { return reduction; }
  //! Modify the type of reduction used.
  bool& Reduction() { return reduction; }

  /**
   * Serialize the layer
   */
  template<typename Archive>
  void serialize(Archive& /* ar */, const uint32_t /* version */) { }
}; // class NegativeLogLikelihoodType

<<<<<<< HEAD
// Default typedef for typical `arma::mat` usage.
typedef NegativeLogLikelihoodType<arma::mat> NegativeLogLikelihood;
=======
  //! Locally-stored output parameter object.
  OutputDataType outputParameter;

  //! Boolean value that tells if reduction is 'sum' or 'mean'.
  bool reduction;
}; // class NegativeLogLikelihood
>>>>>>> c4bb721e

} // namespace ann
} // namespace mlpack

// Include implementation.
#include "negative_log_likelihood_impl.hpp"

#endif<|MERGE_RESOLUTION|>--- conflicted
+++ resolved
@@ -19,15 +19,9 @@
 
 /**
  * Implementation of the negative log likelihood layer. The negative log
-<<<<<<< HEAD
- * likelihood layer expectes that the input contains log-probabilities for each
+ * likelihood layer expects that the input contains log-probabilities for each
  * class. The layer also expects a class index in the range [0, numClasses - 1]
  * number of classes, as target when calling the Forward function.
-=======
- * likelihood layer expects that the input contains log-probabilities for each
- * class. The layer also expects a class index, in the range between 0 and 
- * number of classes -1, as target when calling the Forward function.
->>>>>>> c4bb721e
  *
  * @tparam MatType Matrix representation to accept as input and use for
  *    computation.
@@ -37,12 +31,7 @@
 {
  public:
   /**
-<<<<<<< HEAD
    * Create the NegativeLogLikelihoodTypeLayer object.
-   */
-  NegativeLogLikelihoodType();
-=======
-   * Create the NegativeLogLikelihoodLayer object.
    *
    * @param reduction Specifies the reduction to apply to the output. If false,
    *                  'mean' reduction is used, where sum of the output will be
@@ -50,8 +39,7 @@
    *                  'sum' reduction is used and the output will be summed. It
    *                  is set to true by default.
    */
-  NegativeLogLikelihood(const bool reduction = true);
->>>>>>> c4bb721e
+  NegativeLogLikelihoodType(const bool reduction = true);
 
   /**
    * Computes the Negative log likelihood.
@@ -91,19 +79,14 @@
    */
   template<typename Archive>
   void serialize(Archive& /* ar */, const uint32_t /* version */) { }
+
+ private:
+  //! Boolean value that tells if reduction is 'sum' or 'mean'.
+  bool reduction;
 }; // class NegativeLogLikelihoodType
 
-<<<<<<< HEAD
 // Default typedef for typical `arma::mat` usage.
 typedef NegativeLogLikelihoodType<arma::mat> NegativeLogLikelihood;
-=======
-  //! Locally-stored output parameter object.
-  OutputDataType outputParameter;
-
-  //! Boolean value that tells if reduction is 'sum' or 'mean'.
-  bool reduction;
-}; // class NegativeLogLikelihood
->>>>>>> c4bb721e
 
 } // namespace ann
 } // namespace mlpack
