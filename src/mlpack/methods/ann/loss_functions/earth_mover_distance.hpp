--- conflicted
+++ resolved
@@ -29,12 +29,7 @@
 {
  public:
   /**
-<<<<<<< HEAD
    * Create the EarthMoverDistanceType object.
-   */
-  EarthMoverDistanceType();
-=======
-   * Create the EarthMoverDistance object.
    *
    * @param reduction Specifies the reduction to apply to the output. If false,
    *                  'mean' reduction is used, where sum of the output will be
@@ -42,8 +37,7 @@
    *                  'sum' reduction is used and the output will be summed. It
    *                  is set to true by default.
    */
-  EarthMoverDistance(const bool reduction = true);
->>>>>>> c4bb721e
+  EarthMoverDistanceType(const bool reduction = true);
 
   /**
    * Ordinary feed forward pass of a neural network.
@@ -77,21 +71,15 @@
    * Serialize the layer.
    */
   template<typename Archive>
-  void serialize(Archive& ar, const uint32_t /* version */) { }
+  void serialize(Archive& ar, const uint32_t /* version */);
+
+ private:
+  //! Boolean value that tells if reduction is 'sum' or 'mean'.
+  bool reduction;
 }; // class EarthMoverDistanceType
 
-<<<<<<< HEAD
 // Default typedef for typical `arma::mat` usage.
 typedef EarthMoverDistanceType<arma::mat> EarthMoverDistance;
-=======
- private:
-  //! Locally-stored output parameter object.
-  OutputDataType outputParameter;
-  
-  //! Boolean value that tells if reduction is 'sum' or 'mean'.
-  bool reduction;
-}; // class EarthMoverDistance
->>>>>>> c4bb721e
 
 } // namespace ann
 } // namespace mlpack
