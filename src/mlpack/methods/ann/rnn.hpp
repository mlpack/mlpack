/**
 * @file methods/ann/rnn.hpp
 * @author Marcus Edel
 *
 * Definition of the RNN class, which implements recurrent neural networks.
 *
 * mlpack is free software; you may redistribute it and/or modify it under the
 * terms of the 3-clause BSD license.  You should have received a copy of the
 * 3-clause BSD license along with mlpack.  If not, see
 * http://www.opensource.org/licenses/BSD-3-Clause for more information.
 */
#ifndef MLPACK_METHODS_ANN_RNN_HPP
#define MLPACK_METHODS_ANN_RNN_HPP

#include <mlpack/core.hpp>

#include "ffn.hpp"

namespace mlpack {

/**
 * Definition of a standard recurrent neural network container.  A recurrent
 * neural network can handle recurrent layers (i.e. `RecurrentLayer`s), which
 * hold internal state and are passed sequences of data as inputs.
 *
 * As opposed to the standard `FFN`, which takes data in a matrix format where
 * each column is a data point, the `RNN` takes a cube format where each column
 * is a data point and each slice is a time step.
 *
 * @tparam OutputLayerType The output layer type used to evaluate the network.
 * @tparam InitializationRuleType Rule used to initialize the weight matrix.
 */
template<
    typename OutputLayerType = NegativeLogLikelihood,
    typename InitializationRuleType = RandomInitialization,
    typename MatType = arma::mat>
class RNN
{
 public:
  // Convenience typedefs.
  using ElemType = typename MatType::elem_type;
  using CubeType = typename GetCubeType<MatType>::type;

  /**
   * Create the RNN object.
   *
   * Optionally, specify which initialize rule and performance function should
   * be used.
   *
   * If you want to pass in a parameter and discard the original parameter
   * object, be sure to use std::move to avoid unnecessary copy.
   *
   * @param bpttSteps Number of time steps to use for BPTT (backpropagation
   *      through time) when training.
   * @param single If true, then the network will expect only a single timestep
   *      for responses.  (That is, every input sequence only has one single
   *      output; so, `responses.n_slices` should be 1 when calling `Train()`.)
   * @param outputLayer Output layer used to evaluate the network.
   * @param initializeRule Optional instantiated InitializationRule object
   *        for initializing the network parameter.
   */
  RNN(const size_t bpttSteps = 0,
      const bool single = false,
      OutputLayerType outputLayer = OutputLayerType(),
      InitializationRuleType initializeRule = InitializationRuleType());

  //! Copy constructor.
  RNN(const RNN&);
  //! Move constructor.
  RNN(RNN&&);
  //! Copy operator.
  RNN& operator=(const RNN&);
  //! Move assignment operator.
  RNN& operator=(RNN&&);

  //! Destroy the RNN and release any memory it is holding.
  ~RNN();

  /**
   * Add a new module to the model.
   *
   * @param args The parameters to pass to the constructor of the layer.
<<<<<<< HEAD
   */
  template<typename LayerType, typename... Args>
  void Add(Args... args)
  {
    network.template Add<LayerType>(std::forward<Args>(args)...);
  }

  /**
   * Add a new layer to the model, without specifying the matrix type of the
   * layer as a template parameter.
   *
   * @param args The parameters to pass to the constructor of the layer.
   */
=======
   */
  template<typename LayerType, typename... Args>
  void Add(Args&&... args)
  {
    network.template Add<LayerType>(std::forward<Args>(args)...);
  }

  /**
   * Add a new layer to the model, without specifying the matrix type of the
   * layer as a template parameter.
   *
   * @param args The parameters to pass to the constructor of the layer.
   */
>>>>>>> 173a6164
  template<template<typename...> typename LayerType,
           typename... Args>
  void Add(Args&&... args)
  {
    network.template Add<LayerType<MatType>>(std::forward<Args>(args)...);
  }

  /**
   * Add a new module to the model.
   *
   * @param layer The Layer to be added to the model.
   */
  [[deprecated("Will be removed in mlpack 5.0.0.  Use Add(std::move(layer)).")]]
  void Add(Layer<MatType>* layer) { network.Add(layer); }

  /**
   * Add a new layer to the model by copying/moving the parameters of the given
   * layer.  Note that any trainable weights of this layer will be reset!
   * (Constant parameters are kept.)  Preferably, pass the layer with
   * std::move().
   *
   * @param layer The layer to be added to the model.
   */
  template<typename LayerType>
  void Add(LayerType&& layer,
           // This SFINAE can be removed in mlpack 5.0.0.
           typename std::enable_if<!std::is_pointer_v<
                std::remove_reference_t<LayerType>>>::type* = 0)
  {
    network.Add(std::forward<LayerType>(layer));
  }

  //! Get the network model.
  const std::vector<Layer<MatType>*>& Network() const
  {
    return network.Network();
  }

  /**
   * Modify the network model.  Be careful!  If you change the structure of the
   * network or parameters for layers, its state may become invalid, and the
   * next time it is used for any operation the parameters will be reset.
   *
   * Don't add any layers like this; use `Add()` instead.
   */
  std::vector<Layer<MatType>*>& Network()
  {
    return network.Network();
  }

  /**
   * Train the recurrent network on the given input data using the given
   * optimizer.
   *
   * This will use the existing model parameters as a starting point for the
   * optimization. If this is not what you want, then you should access the
   * parameters vector directly with Parameters() and modify it as desired.
   *
   * Note that due to shuffling, training will make a copy of the data, unless
   * you use `std::move()` to pass the `predictors` and `responses` (that is,
   * `Train(std::move(predictors), std::move(responses))`).
   *
   * @tparam OptimizerType Type of optimizer to use to train the model.
   * @tparam CallbackTypes Types of Callback Functions.
   * @param predictors Input training variables.
   * @param responses Outputs results from input training variables.
   * @param optimizer Instantiated optimizer used to train the model.
   * @param callbacks Callback function for ensmallen optimizer `OptimizerType`.
   *      See https://www.ensmallen.org/docs.html#callback-documentation.
   * @return The final objective of the trained model (NaN or Inf on error).
   */
  template<typename OptimizerType, typename... CallbackTypes>
  ElemType Train(CubeType predictors,
                 CubeType responses,
                 OptimizerType& optimizer,
                 CallbackTypes&&... callbacks);

  /**
   * Train the recurrent network on the given input data. By default, the
   * RMSProp optimization algorithm is used, but others can be specified
   * (such as ens::SGD).
   *
   * This will use the existing model parameters as a starting point for the
   * optimization. If this is not what you want, then you should access the
   * parameters vector directly with Parameters() and modify it as desired.
   *
   * Note that due to shuffling, training will make a copy of the data, unless
   * you use `std::move()` to pass the `predictors` and `responses` (that is,
   * `Train(std::move(predictors), std::move(responses))`).
   *
   * @tparam OptimizerType Type of optimizer to use to train the model.
   * @param predictors Input training variables.
   * @tparam CallbackTypes Types of Callback Functions.
   * @param responses Outputs results from input training variables.
   * @param callbacks Callback function for ensmallen optimizer `OptimizerType`.
   *      See https://www.ensmallen.org/docs.html#callback-documentation.
   * @return The final objective of the trained model (NaN or Inf on error).
   */
  template<typename OptimizerType = ens::RMSProp, typename... CallbackTypes>
  ElemType Train(CubeType predictors,
                 CubeType responses,
                 CallbackTypes&&... callbacks);

  /**
   * Train the recurrent network on the given input data using the given
   * optimizer, given that input sequences may have different lengths.
   *
   * This will use the existing model parameters as a starting point for the
   * optimization. If this is not what you want, then you should access the
   * parameters vector directly with Parameters() and modify it as desired.
   *
   * Note that due to shuffling, training will make a copy of the data, unless
   * you use `std::move()` to pass the `predictors` and `responses` (that is,
   * `Train(std::move(predictors), std::move(responses))`).
   *
   * @tparam OptimizerType Type of optimizer to use to train the model.
   * @tparam CallbackTypes Types of Callback Functions.
   * @param predictors Input training variables.
   * @param responses Outputs results from input training variables.
   * @param sequenceLengths Length of each input sequences.  Should have size
   *     `predictors.n_cols`, and all values should be less than or equal to
   *     `predictors.n_slices`.
   * @param optimizer Instantiated optimizer used to train the model.
   * @param callbacks Callback function for ensmallen optimizer `OptimizerType`.
   *      See https://www.ensmallen.org/docs.html#callback-documentation.
   * @return The final objective of the trained model (NaN or Inf on error).
   */
  template<typename OptimizerType, typename... CallbackTypes>
  ElemType Train(CubeType predictors,
                 CubeType responses,
                 arma::urowvec sequenceLengths,
                 OptimizerType& optimizer,
                 CallbackTypes&&... callbacks);

  /**
   * Train the recurrent network on the given input data, given that each input
   * sequence may have a different length.  By default, the RMSProp optimization
   * algorithm is used, but others can be specified (such as ens::SGD).
   *
   * When passing sequences with different lengths, the batch size of the
   * optimizer must be set to 1; if it is not, an exception will be thrown
   * during training.
   *
   * This will use the existing model parameters as a starting point for the
   * optimization. If this is not what you want, then you should access the
   * parameters vector directly with Parameters() and modify it as desired.
   *
   * Note that due to shuffling, training will make a copy of the data, unless
   * you use `std::move()` to pass the `predictors` and `responses` (that is,
   * `Train(std::move(predictors), std::move(responses))`).
   *
   * @tparam OptimizerType Type of optimizer to use to train the model.
   * @tparam CallbackTypes Types of Callback Functions.
   * @param predictors Input training variables.
   * @param responses Outputs results from input training variables.
   * @param sequenceLengths Length of each input sequences.  Should have size
   *     `predictors.n_cols`, and all values should be less than or equal to
   *     `predictors.n_slices`.
   * @param callbacks Callback function for ensmallen optimizer `OptimizerType`.
   *      See https://www.ensmallen.org/docs.html#callback-documentation.
   * @return The final objective of the trained model (NaN or Inf on error).
   */
  template<typename OptimizerType = ens::RMSProp, typename... CallbackTypes>
  ElemType Train(CubeType predictors,
                 CubeType responses,
                 arma::urowvec sequenceLengths,
                 CallbackTypes&&... callbacks);

  /**
   * Predict the responses to a given set of predictors. The responses will
   * reflect the output of the given output layer as returned by the
   * output layer function.
   *
   * @param predictors Input predictors.
   * @param results Matrix to put output predictions of responses into.
   * @param batchSize Batch size to use for prediction.
   */
  void Predict(const CubeType& predictors,
               CubeType& results,
               const size_t batchSize = 128);

  /**
   * Predict the responses to a given set of predictors, given that each
   * sequence can have a different length. The responses will reflect the output
   * of the given output layer as returned by the output layer function.
   *
   * Slices of column `i` of `results` at time indexes greater than
   * `sequenceLengths[i]` should not be considered valid predictions.
   *
   * The batch size is limited to 1 when predicting on sequences of different
   * lengths.
   *
   * @param predictors Input predictors.
   * @param results Matrix to put output predictions of responses into.
   */
  void Predict(const CubeType& predictors,
               CubeType& results,
               const arma::urowvec& sequenceLengths);

  // Return the nujmber of weights in the model.
  size_t WeightSize() { return network.WeightSize(); }

  /**
   * Set the logical dimensions of the input.  `Train()` and `Predict()` expect
   * data to be passed such that one point corresponds to one column, but this
   * data is allowed to be an arbitrary higher-order tensor.
   *
   * So, if the input is meant to be 28x28x3 images, then the input data to
   * `Train()` or `Predict()` should have 28*28*3 = 2352 rows, and
   * `InputDImensions()` should be set to `{ 28, 28, 3}`.  Then, the layers of
   * the network will interpret each input point as a 3-dimensional image
   * instead of a 1-dimensional vector.
   *
   * If `InputDimensions()` is left unset before training, the data will be
   * assumed to be a 1-dimensional vector.
   */
  std::vector<size_t>& InputDimensions() { return network.InputDimensions(); }
  //! Get the logical dimensions of the input.
  const std::vector<size_t>& InputDimensions() const
  {
    return network.InputDimensions();
  }

  //! Return the initial point for the optimization.
  const MatType& Parameters() const { return network.Parameters(); }
  //! Modify the initial point for the optimization.
  MatType& Parameters() { return network.Parameters(); }

  //! Return the number of steps allowed for BPTT.
  size_t BPTTSteps() const { return bpttSteps; }
  //! Modify the number of steps allowed for BPTT.
  size_t& BPTTSteps() { return bpttSteps; }

  /**
   * Reset the stored data of the network entirely.  This reset all weights of
   * each layer using `InitializationRuleType`, and prepares the network to
   * accept a (flat 1-d) input size of `inputDimensionality` (if passed), or
   * whatever input size has been set with `InputDimensions()`.
   *
   * This also resets the mode of the network to prediction mode (not training
   * mode).  See `SetNetworkMode()` for more information.
   */
  void Reset(const size_t inputDimensionality = 0);

  /**
   * Set all the layers in the network to training mode, if `training` is
   * `true`, or set all the layers in the network to testing mode, if `training`
   * is `false`.
   */
  void SetNetworkMode(const bool training) { network.SetNetworkMode(training); }

  /**
   * Evaluate the recurrent network with the given predictors and responses.
   * This functions is usually used to monitor progress while training.
   *
   * @param predictors Input variables.
   * @param responses Target outputs for input variables.
   */
  ElemType Evaluate(const CubeType& predictors, const CubeType& responses);

  /**
   * Evaluate the recurrent network with the given predictors and responses.
   * This functions is usually used to monitor progress while training.
   *
   * @param predictors Input variables.
   * @param responses Target outputs for input variables.
   * @param sequenceLengths Length of each input sequences.  Should have size
   *     `predictors.n_cols`, and all values should be less than or equal to
   *     `predictors.n_slices`.
   */
  ElemType Evaluate(const CubeType& predictors,
                    const CubeType& responses,
                    const arma::urowvec& sequenceLengths);

  // Serialize the model.
  template<typename Archive>
  void serialize(Archive& ar, const uint32_t /* version */);

  //
  // Only ensmallen utility functions for training are found below here.
  // They generally aren't useful otherwise.
  //

  /**
   * Evaluate the recurrent network with the given parameters. This function
   * is usually called by the optimizer to train the model.
   *
   * @param parameters Matrix model parameters.
   */
  ElemType Evaluate(const MatType& parameters);

   /**
   * Evaluate the recurrent network with the given parameters, but using only
   * a number of data points. This is useful for optimizers such as SGD, which
   * require a separable objective function.
   *
   * Note that the network may return different results depending on the mode it
   * is in (see `SetNetworkMode()`).
   *
   * @param parameters Matrix model parameters.
   * @param begin Index of the starting point to use for objective function
   *        evaluation.
   * @param batchSize Number of points to be passed at a time to use for
   *        objective function evaluation.
   */
  ElemType Evaluate(const MatType& parameters,
                    const size_t begin,
                    const size_t batchSize);

  /**
   * Evaluate the recurrent network with the given parameters.
   * This function is usually called by the optimizer to train the model.
   * This just calls the overload of EvaluateWithGradient() with batchSize = 1.
   *
   * @param parameters Matrix model parameters.
   * @param gradient Matrix to output gradient into.
   */
  template<typename GradType>
  ElemType EvaluateWithGradient(const MatType& parameters,
                                GradType& gradient);

   /**
   * Evaluate the recurrent network with the given parameters, but using only
   * a number of data points. This is useful for optimizers such as SGD, which
   * require a separable objective function.
   *
   * @param parameters Matrix model parameters.
   * @param begin Index of the starting point to use for objective function
   *        evaluation.
   * @param gradient Matrix to output gradient into.
   * @param batchSize Number of points to be passed at a time to use for
   *        objective function evaluation.
   */
  template<typename GradType>
  ElemType EvaluateWithGradient(const MatType& parameters,
                                const size_t begin,
                                GradType& gradient,
                                const size_t batchSize);

  /**
   * Evaluate the gradient of the recurrent network with the given parameters,
   * and with respect to only a number of points in the dataset. This is useful
   * for optimizers such as SGD, which require a separable objective function.
   *
   * @param parameters Matrix of the model parameters to be optimized.
   * @param begin Index of the starting point to use for objective function
   *        gradient evaluation.
   * @param gradient Matrix to output gradient into.
   * @param batchSize Number of points to be processed as a batch for objective
   *        function gradient evaluation.
   */
  template<typename GradType>
  void Gradient(const MatType& parameters,
                const size_t begin,
                GradType& gradient,
                const size_t batchSize);

  //! Return the number of separable functions (the number of predictor points).
  size_t NumFunctions() const { return predictors.n_cols; }

  /**
   * Note: this function is implement so that it can be used by ensmallen's
   * optimizers.  It's not generally meant to be used otherwise.
   *
   * Shuffle the order of function visitation.  (This is equivalent to shuffling
   * the dataset during training.)
   */
  void Shuffle();

  /**
   * Prepare the network for the given data.
   * This function won't actually trigger training process.
   *
   * @param predictors Input data variables.
   * @param responses Outputs results from input data variables.
   * @param sequenceLengths (Optional) sequence length for each predictor
   *     sequence.
   */
  void ResetData(CubeType predictors,
                 CubeType responses,
                 arma::urowvec sequenceLengths = arma::urowvec());

 private:
  // Helper functions.

  /**
   * Iterate over all layers and reset the recurrent layers' states.  Prepare
   * each recurrent layer to store up to `memorySize` previous states, operating
   * with a batch size of `batchSize`.
   */
  void ResetMemoryState(const size_t memorySize, const size_t batchSize);

  //! Set the current step index of all recurrent layers to `step`.
  void SetCurrentStep(const size_t step, const bool end);

  //! Number of timesteps to consider for backpropagation through time (BPTT).
  size_t bpttSteps;
  //! Whether the network expects only one single response per sequence, or one
  //! response per time step.
  bool single;

  //! The network itself is stored in this FFN object.  Note that this network
  //! may contain recursive layers, and thus we will be responsible for
  //! occasionally resetting any memory cells.
  FFN<OutputLayerType, InitializationRuleType, MatType> network;

  // The matrix of data points (predictors).  These members are empty, except
  // during training---we must store a local copy of the training data since
  // the ensmallen optimizer will not provide training data.
  CubeType predictors;

  // The matrix of responses to the input data points.  This member is empty,
  // except during training.
  CubeType responses;

  // The length of each input sequence.  If this is empty, then every sequence
  // is assuemd to have the same length (`predictors.n_slices`).
  arma::urowvec sequenceLengths;
}; // class RNNType

} // namespace mlpack

// Include implementation.
#include "rnn_impl.hpp"

#endif<|MERGE_RESOLUTION|>--- conflicted
+++ resolved
@@ -80,21 +80,6 @@
    * Add a new module to the model.
    *
    * @param args The parameters to pass to the constructor of the layer.
-<<<<<<< HEAD
-   */
-  template<typename LayerType, typename... Args>
-  void Add(Args... args)
-  {
-    network.template Add<LayerType>(std::forward<Args>(args)...);
-  }
-
-  /**
-   * Add a new layer to the model, without specifying the matrix type of the
-   * layer as a template parameter.
-   *
-   * @param args The parameters to pass to the constructor of the layer.
-   */
-=======
    */
   template<typename LayerType, typename... Args>
   void Add(Args&&... args)
@@ -108,7 +93,6 @@
    *
    * @param args The parameters to pass to the constructor of the layer.
    */
->>>>>>> 173a6164
   template<template<typename...> typename LayerType,
            typename... Args>
   void Add(Args&&... args)
