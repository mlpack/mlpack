--- conflicted
+++ resolved
@@ -30,16 +30,6 @@
     precalculated(false)
 { /* nothing to do */ }
 
-<<<<<<< HEAD
-/**
-* Shuffle the order of points. This may be called by the optimizer.
-* @param covariance Covariance matrix of Mahalanobis distance.
-*/
-/*arma::mat Shuffle(const arma::mat& covariance)
-{
-  return arma::shuffle(covariance);
-}*/
-=======
 //! Shuffle the dataset.
 template<typename MetricType>
 void SoftmaxErrorFunction<MetricType>::Shuffle()
@@ -55,7 +45,6 @@
   dataset = std::move(newDataset);
   labels = std::move(newLabels);
 }
->>>>>>> 34d5e274
 
 //! The non-separable implementation, which uses Precalculate() to save time.
 template<typename MetricType>
@@ -68,14 +57,9 @@
                    // minimizes, not maximizes.
 };
 
-<<<<<<< HEAD
-//! The separated objective function, which does not use Precalculate().
-/*template<typename MetricType>
-=======
 //! The separated objective function, which does not use Precalculate(),
 //! for a given batch size and from an initial index.
 template<typename MetricType>
->>>>>>> 34d5e274
 double SoftmaxErrorFunction<MetricType>::Evaluate(const arma::mat& coordinates,
                                                   const size_t begin,
                                                   const size_t batchSize)
@@ -86,6 +70,8 @@
   double numerator = 0;
   double result = 0;
 
+  //coordinates = Shuffle(coordinates);
+
   // It's quicker to do this now than one point at a time later.
   stretchedDataset = coordinates * dataset;
   for (size_t i = begin; i < begin + batchSize; i++)
@@ -119,56 +105,6 @@
                                           // minimizer.
   }
   return result;
-}
-*/
-//! The separated objective function, which does not use Precalculate(),
-//! for a given batch size and from an initial index.
-template<typename MetricType>
-double SoftmaxErrorFunction<MetricType>::Evaluate(const arma::mat& coordinates,
-                                                  const size_t begin,
-                                                  const size_t batchSize)
-{
-  // Unfortunately each evaluation will take O(N) time because it requires a
-  // scan over all points in the dataset.  Our objective is to compute p_i.
-  double denominator = 0;
-  double numerator = 0;
-  double result = 0;
-
-  //coordinates = Shuffle(coordinates);
-
-  // It's quicker to do this now than one point at a time later.
-  stretchedDataset = coordinates * dataset;
-  for (size_t i = begin; i < begin + batchSize; i++)
-  {
-    for (size_t k = 0; k < dataset.n_cols; ++k)
-    {
-      // Don't consider the case where the points are the same.
-      if (k == i)
-        continue;
-
-      // We want to evaluate exp(-D(A x_i, A x_k)).
-      double eval = std::exp(-metric.Evaluate(stretchedDataset.unsafe_col(i),
-                                              stretchedDataset.unsafe_col(k)));
-
-      // If they are in the same class, update the numerator.
-      if (labels[i] == labels[k])
-        numerator += eval;
-
-      denominator += eval;
-    }
-
-    // Now the result is just a simple division, but we have to be sure that the
-    // denominator is not 0.
-    if (denominator == 0.0)
-    {
-      Log::Warn << "Denominator of p_" << i << " is 0!" << std::endl;
-      continue;
-    }
-
-    result += -(numerator / denominator); // Negate because the optimizer is a
-                                       // minimizer.
-    }
-    return result;
 }
 
 //! The non-separable implementation, where Precalculate() is used.
@@ -218,13 +154,8 @@
   // Assemble the final gradient.
   gradient = -2 * coordinates * sum;
 }
-<<<<<<< HEAD
-/*
-//! The separable implementation.
-=======
 
 //! The separable implementation for a given batch size and an initial index.
->>>>>>> 34d5e274
 template <typename MetricType>
 template <typename GradType>
 void SoftmaxErrorFunction<MetricType>::Gradient(const arma::mat& coordinates,
@@ -299,82 +230,6 @@
     gradient += -2 * coordinates * (p * firstTerm - secondTerm);
   }
 }
-*/
-//! The separable implementation for a given batch size and an initial index.
-template <typename MetricType>
-template <typename GradType>
-void SoftmaxErrorFunction<MetricType>::Gradient(const arma::mat& coordinates,
-                                                const size_t begin,
-                                                GradType& gradient,
-                                                const size_t batchSize)
-{
-  // The gradient involves two matrix terms which are eventually combined into
-  // one.
-  GradType firstTerm, secondTerm;
-  // We will need to calculate p_i before this evaluation is done, so
-  // these two variables will hold the information necessary for that.
-  double numerator, denominator;
-
-  firstTerm.zeros(coordinates.n_rows, coordinates.n_cols);
-  secondTerm.zeros(coordinates.n_rows, coordinates.n_cols);
-
-  // Compute the stretched dataset.
-  stretchedDataset = coordinates * dataset;
-  for (size_t i = begin; i < begin + batchSize; i++)
-  {
-    numerator = 0;
-    denominator = 0;
-    //firstTerm = 0;
-    //secondTerm = 0;
-    for (size_t k = 0; k < dataset.n_cols; ++k)
-    {
-      // Don't consider the case where the points are the same.
-      if (i == k)
-        continue;
-
-      // Calculate the numerator of p_ik.
-      double eval = exp(-metric.Evaluate(stretchedDataset.unsafe_col(i),
-                                         stretchedDataset.unsafe_col(k)));
-
-      // If the points are in the same class, we must add to the second term of
-      // the gradient as well as the numerator of p_i.  We will divide by the
-      // denominator of p_ik later.  For x_ik we are not using stretched points.
-      GradType x_ik = dataset.col(i) - dataset.col(k);
-      if (labels[i] == labels[k])
-      {
-        numerator += eval;
-        secondTerm += eval * x_ik * trans(x_ik);
-      }
-
-      // We always have to add to the denominator of p_i
-      // and the first term of the gradient computation.
-      // We will divide by the denominator of p_ik later.
-      denominator += eval;
-      firstTerm += eval * x_ik * trans(x_ik);
-    }
-
-    // Calculate p_i.
-    double p = 0;
-    if (denominator == 0)
-    {
-      Log::Warn << "Denominator of p_" << i << " is 0!" << std::endl;
-      // If the denominator is zero, then all p_ik should be zero and there is
-      // no gradient contribution from this point.
-      gradient.zeros(coordinates.n_rows, coordinates.n_rows);
-      continue;
-    }
-    else
-    {
-      p = numerator / denominator;
-      firstTerm /= denominator;
-      secondTerm /= denominator;
-    }
-
-    // Now multiply the first term by p_i, and add the two together and multiply
-    // all by 2 * A.  We negate it though, because our optimizer is a minimizer.
-    gradient += -2 * coordinates * (p * firstTerm - secondTerm);
-  }
-}
 
 template<typename MetricType>
 const arma::mat SoftmaxErrorFunction<MetricType>::GetInitialPoint() const
