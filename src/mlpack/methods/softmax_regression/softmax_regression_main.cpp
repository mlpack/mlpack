/**
 * @file methods/softmax_regression/softmax_regression_main.cpp
 *
 * Main program for softmax regression.
 *
 * mlpack is free software; you may redistribute it and/or modify it under the
 * terms of the 3-clause BSD license.  You should have received a copy of the
 * 3-clause BSD license along with mlpack.  If not, see
 * http://www.opensource.org/licenses/BSD-3-Clause for more information.
 */
#include <mlpack/prereqs.hpp>
#include <mlpack/core/util/io.hpp>

#ifdef BINDING_NAME
  #undef BINDING_NAME
#endif
#define BINDING_NAME softmax_regression

#include <mlpack/core/util/mlpack_main.hpp>

#include <mlpack/methods/softmax_regression/softmax_regression.hpp>
#include <ensmallen.hpp>

#include <memory>
#include <set>

using namespace std;
using namespace mlpack;
using namespace mlpack::regression;
using namespace mlpack::util;

// Program Name.
BINDING_USER_NAME("Softmax Regression");

// Short description.
BINDING_SHORT_DESC(
    "An implementation of softmax regression for classification, which is a "
    "multiclass generalization of logistic regression.  Given labeled data, a "
    "softmax regression model can be trained and saved for future use, or, a "
    "pre-trained softmax regression model can be used for classification of "
    "new points.");

// Long description.
BINDING_LONG_DESC(
    "This program performs softmax regression, a generalization of logistic "
    "regression to the multiclass case, and has support for L2 regularization. "
    " The program is able to train a model, load  an existing model, and give "
    "predictions (and optionally their accuracy) for test data."
    "\n\n"
    "Training a softmax regression model is done by giving a file of training "
    "points with the " + PRINT_PARAM_STRING("training") + " parameter and their"
    " corresponding labels with the " + PRINT_PARAM_STRING("labels") +
    " parameter. The number of classes can be manually specified with the " +
    PRINT_PARAM_STRING("number_of_classes") + " parameter, and the maximum " +
    "number of iterations of the L-BFGS optimizer can be specified with the " +
    PRINT_PARAM_STRING("max_iterations") + " parameter.  The L2 regularization "
    "constant can be specified with the " + PRINT_PARAM_STRING("lambda") +
    " parameter and if an intercept term is not desired in the model, the " +
    PRINT_PARAM_STRING("no_intercept") + " parameter can be specified."
    "\n\n"
    "The trained model can be saved with the " +
    PRINT_PARAM_STRING("output_model") + " output parameter. If training is not"
    " desired, but only testing is, a model can be loaded with the " +
    PRINT_PARAM_STRING("input_model") + " parameter.  At the current time, a "
    "loaded model cannot be trained further, so specifying both " +
    PRINT_PARAM_STRING("input_model") + " and " +
    PRINT_PARAM_STRING("training") + " is not allowed."
    "\n\n"
    "The program is also able to evaluate a model on test data.  A test dataset"
    " can be specified with the " + PRINT_PARAM_STRING("test") + " parameter. "
    "Class predictions can be saved with the " +
    PRINT_PARAM_STRING("predictions") + " output parameter.  If labels are "
    "specified for the test data with the " +
    PRINT_PARAM_STRING("test_labels") + " parameter, then the program will "
    "print the accuracy of the predictions on the given test set and its "
    "corresponding labels.");

// Example.
BINDING_EXAMPLE(
    "For example, to train a softmax regression model on the data " +
    PRINT_DATASET("dataset") + " with labels " + PRINT_DATASET("labels") +
    " with a maximum of 1000 iterations for training, saving the trained model "
    "to " + PRINT_MODEL("sr_model") + ", the following command can be used: "
    "\n\n" +
    PRINT_CALL("softmax_regression", "training", "dataset", "labels", "labels",
        "output_model", "sr_model") +
    "\n\n"
    "Then, to use " + PRINT_MODEL("sr_model") + " to classify the test points "
    "in " + PRINT_DATASET("test_points") + ", saving the output predictions to"
    " " + PRINT_DATASET("predictions") + ", the following command can be used:"
    "\n\n" +
    PRINT_CALL("softmax_regression", "input_model", "sr_model", "test",
        "test_points", "predictions", "predictions"));

// See also...
BINDING_SEE_ALSO("@logistic_regression", "#logistic_regression");
BINDING_SEE_ALSO("@random_forest", "#random_forest");
BINDING_SEE_ALSO("Multinomial logistic regression (softmax regression) on "
        "Wikipedia",
        "https://en.wikipedia.org/wiki/Multinomial_logistic_regression");
BINDING_SEE_ALSO("mlpack::regression::SoftmaxRegression C++ class "
        "documentation",
        "@doxygen/classmlpack_1_1regression_1_1SoftmaxRegression.html");

// Required options.
PARAM_MATRIX_IN("training", "A matrix containing the training set (the matrix "
    "of predictors, X).", "t");
PARAM_UROW_IN("labels", "A matrix containing labels (0 or 1) for the points "
    "in the training set (y). The labels must order as a row.", "l");

// Model loading/saving.
PARAM_MODEL_IN(SoftmaxRegression, "input_model", "File containing existing "
    "model (parameters).", "m");
PARAM_MODEL_OUT(SoftmaxRegression, "output_model", "File to save trained "
    "softmax regression model to.", "M");

// Testing.
PARAM_MATRIX_IN("test", "Matrix containing test dataset.", "T");
PARAM_UROW_OUT("predictions", "Matrix to save predictions for test dataset "
    "into.", "p");
PARAM_MATRIX_OUT("probabilities", "Matrix to save class probabilities for test "
    "dataset into.", "P");
PARAM_UROW_IN("test_labels", "Matrix containing test labels.", "L");

// Softmax configuration options.
PARAM_INT_IN("max_iterations", "Maximum number of iterations before "
    "termination.", "n", 400);

PARAM_INT_IN("number_of_classes", "Number of classes for classification; if "
    "unspecified (or 0), the number of classes found in the labels will be "
    "used.", "c", 0);

PARAM_DOUBLE_IN("lambda", "L2-regularization constant", "r", 0.0001);

PARAM_FLAG("no_intercept", "Do not add the intercept term to the model.", "N");

// Count the number of classes in the given labels (if numClasses == 0).
size_t CalculateNumberOfClasses(const size_t numClasses,
                                const arma::Row<size_t>& trainLabels);

// Test the accuracy of the model.
template<typename Model>
void TestClassifyAcc(util::Params& params,
                     util::Timers& timers,
                     const size_t numClasses,
                     const Model& model);

// Build the softmax model given the parameters.
template<typename Model>
Model* TrainSoftmax(util::Params& params,
                    util::Timers& timers,
                    const size_t maxIterations);

void BINDING_FUNCTION(util::Params& params, util::Timers& timers)
{
  const int maxIterations = params.Get<int>("max_iterations");

  // One of inputFile and modelFile must be specified.
  RequireOnlyOnePassed(params, { "input_model", "training" }, true);
  if (params.Has("training"))
  {
    RequireAtLeastOnePassed(params, { "labels" }, true, "if training data is "
        "specified, labels must also be specified");
  }
  ReportIgnoredParam(params, {{ "training", false }}, "labels");
  ReportIgnoredParam(params, {{ "training", false }}, "max_iterations");
  ReportIgnoredParam(params, {{ "training", false }}, "number_of_classes");
  ReportIgnoredParam(params, {{ "training", false }}, "lambda");
  ReportIgnoredParam(params, {{ "training", false }}, "no_intercept");

  RequireParamValue<int>(params, "max_iterations", [](int x) { return x >= 0; },
      true, "maximum number of iterations must be greater than or equal to 0");
  RequireParamValue<double>(params, "lambda", [](double x) { return x >= 0.0; },
      true, "lambda penalty parameter must be greater than or equal to 0");
  RequireParamValue<int>(params, "number_of_classes",
      [](int x) { return x >= 0; }, true, "number of classes must be greater "
      "than or equal to 0 (equal to 0 in case of unspecified.)");

  // Make sure we have an output file of some sort.
  RequireAtLeastOnePassed(params, { "output_model", "predictions" }, false,
      "no results will be saved");

  SoftmaxRegression* sm = TrainSoftmax<SoftmaxRegression>(params, timers,
      maxIterations);

  TestClassifyAcc(params, timers, sm->NumClasses(), *sm);

  params.Get<SoftmaxRegression*>("output_model") = sm;
}

size_t CalculateNumberOfClasses(const size_t numClasses,
                                const arma::Row<size_t>& trainLabels)
{
  if (numClasses == 0)
  {
    const set<size_t> unique_labels(begin(trainLabels),
                                    end(trainLabels));
    return unique_labels.size();
  }
  else
  {
    return numClasses;
  }
}

template<typename Model>
void TestClassifyAcc(util::Params& params,
                     util::Timers& timers,
                     const size_t numClasses,
                     const Model& model)
{
  using namespace mlpack;

  // If there is no test set, there is nothing to test on.
  if (!params.Has("test"))
  {
    ReportIgnoredParam(params, {{ "test", false }}, "test_labels");
    ReportIgnoredParam(params, {{ "test", false }}, "predictions");

    return;
  }

  // Get the test dataset, and get predictions.
  arma::mat testData = std::move(params.Get<arma::mat>("test"));

  arma::Row<size_t> predictLabels;
  timers.Start("softmax_regression_classification");
  model.Classify(testData, predictLabels);
  timers.Stop("softmax_regression_classification");

  // Calculate accuracy, if desired.
  if (params.Has("test_labels"))
  {
    arma::Row<size_t> testLabels =
      std::move(params.Get<arma::Row<size_t>>("test_labels"));

    if (testData.n_cols != testLabels.n_elem)
    {
      Log::Fatal << "Test data given with " << PRINT_PARAM_STRING("test")
          << " has " << testData.n_cols << " points, but labels in "
          << PRINT_PARAM_STRING("test_labels") << " have " << testLabels.n_elem
          << " labels!" << endl;
    }

    vector<size_t> bingoLabels(numClasses, 0);
    vector<size_t> labelSize(numClasses, 0);
    for (arma::uword i = 0; i != predictLabels.n_elem; ++i)
    {
      if (predictLabels(i) == testLabels(i))
      {
        ++bingoLabels[testLabels(i)];
      }
      ++labelSize[testLabels(i)];
    }

    size_t totalBingo = 0;
    for (size_t i = 0; i != bingoLabels.size(); ++i)
    {
      Log::Info << "Accuracy for points with label " << i << " is "
          << (bingoLabels[i] / static_cast<double>(labelSize[i])) << " ("
          << bingoLabels[i] << " of " << labelSize[i] << ")." << endl;
      totalBingo += bingoLabels[i];
    }

    Log::Info << "Total accuracy for all points is "
        << (totalBingo) / static_cast<double>(predictLabels.n_elem) << " ("
        << totalBingo << " of " << predictLabels.n_elem << ")." << endl;
  }
  // Save predictions, if desired.
<<<<<<< HEAD
  if (params.Has("predictions"))
    params.Get<arma::Row<size_t>>("predictions") = std::move(predictLabels);
=======
  if (IO::HasParam("predictions"))
    IO::GetParam<arma::Row<size_t>>("predictions") = std::move(predictLabels);

  // Compute probabiltiies, if desired.
  if (IO::HasParam("probabilities"))
  {
    Log::Info << "Calculating class probabilities of points in '"
        << IO::GetPrintableParam<arma::mat>("test") << "'." << endl;
    arma::mat probabilities;
    model.Classify(testData, probabilities);
    IO::GetParam<arma::mat>("probabilities") = std::move(probabilities);
  }
>>>>>>> 3b3109ce
}

template<typename Model>
Model* TrainSoftmax(util::Params& params,
                    util::Timers& timers,
                    const size_t maxIterations)
{
  using namespace mlpack;

  Model* sm;
  if (params.Has("input_model"))
  {
    sm = params.Get<Model*>("input_model");
  }
  else
  {
    arma::mat trainData = std::move(params.Get<arma::mat>("training"));
    arma::Row<size_t> trainLabels =
        std::move(params.Get<arma::Row<size_t>>("labels"));

    if (trainData.n_cols != trainLabels.n_elem)
      Log::Fatal << "Samples of input_data should same as the size of "
          << "input_label." << endl;

    const size_t numClasses = CalculateNumberOfClasses(
        (size_t) params.Get<int>("number_of_classes"), trainLabels);

    const bool intercept = params.Has("no_intercept") ? false : true;

    const size_t numBasis = 5;
    ens::L_BFGS optimizer(numBasis, maxIterations);
    timers.Start("softmax_regression_optimization");
    sm = new Model(trainData, trainLabels, numClasses,
        params.Get<double>("lambda"), intercept, std::move(optimizer));
    timers.Stop("softmax_regression_optimization");
  }
  return sm;
}<|MERGE_RESOLUTION|>--- conflicted
+++ resolved
@@ -267,23 +267,18 @@
         << totalBingo << " of " << predictLabels.n_elem << ")." << endl;
   }
   // Save predictions, if desired.
-<<<<<<< HEAD
   if (params.Has("predictions"))
     params.Get<arma::Row<size_t>>("predictions") = std::move(predictLabels);
-=======
-  if (IO::HasParam("predictions"))
-    IO::GetParam<arma::Row<size_t>>("predictions") = std::move(predictLabels);
 
   // Compute probabiltiies, if desired.
-  if (IO::HasParam("probabilities"))
+  if (params.Has("probabilities"))
   {
     Log::Info << "Calculating class probabilities of points in '"
-        << IO::GetPrintableParam<arma::mat>("test") << "'." << endl;
+        << params.GetPrintable<arma::mat>("test") << "'." << endl;
     arma::mat probabilities;
     model.Classify(testData, probabilities);
-    IO::GetParam<arma::mat>("probabilities") = std::move(probabilities);
-  }
->>>>>>> 3b3109ce
+    params.Get<arma::mat>("probabilities") = std::move(probabilities);
+  }
 }
 
 template<typename Model>
