/**
 * @file base.hpp
 *
 * The most basic core includes that mlpack expects; standard C++ includes and
 * Armadillo only
 *
 * mlpack is free software; you may redistribute it and/or modify it under the
 * terms of the 3-clause BSD license.  You should have received a copy of the
 * 3-clause BSD license along with mlpack.  If not, see
 * http://www.opensource.org/licenses/BSD-3-Clause for more information.
 */
#ifndef MLPACK_BASE_HPP
#define MLPACK_BASE_HPP

// First, check if Armadillo was included before, warning if so.
#ifdef ARMA_INCLUDES
#pragma message "Armadillo was included before mlpack; this can sometimes cause\
 problems.  It should only be necessary to include <mlpack/core.hpp> and not \
<armadillo>."
#endif

// Defining _USE_MATH_DEFINES should set M_PI.
#define _USE_MATH_DEFINES
#include <cmath>

// Next, standard includes.
#include <any>
#include <cctype>
#include <cfloat>
#include <climits>
#include <cstdint>
#include <cstdio>
#include <cstdlib>
#include <cstring>
#include <optional>
#include <stdexcept>
#include <string_view>
#include <tuple>
#include <utility>
#include <numeric>
#include <vector>
#include <queue>

// But if it's not defined, we'll do it.
#ifndef M_PI
  #define M_PI 3.141592653589793238462643383279
#endif

// Include mlpack configuration.
#ifdef MLPACK_CUSTOM_CONFIG_FILE
  // During the build process, CMake will generate a custom configuration file
  // specific to the system.  When CMake is used to build mlpack, that custom
  // file is used via the MLPACK_CUSTOM_CONFIG_FILE macro.  When mlpack is
  // installed by CMake, the custom configuration file is installed as
  // config.hpp, and MLPACK_CUSTOM_CONFIG_FILE is not set after installation.
  #undef MLPACK_WRAP_INCLUDE
  #define MLPACK_WRAP_INCLUDE(x) <x>
  #include MLPACK_WRAP_INCLUDE(MLPACK_CUSTOM_CONFIG_FILE)
#else
  #include "config.hpp"
#endif

// Give ourselves a nice way to force functions to be inline if we need.
#undef mlpack_force_inline
#define mlpack_force_inline
#if defined(__GNUG__) && !defined(DEBUG)
  #undef mlpack_force_inline
  #define mlpack_force_inline __attribute__((always_inline))
#elif defined(_MSC_VER) && !defined(DEBUG)
  #undef mlpack_force_inline
  #define mlpack_force_inline __forceinline
#endif

// detect C++17 mode
<<<<<<< HEAD
=======

>>>>>>> f869f3c4
#if (__cplusplus >= 201703L)
  #undef  MLPACK_HAVE_CXX17
  #define MLPACK_HAVE_CXX17
#endif

<<<<<<< HEAD
=======
#if defined(_MSVC_LANG)
  #if (_MSVC_LANG >= 201703L)
    #undef  MLPACK_HAVE_CXX17
    #define MLPACK_HAVE_CXX17
  #endif
#endif

>>>>>>> f869f3c4
#if !defined(MLPACK_HAVE_CXX17)
  #error "Need to enable C++17 mode in your compiler"
#endif

// Now include Armadillo through the special mlpack extensions.
#include <mlpack/core/arma_extend/arma_extend.hpp>
#include <mlpack/core/util/arma_traits.hpp>

// On Visual Studio, disable C4519 (default arguments for function templates)
// since it's by default an error, which doesn't even make any sense because
// it's part of the C++11 standard.
#ifdef _MSC_VER
  #pragma warning(disable : 4519)
#endif

// This can be removed when Visual Studio supports an OpenMP version with
// unsigned loop variables.
#if (defined(_OPENMP) && (_OPENMP >= 201107))
  #undef  MLPACK_USE_OPENMP
  #define MLPACK_USE_OPENMP
#endif

// We need to be able to mark functions deprecated.
#include <mlpack/core/util/deprecated.hpp>

#endif<|MERGE_RESOLUTION|>--- conflicted
+++ resolved
@@ -72,17 +72,11 @@
 #endif
 
 // detect C++17 mode
-<<<<<<< HEAD
-=======
-
->>>>>>> f869f3c4
 #if (__cplusplus >= 201703L)
   #undef  MLPACK_HAVE_CXX17
   #define MLPACK_HAVE_CXX17
 #endif
 
-<<<<<<< HEAD
-=======
 #if defined(_MSVC_LANG)
   #if (_MSVC_LANG >= 201703L)
     #undef  MLPACK_HAVE_CXX17
@@ -90,7 +84,6 @@
   #endif
 #endif
 
->>>>>>> f869f3c4
 #if !defined(MLPACK_HAVE_CXX17)
   #error "Need to enable C++17 mode in your compiler"
 #endif
