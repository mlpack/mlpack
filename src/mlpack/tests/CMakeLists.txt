--- conflicted
+++ resolved
@@ -99,11 +99,8 @@
   sparse_coding_test.cpp
   spill_tree_test.cpp
   split_data_test.cpp
-<<<<<<< HEAD
   string_cleaning_test.cpp
-=======
   sumtree_test.cpp
->>>>>>> 324d1964
   svd_batch_test.cpp
   svd_incremental_test.cpp
   svdplusplus_test.cpp
