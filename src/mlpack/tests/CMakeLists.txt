--- conflicted
+++ resolved
@@ -26,11 +26,8 @@
   ann/augmented_rnns_tasks_test.cpp
   ann/reward_clipping_test.cpp
   ann/rl_components_test.cpp
-<<<<<<< HEAD
+  ann/models/yolov3_tests.cpp
   ann/autoencoder_test.cpp
-=======
-  ann/models/yolov3_tests.cpp
->>>>>>> 2c1e47c0
 
   # These tests have not yet been adapted to the new inheritance-based ANN
   # implementation.
