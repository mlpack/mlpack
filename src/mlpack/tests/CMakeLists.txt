# mlpack test executable.
add_executable(mlpack_test
  activation_functions_test.cpp
  adaboost_test.cpp
  adam_test.cpp
  ada_delta_test.cpp
  ada_grad_test.cpp
  akfn_test.cpp
  aknn_test.cpp
  ann_layer_test.cpp
  armadillo_svd_test.cpp
  arma_extend_test.cpp
  async_learning_test.cpp
  aug_lagrangian_test.cpp
  augmented_rnns_tasks_test.cpp
  binarize_test.cpp
  block_krylov_svd_test.cpp
  cf_test.cpp
  cli_test.cpp
<<<<<<< HEAD
  cmaes_test.cpp
=======
  cli_binding_test.cpp
>>>>>>> 326a6f0c
  convolutional_network_test.cpp
  convolution_test.cpp
  cosine_tree_test.cpp
  cv_test.cpp
  dbscan_test.cpp
  decision_stump_test.cpp
  decision_tree_test.cpp
  det_test.cpp
  distribution_test.cpp
  drusilla_select_test.cpp
  emst_test.cpp
  fastmks_test.cpp
  feedforward_network_test.cpp
  frankwolfe_test.cpp
  gmm_test.cpp
  gradient_clipping_test.cpp
  gradient_descent_test.cpp
  hmm_test.cpp
  hoeffding_tree_test.cpp
  hyperplane_test.cpp
  imputation_test.cpp
  init_rules_test.cpp
  kernel_pca_test.cpp
  kernel_test.cpp
  kernel_traits_test.cpp
  kfn_test.cpp
  kmeans_test.cpp
  knn_test.cpp
  krann_search_test.cpp
  ksinit_test.cpp
  lars_test.cpp
  lbfgs_test.cpp
  lin_alg_test.cpp
  linear_regression_test.cpp
  load_save_test.cpp
  local_coordinate_coding_test.cpp
  logistic_regression_test.cpp
  log_test.cpp
  lrsdp_test.cpp
  lsh_test.cpp
  math_test.cpp
  matrix_completion_test.cpp
  maximal_inputs_test.cpp
  mean_shift_test.cpp
  metric_test.cpp
  minibatch_sgd_test.cpp
  mlpack_test.cpp
  mock_categorical_data.hpp
  momentum_sgd_test.cpp
  nbc_test.cpp
  nca_test.cpp
  nmf_test.cpp
  nystroem_method_test.cpp
  octree_test.cpp
  parallel_sgd_test.cpp
  pca_test.cpp
  perceptron_test.cpp
  python_binding_test.cpp
  prefixedoutstream_test.cpp
  q_learning_test.cpp
  qdafn_test.cpp
  quic_svd_test.cpp
  radical_test.cpp
  random_forest_test.cpp
  random_test.cpp
  randomized_svd_test.cpp
  range_search_test.cpp
  rectangle_tree_test.cpp
  recurrent_network_test.cpp
  regularized_svd_test.cpp
  rl_components_test.cpp
  rmsprop_test.cpp
  sa_test.cpp
  sdp_primal_dual_test.cpp
  serialization.hpp
  serialization.cpp
  serialization_test.cpp
  sgdr_test.cpp
  sgd_test.cpp
  sfinae_test.cpp
  smorms3_test.cpp
  snapshot_ensembles.cpp
  softmax_regression_test.cpp
  sort_policy_test.cpp
  sparse_autoencoder_test.cpp
  sparse_coding_test.cpp
  spill_tree_test.cpp
  split_data_test.cpp
  svd_batch_test.cpp
  svd_incremental_test.cpp
  termination_policy_test.cpp
  timer_test.cpp
  tree_test.cpp
  tree_traits_test.cpp
  ub_tree_test.cpp
  union_find_test.cpp
  vantage_point_tree_test.cpp
  main_tests/pca_test.cpp
)
# Link dependencies of test executable.
target_link_libraries(mlpack_test
  mlpack
  ${BOOST_unit_test_framework_LIBRARY}
)

# Copy test data into right place.
add_custom_command(TARGET mlpack_test
  POST_BUILD
  COMMAND ${CMAKE_COMMAND} -E copy_directory ${CMAKE_CURRENT_SOURCE_DIR}/data/
      ${PROJECT_BINARY_DIR}
)
add_custom_command(TARGET mlpack_test
  POST_BUILD
  COMMAND ${CMAKE_COMMAND} -E tar xjpf mnist_first250_training_4s_and_9s.tar.bz2
  WORKING_DIRECTORY ${PROJECT_BINARY_DIR}
)

# The list of long running parallel tests
set(parallel_tests
  "AsyncLearningTest"
  "SdpPrimalDualTest;SVDIncrementalTest;SVDBatchTest;"
  "LocalCoordinateCodingTest;FeedForwardNetworkTest;SparseAutoencoderTest;"
  "GMMTest;CFTest;ConvolutionalNetworkTest;HMMTest;LARSTest;"
  "LogisticRegressionTest")

# Add tests to the testing framework
# Get the list of sources from the test target
get_target_property(test_sources mlpack_test SOURCES)

# Go through the list of test sources and parse the test suite name
foreach(test_file ${test_sources})
  # Regex for parsing files with AUTO_TEST_SUITE
  file(STRINGS ${test_file} test_suite REGEX "BOOST_AUTO_TEST_SUITE\\(.*")
  if(NOT "${test_suite}" STREQUAL "")
    # Get the substring of test_suite within brackets in test_name
    string(REGEX MATCH "\\(.*\\)" test_name ${test_suite})
    # Get the substring excluding the brackets, by calculating the indices
    string(LENGTH ${test_name} end_idx)
    math(EXPR end_idx "${end_idx} - 2")
    string(SUBSTRING ${test_name} "1" ${end_idx} test)
    # Add the test to the testing tool, test is the name of the test suite
    add_test(NAME ${test} COMMAND mlpack_test -t ${test} WORKING_DIRECTORY
      ${CMAKE_BINARY_DIR})
  endif()
  # Regex for parsing files with FIXTURE_TEST_SUITE similarly
  file(STRINGS ${test_file} test_suite REGEX "BOOST_FIXTURE_TEST_SUITE\\(.*,")
  if(NOT "${test_suite}" STREQUAL "")
    # Get the substring of test_suite within brackets and comma in test_name
    string(REGEX MATCH "\\(.*," test_name ${test_suite})
    string(LENGTH ${test_name} end_idx)
    math(EXPR end_idx "${end_idx} - 2")
    string(SUBSTRING ${test_name} "1" ${end_idx} test)
    add_test(NAME ${test} COMMAND mlpack_test -t ${test} WORKING_DIRECTORY
      ${CMAKE_BINARY_DIR})
  endif()
endforeach()

# Use RUN_SERIAL for long running parallel tests
set_tests_properties(${parallel_tests} PROPERTIES RUN_SERIAL TRUE)<|MERGE_RESOLUTION|>--- conflicted
+++ resolved
@@ -17,11 +17,8 @@
   block_krylov_svd_test.cpp
   cf_test.cpp
   cli_test.cpp
-<<<<<<< HEAD
+  cli_binding_test.cpp
   cmaes_test.cpp
-=======
-  cli_binding_test.cpp
->>>>>>> 326a6f0c
   convolutional_network_test.cpp
   convolution_test.cpp
   cosine_tree_test.cpp
