--- conflicted
+++ resolved
@@ -14,12 +14,9 @@
   ann/convolutional_network_test.cpp
   ann/convolution_test.cpp
   ann/custom_layer.hpp
+  ann/dag_network_test.cpp
   ann/feedforward_network_test.cpp
-<<<<<<< HEAD
   ann/fp16_test.cpp
-=======
-  ann/dag_network_test.cpp
->>>>>>> 173a6164
   ann/init_rules_test.cpp
   ann/ksinit_test.cpp
   ann/loss_functions_test.cpp
