--- conflicted
+++ resolved
@@ -76,11 +76,8 @@
   radical_test.cpp
   randomized_svd_test.cpp
   range_search_test.cpp
-<<<<<<< HEAD
   rbm_network_test.cpp
   recurrent_network_test.cpp
-=======
->>>>>>> 483833e3
   rectangle_tree_test.cpp
   recurrent_network_test.cpp
   regularized_svd_test.cpp
