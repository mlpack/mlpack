--- conflicted
+++ resolved
@@ -138,11 +138,8 @@
   linear_regression_test.cpp
   load_save_test.cpp
   main.cpp
-<<<<<<< HEAD
   octree_test.cpp
-=======
   one_hot_encoding_test.cpp
->>>>>>> f99561e6
   quic_svd_test.cpp
   randomized_svd_test.cpp
   rectangle_tree_test.cpp
