# mlpack test executable.
add_executable(mlpack_test
  activation_functions_test.cpp
  adaboost_test.cpp
  adam_test.cpp
  ada_delta_test.cpp
  ada_grad_test.cpp
  akfn_test.cpp
  aknn_test.cpp
  ann_layer_test.cpp
  arma_extend_test.cpp
  armadillo_svd_test.cpp
  aug_lagrangian_test.cpp
  binarize_test.cpp
  block_krylov_svd_test.cpp
  cf_test.cpp
  cli_test.cpp
  convolution_test.cpp
  convolutional_network_test.cpp
  cosine_tree_test.cpp
  cv_test.cpp
  dbscan_test.cpp
  decision_stump_test.cpp
  decision_tree_test.cpp
  det_test.cpp
  distribution_test.cpp
  drusilla_select_test.cpp
  emst_test.cpp
  fastmks_test.cpp
  feedforward_network_test.cpp
  gmm_test.cpp
<<<<<<< HEAD
  hdbscan_test.cpp
=======
  gradient_descent_test.cpp
>>>>>>> 24f3127e
  hmm_test.cpp
  hoeffding_tree_test.cpp
  hyperplane_test.cpp
  imputation_test.cpp
  ind2sub_test.cpp
  init_rules_test.cpp
  kernel_test.cpp
  kernel_pca_test.cpp
  kernel_traits_test.cpp
  kfn_test.cpp
  kmeans_test.cpp
  knn_test.cpp
  krann_search_test.cpp
  ksinit_test.cpp
  lars_test.cpp
  lbfgs_test.cpp
  lin_alg_test.cpp
  linear_regression_test.cpp
  load_save_test.cpp
  local_coordinate_coding_test.cpp
  log_test.cpp
  logistic_regression_test.cpp
  lrsdp_test.cpp
  lsh_test.cpp
  math_test.cpp
  matrix_completion_test.cpp
  maximal_inputs_test.cpp
  mean_shift_test.cpp
  metric_test.cpp
  minibatch_sgd_test.cpp
  mlpack_test.cpp
  momentum_sgd_test.cpp
  nbc_test.cpp
  nca_test.cpp
  nmf_test.cpp
  nystroem_method_test.cpp
  octree_test.cpp
  pca_test.cpp
  perceptron_test.cpp
  q_learning_test.cpp
  qdafn_test.cpp
  quic_svd_test.cpp
  radical_test.cpp
  randomized_svd_test.cpp
  range_search_test.cpp
  recurrent_network_test.cpp
  rectangle_tree_test.cpp
  regularized_svd_test.cpp
  rl_components_test.cpp
  rmsprop_test.cpp
  sa_test.cpp
  sdp_primal_dual_test.cpp
  sgd_test.cpp
  sgdr_test.cpp
  snapshot_ensembles.cpp
  serialization.hpp
  serialization.cpp
  serialization_test.cpp
  sfinae_test.cpp
  smorms3_test.cpp
  softmax_regression_test.cpp
  sort_policy_test.cpp
  sparse_autoencoder_test.cpp
  sparse_coding_test.cpp
  spill_tree_test.cpp
  split_data_test.cpp
  svd_batch_test.cpp
  svd_incremental_test.cpp
  termination_policy_test.cpp
  tree_test.cpp
  tree_traits_test.cpp
  union_find_test.cpp
  svd_batch_test.cpp
  svd_incremental_test.cpp
  nystroem_method_test.cpp
  armadillo_svd_test.cpp
  ub_tree_test.cpp
  vantage_point_tree_test.cpp
  prefixedoutstream_test.cpp
  timer_test.cpp
)
# Link dependencies of test executable.
target_link_libraries(mlpack_test
  mlpack
  ${BOOST_unit_test_framework_LIBRARY}
)

# Copy test data into right place.
add_custom_command(TARGET mlpack_test
  POST_BUILD
  COMMAND ${CMAKE_COMMAND} -E copy_directory ${CMAKE_CURRENT_SOURCE_DIR}/data/
      ${PROJECT_BINARY_DIR}
)
add_custom_command(TARGET mlpack_test
  POST_BUILD
  COMMAND ${CMAKE_COMMAND} -E tar xjpf mnist_first250_training_4s_and_9s.tar.bz2
  WORKING_DIRECTORY ${PROJECT_BINARY_DIR}
)

# For 'make test'.
add_test (NAME mlpack_test
  COMMAND mlpack_test "--log_level=test_suite" # Set UTF runtime param
  WORKING_DIRECTORY ${CMAKE_BINARY_DIR}/ # This is where test files are put.
)<|MERGE_RESOLUTION|>--- conflicted
+++ resolved
@@ -29,11 +29,7 @@
   fastmks_test.cpp
   feedforward_network_test.cpp
   gmm_test.cpp
-<<<<<<< HEAD
   hdbscan_test.cpp
-=======
-  gradient_descent_test.cpp
->>>>>>> 24f3127e
   hmm_test.cpp
   hoeffding_tree_test.cpp
   hyperplane_test.cpp
