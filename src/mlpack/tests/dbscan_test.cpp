--- conflicted
+++ resolved
@@ -3,11 +3,6 @@
  * @author Ryan Curtin
  *
  * Test the DBSCAN implementation.
- *
- * mlpack is free software; you may redistribute it and/or modify it under the
- * terms of the 3-clause BSD license.  You should have received a copy of the
- * 3-clause BSD license along with mlpack.  If not, see
- * http://www.opensource.org/licenses/BSD-3-Clause for more information.
  */
 #include <mlpack/core.hpp>
 #include <mlpack/methods/dbscan/dbscan.hpp>
@@ -100,134 +95,6 @@
     points.col(i) = g3.Random();
 
   DBSCAN<> d(2.0, 3);
-<<<<<<< HEAD
-=======
-
-  arma::Row<size_t> assignments;
-  arma::mat centroids;
-  const size_t clusters = d.Cluster(points, assignments, centroids);
-  BOOST_REQUIRE_EQUAL(clusters, 3);
-
-  // Our centroids should be close to one of our Gaussians.
-  arma::Row<size_t> matches(3);
-  matches.fill(3);
-  for (size_t j = 0; j < 3; ++j)
-  {
-    if (arma::norm(g1.Mean() - centroids.col(j)) < 3.0)
-      matches(0) = j;
-    else if (arma::norm(g2.Mean() - centroids.col(j)) < 3.0)
-      matches(1) = j;
-    else if (arma::norm(g3.Mean() - centroids.col(j)) < 3.0)
-      matches(2) = j;
-  }
-
-  BOOST_REQUIRE_NE(matches(0), matches(1));
-  BOOST_REQUIRE_NE(matches(1), matches(2));
-  BOOST_REQUIRE_NE(matches(2), matches(0));
-
-  BOOST_REQUIRE_NE(matches(0), 3);
-  BOOST_REQUIRE_NE(matches(1), 3);
-  BOOST_REQUIRE_NE(matches(2), 3);
-
-  for (size_t i = 0; i < 100; ++i)
-  {
-    // Each point should either be noise or in cluster matches(0).
-    BOOST_REQUIRE_NE(assignments(i), matches(1));
-    BOOST_REQUIRE_NE(assignments(i), matches(2));
-  }
-
-  for (size_t i = 100; i < 200; ++i)
-  {
-    BOOST_REQUIRE_NE(assignments(i), matches(0));
-    BOOST_REQUIRE_NE(assignments(i), matches(2));
-  }
-
-  for (size_t i = 200; i < 300; ++i)
-  {
-    BOOST_REQUIRE_NE(assignments(i), matches(0));
-    BOOST_REQUIRE_NE(assignments(i), matches(1));
-  }
-}
-
-BOOST_AUTO_TEST_CASE(OneClusterSingleModeTest)
-{
-  // Make sure that if we have points in the unit box, and if we set epsilon
-  // large enough, all points end up as in one cluster.
-  arma::mat points(10, 200, arma::fill::randu);
-
-  DBSCAN<> d(2.0, 2, false);
-
-  arma::Row<size_t> assignments;
-  const size_t clusters = d.Cluster(points, assignments);
-
-  BOOST_REQUIRE_EQUAL(clusters, 1);
-  BOOST_REQUIRE_EQUAL(assignments.n_elem, points.n_cols);
-  for (size_t i = 0; i < assignments.n_elem; ++i)
-    BOOST_REQUIRE_EQUAL(assignments[i], 0);
-}
-
-/**
- * When epsilon is small enough, every point returned should be noise.
- */
-BOOST_AUTO_TEST_CASE(TinyEpsilonSingleModeTest)
-{
-  arma::mat points(10, 200, arma::fill::randu);
-
-  DBSCAN<> d(1e-50, 2, false);
-
-  arma::Row<size_t> assignments;
-  const size_t clusters = d.Cluster(points, assignments);
-
-  BOOST_REQUIRE_EQUAL(clusters, 0);
-  BOOST_REQUIRE_EQUAL(assignments.n_elem, points.n_cols);
-  for (size_t i = 0; i < assignments.n_elem; ++i)
-    BOOST_REQUIRE_EQUAL(assignments[i], SIZE_MAX);
-}
-
-/**
- * Check that outliers are properly labeled as noise.
- */
-BOOST_AUTO_TEST_CASE(OutlierSingleModeTest)
-{
-  arma::mat points(2, 200, arma::fill::randu);
-
-  // Add 3 outliers.
-  points.col(15) = arma::vec("10.3 1.6");
-  points.col(45) = arma::vec("-100 0.0");
-  points.col(101) = arma::vec("1.5 1.5");
-
-  DBSCAN<> d(0.1, 3, false);
-
-  arma::Row<size_t> assignments;
-  const size_t clusters = d.Cluster(points, assignments);
-
-  BOOST_REQUIRE_GT(clusters, 0);
-  BOOST_REQUIRE_EQUAL(assignments.n_elem, points.n_cols);
-  BOOST_REQUIRE_EQUAL(assignments[15], SIZE_MAX);
-  BOOST_REQUIRE_EQUAL(assignments[45], SIZE_MAX);
-  BOOST_REQUIRE_EQUAL(assignments[101], SIZE_MAX);
-}
-
-/**
- * Check that the Gaussian clusters are correctly found.
- */
-BOOST_AUTO_TEST_CASE(GaussiansSingleModeTest)
-{
-  arma::mat points(3, 300);
-
-  GaussianDistribution g1(3), g2(3), g3(3);
-  g1.Mean() = arma::vec("0.0 0.0 0.0");
-  g2.Mean() = arma::vec("6.0 6.0 8.0");
-  g3.Mean() = arma::vec("-6.0 1.0 -7.0");
-  for (size_t i = 0; i < 100; ++i)
-    points.col(i) = g1.Random();
-  for (size_t i = 100; i < 200; ++i)
-    points.col(i) = g2.Random();
-  for (size_t i = 200; i < 300; ++i)
-    points.col(i) = g3.Random();
-
-  DBSCAN<> d(2.0, 3);
->>>>>>> 24f3127e
 
   arma::Row<size_t> assignments;
   arma::mat centroids;
