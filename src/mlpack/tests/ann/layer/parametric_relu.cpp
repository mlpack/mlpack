--- conflicted
+++ resolved
@@ -104,27 +104,11 @@
 TEST_CASE("PReLUIntegrationTest", "[ANNLayerTest]")
 {
   arma::mat data;
-<<<<<<< HEAD
-  data::Load("boston_housing_price.csv",
-      data, data::NoFatal | data::Transpose);
+  data::Load("boston_housing_price.csv", data,
+      data::Fatal | data::Transpose);
   arma::mat labels;
   data::Load("boston_housing_price_responses.csv", labels,
-      data::NoFatal | data::Transpose);
-
-  arma::mat trainData, testData, trainLabels, testLabels;
-  data::Split(data, labels, trainData, testData, trainLabels, testLabels, 0.2);
-
-  FFN<L1Loss> model;
-  model.Add<Linear>(10);
-  model.Add<PReLU>(0.01);
-  model.Add<Linear>(3);
-  model.Add<PReLU>(0.01);
-  model.Add<Linear>(1);
-=======
-  data::Load("boston_housing_price.csv", data, true /* fatal */);
-  arma::mat labels;
-  data::Load("boston_housing_price_responses.csv", labels, true /* fatal */);
->>>>>>> e7f79637
+      data::Fatal | data::Transpose);
 
   // Sometimes the model may not optimize correctly, so we allow a few trials.
   bool success = false;
