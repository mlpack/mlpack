/**
 * @file tests/recurrent_network_test.cpp
 * @author Marcus Edel
 *
 * Tests the recurrent network.
 *
 * mlpack is free software; you may redistribute it and/or modify it under the
 * terms of the 3-clause BSD license.  You should have received a copy of the
 * 3-clause BSD license along with mlpack.  If not, see
 * http://www.opensource.org/licenses/BSD-3-Clause for more information.
 */
#define ENS_PRINT_WARN
#define ENS_PRINT_INFO
#include <mlpack/core.hpp>

#define MLPACK_ENABLE_ANN_SERIALIZATION
#include <mlpack/methods/ann/ann.hpp>

#include "../catch.hpp"
#include "../serialization.hpp"
#include "ann_test_tools.hpp"

using namespace mlpack;
using namespace ens;

<<<<<<< HEAD
TEST_CASE("RNNImpulseStepLinearRecurrentTest", "[RecurrentNetworkTest]")
=======
/**
 * Generate a super simple impulse whose response is a step function at the same
 * time step.  The impulse occurs at a random time in each dimension.
 *
 * Predicting this sequence is a super easy task for a recurrent network, but
 * not possible without a recurrent connection.
 */
void GenerateImpulseStepData(arma::cube& data,
                             arma::cube& responses,
                             const size_t dimensions,
                             const size_t numSequences,
                             const size_t seqLen)
{
  data.zeros(dimensions, numSequences, seqLen);
  responses.zeros(dimensions, numSequences, seqLen);

  for (size_t i = 0; i < numSequences; ++i)
  {
    for (size_t j = 0; j < dimensions; ++j)
    {
      const size_t impulseStep = RandInt(0, seqLen - 1);

      data(j, i, impulseStep) = 1.0;
      responses.subcube(j, i, impulseStep, j, i, seqLen - 1).fill(1.0);
    }
  }
}

/**
 * Test that the recurrent layer is always able to learn to hold the output at 1
 * when the input impulse happens.
 */
template<typename RecurrentLayerType>
double ImpulseStepDataTest(const size_t dimensions, const size_t rho)
{
  arma::cube data, responses;

  GenerateImpulseStepData(data, responses, dimensions, 1000, 50);

  arma::cube trainData = data.cols(0, 699);
  arma::cube trainResponses = responses.cols(0, 699);
  arma::cube testData = data.cols(700, 999);
  arma::cube testResponses = responses.cols(700, 999);

  RNN<MeanSquaredError, ConstInitialization> net(rho);
  net.Add<RecurrentLayerType>(dimensions);

  const size_t numEpochs = 50;
  #if ENS_VERSION_MAJOR >= 3
  RMSProp opt(0.096, 32, 0.9, 1e-08, 700 * numEpochs, 1e-5);
  #else
  // Older versions of ensmallen did not adjust the step size for the batch
  // size.
  RMSProp opt(0.003, 32, 0.9, 1e-08, 700 * numEpochs, 1e-5);
  #endif

  net.Train(trainData, trainResponses, opt);

  arma::cube testPreds;
  net.Predict(testData, testPreds);

  arma::rowvec testData1 = vectorise(testData.col(0)).t();
  arma::rowvec testPred1 = vectorise(testPreds.col(0)).t();
  arma::rowvec testResp1 = vectorise(testResponses.col(0)).t();

  // Compute the MSE of the test data.
  const double error = std::sqrt(sum(square(
      vectorise(testPreds) - vectorise(testResponses)))) / testPreds.n_elem;

  return error;
}

TEST_CASE("RNNImpulseStepLinearRecurrentTest", "[RecurrentNetworkTest][long]")
>>>>>>> 173a6164
{
  double err = ImpulseStepDataTest<LinearRecurrent<>>(1, 5);
  REQUIRE(err <= 0.001);

  err = ImpulseStepDataTest<LinearRecurrent<>>(3, 5);
  REQUIRE(err <= 0.003);

  err = ImpulseStepDataTest<LinearRecurrent<>>(5, 5);
  REQUIRE(err <= 0.005);
}

TEST_CASE("RNNImpulseStepLSTMTest", "[RecurrentNetworkTest][long]")
{
  double err = ImpulseStepDataTest<LSTM<>>(1, 5);
  REQUIRE(err <= 0.001);

  err = ImpulseStepDataTest<LSTM<>>(3, 5);
  REQUIRE(err <= 0.001);

  err = ImpulseStepDataTest<LSTM<>>(5, 5);
  REQUIRE(err <= 0.001);
}

/**
 * Generates noisy sine wave into arma::cubes that can be used with `RNN`.
 *
 * @param data Will hold the generated data.
 * @param responses Will hold the generated responses (data shifted by one time
 *    step).
 * @param numSequences Number of sequences to generate.
 * @param seqLen Length of each sequence (time steps).
 * @param gain The maximum gain on the amplitude
 * @param freq The maximum frequency of the sine wave
 * @param noisePercent The percent noise to induce
 * @param numCycles How many full size wave cycles required. All the data
 *        points will be fit into these cycles.
 */
void GenerateNoisySinRNN(arma::cube& data,
                         arma::cube& responses,
                         const size_t numSequences,
                         const size_t seqLen,
                         const double gain = 1.0,
                         const double freq = 0.05,
                         const double noisePercent = 5)
{
  data.set_size(1, numSequences, seqLen + 1);

  for (size_t i = 0; i < numSequences; ++i)
  {
    // Create the time steps with a random offset.
    arma::vec t = 100.0 * Random() + arma::linspace<arma::vec>(0, seqLen,
        seqLen + 1);

    data.tube(0, i) = gain * (arma::sin(2 * M_PI * freq * t) +
         noisePercent / 100.0 * arma::randu<arma::vec>(seqLen + 1));
  }

  // Make the responses as a time-shifted version of the data.
  responses = data.slices(1, data.n_slices - 1);
  data.shed_slice(data.n_slices - 1);
}

/**
 * @brief RNNSineTest Test a simple RNN using noisy sine. Use single output
 *        for multiple inputs.
 * @param hiddenUnits No of units in the hiddenlayer.
 * @param rho The input sequence length.
 * @param numEpochs The number of epochs to run.
 * @return The mean squared error of the prediction.
 */
template<typename LayerType>
double RNNSineTest(size_t hiddenUnits, size_t rho, size_t numEpochs = 10)
{
  RNN<MeanSquaredError> net(rho);
  net.Add<LayerType>(hiddenUnits);
  net.Add<Linear>(1);

  // Generate data
  arma::cube data, responses;
  GenerateNoisySinRNN(data, responses, 500, rho + 10);

  arma::colvec dataV = vectorise(data.col(0));
  arma::colvec respV = vectorise(responses.col(0));

  // Break into training and test sets. Simply split along columns.
  size_t trainCols = data.n_cols * 0.8; // Take 20% out for testing.
  size_t testCols = data.n_cols - trainCols;
  arma::cube testData = data.subcube(0, data.n_cols - testCols, 0,
      data.n_rows - 1, data.n_cols - 1, data.n_slices - 1);
  arma::cube testResponses = responses.subcube(0, responses.n_cols - testCols,
      0, responses.n_rows - 1, responses.n_cols - 1, responses.n_slices - 1);

  RMSProp opt(0.001, 1, 0.99, 1e-08, trainCols * numEpochs, 1e-5);

  net.Train(data.subcube(0, 0, 0, data.n_rows - 1, trainCols - 1,
      data.n_slices - 1), responses.subcube(0, 0, 0, responses.n_rows - 1,
      trainCols - 1, responses.n_slices - 1), opt);

  // Well now it should be trained. Do the test here.
  arma::cube prediction;
  net.Predict(testData, prediction);

  // The prediction must really follow the test data. So convert both the test
  // data and the pediction to vectors and compare the two.
  arma::colvec testVector = vectorise(testData.col(0));
  arma::colvec predVector = vectorise(prediction.col(0));
  arma::colvec testResp = vectorise(testResponses.col(0));

  // Adjust the vectors for comparison, as the prediction is one step ahead.
  testVector = testVector.rows(1, testVector.n_rows - 1);
  predVector = predVector.rows(0, predVector.n_rows - 2);
  double error = std::sqrt(sum(square(testVector - predVector))) /
      testVector.n_rows;

  return error;
}

/**
 * Test RNN using multiple timestep input and single output.
 */
<<<<<<< HEAD
TEMPLATE_TEST_CASE("RNNSineTest", "[RecurrentNetworkTest]",
=======
TEMPLATE_TEST_CASE("RNNSineTest", "[RecurrentNetworkTest][long]",
>>>>>>> 173a6164
    LinearRecurrent<>,
    LSTM<>,
    GRU<>)
{
  // This can sometimes fail due to bad initializations or bad luck.  So, try it
  // up to three times.
  bool success = false;
  for (size_t t = 0; t < 3; ++t)
  {
    const double err = RNNSineTest<TestType>(3, 3, 50);
    if (err <= 0.08)
    {
      success = true;
      break;
    }
  }

  REQUIRE(success == true);
}

/**
 * Create a simple recurrent neural network for the noisy sines task, but such
 * that every point is the same; then, ensure that when we sweep the batch size,
 * the results are exactly the same.
 */
template<typename RecurrentLayerType>
void BatchSizeTest()
{
  const size_t bpttTruncate = 10;

  arma::cube onePointInput, onePointResponses;
  GenerateNoisySinRNN(onePointInput, onePointResponses, 1, bpttTruncate + 10);

  // We don't have repmat for cubes, so this is a little tedious.
  arma::cube input(onePointInput.n_rows, 500, onePointInput.n_slices);
  arma::cube responses(onePointResponses.n_rows, 500,
      onePointResponses.n_slices);
  for (size_t i = 0; i < onePointInput.n_slices; ++i)
  {
    input.slice(i) = repmat(onePointInput.slice(i), 1, 500);
    responses.slice(i) = repmat(onePointResponses.slice(i), 1, 500);
  }

  RNN<MeanSquaredError> model(bpttTruncate);
  model.Add<RecurrentLayerType>(onePointResponses.n_rows);

  model.Reset(1);
  arma::mat initParams = model.Parameters();

  // Run with a batch size of 1.
  StandardSGD opt(0.1, 1, 1);
  opt.Shuffle() = false;
  model.Train(input, responses, opt);

  arma::mat targetOutput = model.Parameters();

  // Now re-run with larger batch sizes.
  for (size_t bsPow = 1; bsPow < 6; ++bsPow)
  {
    const size_t batchSize = std::pow((size_t) 2, bsPow);

    #if ENS_VERSION_MAJOR >= 3
    opt = StandardSGD(0.1, batchSize, batchSize);
    #else
    // Older versions of ensmallen did not adjust the step size for the batch
    // size.
    opt = StandardSGD(0.1 / ((double) batchSize), batchSize, batchSize);
    #endif
    opt.Shuffle() = false;
    model.Reset(1);
    model.Parameters() = initParams;
    model.Train(input, responses, opt);

    // This is trained with one point.
    arma::mat outputParams = model.Parameters();
    REQUIRE(approx_equal(targetOutput, outputParams, "both", 1e-6, 1e-6));
  }
}

/**
 * Ensure recurrent layers work with larger batch sizes.
 */
TEMPLATE_TEST_CASE("RNNBatchSizeTest", "[RecurrentNetworkTest]",
    LinearRecurrent<>,
    LSTM<>,
    GRU<>)
{
  BatchSizeTest<TestType>();
}

/**
 * Test that RNN::Train() does not give an error for large rho.
 */
TEST_CASE("LargeRhoValueRnnTest", "[RecurrentNetworkTest]")
{
  // Setting rho value greater than sequence length which is 17.
  const size_t rho = 100;
  const size_t hiddenSize = 128;
  const size_t numLetters = 256;
  std::vector<std::string> trainingData = {
      "test input string 1",
      "other test input string",
      "more test input I like it",
      "test input string 2",
      "test input string 10",
      "another test input string" };

  size_t maxStrLen = 0;
  for (size_t i = 0; i < trainingData.size(); ++i)
  {
    maxStrLen = std::max(maxStrLen, trainingData[i].size());
  }

  // Assemble the data into a one-hot encoded cube.  Note that for
  // NegativeLogLikelihood, the output should be a categorical.
  arma::cube data(numLetters, trainingData.size(), maxStrLen);
  arma::cube outputs(1, trainingData.size(), maxStrLen);
  for (size_t i = 0; i < trainingData.size(); ++i)
  {
    for (size_t j = 0; j < trainingData[i].size() - 1; ++j)
    {
      const size_t c = (size_t) trainingData[i][j];
      data(c, i, j) = 1.0;
      outputs(0, i, j) = (size_t) trainingData[i][j + 1];
    }

    const size_t c = (size_t) trainingData[i][trainingData[i].size() - 1];
    data(c, i, trainingData[i].size() - 1) = 1.0;
    outputs(0, i, trainingData[i].size() - 1) = 255; // signifies end of string
  }

  // Now build the model.
  RNN<> model(rho);
  model.Add<LinearRecurrent>(hiddenSize);
  model.Add<LeakyReLU>();
  model.Add<Linear>(numLetters);
  model.Add<LogSoftMax>();

  // Train the model and ensure that it gives reasonable results.
  // Use a very small learning rate to prevent divergence on this problem.
  #if ENS_VERSION_MAJOR >= 3
  ens::StandardSGD opt(1.6e-14, 16, 1 * data.n_cols /* 1 epoch */);
  #else
  // Older versions of ensmallen did not adjust the step size for the batch
  // size.
  ens::StandardSGD opt(1e-15, 16, 1 * data.n_cols /* 1 epoch */);
  #endif
  model.Train(data, outputs, opt);

  // Ensure that none of the weights are NaNs or Inf.
  REQUIRE(!model.Parameters().has_nan());
  REQUIRE(!model.Parameters().has_inf());
}

/**
 * Test that a simple RNN with no recurrent components behaves the same as an
 * FFN.
 */
TEST_CASE("RNNFFNTest", "[RecurrentNetworkTest]")
{
  // We'll create an RNN with *no* BPTT, just a simple single-layer linear
  // network.
  RNN<MeanSquaredError, ConstInitialization> rnn;
  FFN<MeanSquaredError, ConstInitialization> ffn;

  rnn.Add<Linear>(10);
  rnn.Add<Sigmoid>();
  rnn.Add<Linear>(1);

  ffn.Add<Linear>(10);
  ffn.Add<Sigmoid>();
  ffn.Add<Linear>(1);

  // Now create some random data.
  arma::cube data(20, 200, 1, arma::fill::randu);
  arma::cube responses(1, 200, 1, arma::fill::randu);

  // Train the FFN.
  #if ENS_VERSION_MAJOR >= 3
  ens::StandardSGD optimizer(1e-3, 100, 200, 1e-8, false);
  #else
  // Older versions of ensmallen did not adjust the step size for the batch
  // size.
  ens::StandardSGD optimizer(1e-5, 100, 200, 1e-8, false);
  #endif

  ffn.Train(data.slice(0), responses.slice(0), optimizer);
  rnn.Train(data, responses, optimizer);

  // Now, the weights should be the same!
  CheckMatrices(ffn.Parameters(), rnn.Parameters());
}

/*
 * This sample is a simplified version of Derek D. Monner's Distracted Sequence
 * Recall task, which involves 10 symbols:
 *
 * Targets: must be recognized and remembered by the network.
 * Distractors: never need to be remembered.
 * Prompts: direct the network to give an answer.
 *
 * A single trial consists of a temporal sequence of 10 input symbols. The first
 * 8 consist of 2 randomly chosen target symbols and 6 randomly chosen
 * distractor symbols in an random order. The remaining two symbols are two
 * prompts, which direct the network to produce the first and second target in
 * the sequence, in order.
 *
 * For more information, see the following paper.
 *
 * @code
 * @misc{Monner2012,
 *   author = {Monner, Derek and Reggia, James A},
 *   title = {A generalized LSTM-like training algorithm for second-order
 *   recurrent neural networks},
 *   year = {2012}
 * }
 * @endcode
 *
 * @param input The generated input sequence.
 * @param output The generated output sequence.
 * @param numSequences The number of sequences to generate.
 */
void GenerateDistractedSequence(arma::cube& input,
                                arma::cube& output,
                                const size_t numSequences)
{
  input.zeros(10, numSequences, 10);
  output.zeros(2, numSequences, 10);

  for (size_t i = 0; i < numSequences; ++i)
  {
    arma::uvec index = arma::shuffle(arma::linspace<arma::uvec>(0, 7, 8));

    // Set the target in the input sequence and the corresponding targets in the
    // output sequence by following the correct order.
    const size_t idx = RandInt(0, 2);
    input(idx, i, index(0)) = 1;
    // The response for this index comes first if index(j) comes before the
    // other target index.
    output(idx, i, (index(0) > index(1)) ? 9 : 8) = 1;

    const size_t idx2 = (idx + 1) % 2;
    input(idx2, i, index(1)) = 1;
    output(idx2, i, (index(1) > index(0)) ? 9 : 8) = 1;

    for (size_t j = 2; j < 8; ++j)
      input(2 + RandInt(0, 6), i, index(j)) = 1;

    // Set the prompts which direct the network to give an answer.
    input(8, i, 8) = 1;
    input(9, i, 9) = 1;
  }
}

// This custom ensmallen callback that computes the number of sequences
// that are predicted correctly.  If that goes above a threshold, we terminate
// early.
class DistractedSequenceTestSetCallback
{
 public:
  DistractedSequenceTestSetCallback(const arma::cube& testInput,
                                    const arma::cube& testLabels) :
      testInput(testInput), testLabels(testLabels), error(1.0) { }

  // This is called at the end of each epoch of training.
  template<typename OptimizerType, typename FunctionType, typename MatType>
  bool EndEpoch(OptimizerType& /* opt */,
                FunctionType& network,
                const MatType& /* coordinates */,
                const size_t epoch,
                const double /* objective */)
  {
    // Don't bother checking accuracy before 5 epochs.
    if (epoch < 5)
      return false;

    // Compute the predictions on the test set.
    arma::cube testPreds;
    network.Predict(testInput, testPreds);

    // Binarize the output to 0/1.
    for (size_t j = 0; j < testPreds.n_slices; ++j)
      data::Binarize(testPreds.slice(j), testPreds.slice(j), 0.5);

    // Count the number of columns where we got one or more time slice
    // predictions incorrect.
    //
    // The expression is a little complicated, but the inner max(sum(...))
    // returns 1 if a sequence was wrong and 0 if a sequence was correct.
    const double numIncorrect = accu(max(max(testLabels != testPreds, 0), 2));
    error = std::min(error, numIncorrect / testLabels.n_cols);
    if (error <= 0.15)
    {
      // Terminate the optimization early.
      return true;
    }

    // Continue the optimization.
    return false;
  }

  // Get the last computed error.
  double Error() const { return error; }

 private:
  const arma::cube& testInput;
  const arma::cube& testLabels;
  double error;
};

/**
 * Train the specified network and the construct distracted sequence recall
 * dataset.
 */
template<typename RecurrentLayerType>
void DistractedSequenceRecallTestNetwork(
    const size_t cellSize, const size_t hiddenSize)
{
  arma::cube trainInput, trainLabels, testInput, testLabels;
  const size_t trainDistractedSequenceCount = 1000;
  const size_t testDistractedSequenceCount = 1000;

  // Generate the training and test data.
  GenerateDistractedSequence(trainInput, trainLabels,
      trainDistractedSequenceCount);
  GenerateDistractedSequence(testInput, testLabels,
      testDistractedSequenceCount);

  // Construct a simple network with 10 input units, a recurrent layer, a hidden
  // layer, then a sigmoid for the output (so all outputs are between 0 and 1).
  const size_t outputSize = 2;
  const size_t rho = 10;

  // Initialize weights in [-0.1, 0.1) as suggested in the paper.
  RNN<MeanSquaredError> model(rho, false, MeanSquaredError(),
      RandomInitialization(-0.1, 0.1));
  model.Add<Linear>(cellSize);
  model.Add<RecurrentLayerType>(hiddenSize);
  model.Add<Linear>(outputSize);
  model.Add<Sigmoid>();

  // Make a forward pass to initialize the weights.  Then we will set the biases
  // to 0.
  arma::cube tmp;
  model.Predict(trainInput, tmp);

  // Allow up to 250 epochs for training.  In the paper, the standard LSTM took
  // on average 80k iterations (so 80 epochs, since we have 1k training
  // sequences) before the network reached 95% accuracy.
  Adam opt(0.008, 8, 0.9, 0.999, 1e-8, 250 * trainInput.n_cols, 1e-8);

  // This callback will terminate training early when accuracy reaches 85%.  At
  // least 50 epochs of training are required.
  DistractedSequenceTestSetCallback cb(testInput, testLabels);
  model.Train(trainInput, trainLabels, opt, cb);

  // If the error is greater than 15%, we allow a few restarts.
  size_t trial = 0;
  while (cb.Error() > 0.15 && trial < 3)
  {
    opt = Adam(0.008, 8, 0.9, 0.999, 1e-8, 250 * trainInput.n_cols, 1e-8);

    model.Reset();
    model.Train(trainInput, trainLabels, opt, cb);

    ++trial;
  }

  // We only require 85% accuracy.
  REQUIRE(cb.Error() <= 0.15);
}

/**
 * Train the specified networks on the Derek D. Monner's distracted sequence
 * recall task.
 */
TEST_CASE("LSTMDistractedSequenceRecallTest", "[RecurrentNetworkTest][long]")
{
  DistractedSequenceRecallTestNetwork<LSTM<>>(10, 8);
}

/**
 * Construct a 2-class dataset out of noisy sines.  Each class corresponds to a
 * different frequency of sine wave.
 *
 * @param data Input data used to store the noisy sines.
 * @param labels Labels used to store the target class of the noisy sines.
 * @param points Number of points/features in a single sequence.
 * @param sequences Number of sequences for each class.
 * @param noise The noise factor that influences the sines.
 */
void GenerateNoisySines(arma::cube& data,
                        arma::cube& labels,
                        const size_t points,
                        const size_t sequences,
                        const double noise = 0.05)
{
  data.zeros(1 /* single dimension */, sequences, points);
  labels.zeros(1 /* will hold 2 classes */, sequences, points);

  for (size_t seq = 0; seq < sequences; seq++)
  {
    const size_t label = (seq % 2);
    const double freq = (label == 0) ? 1 : 0.25;

    // Each sequence will be either a quarter or a sixteenth of a sine wave.
    const arma::vec t = arma::linspace<arma::vec>(0, points - 1, points) /
        points * 0.25 + Random();

    data.tube(0, seq) = arma::sin(2 * M_PI * t * freq) +
        noise * arma::randn<arma::vec>(points);
    labels.tube(0, seq).fill(label);
  }
}

/**
 * Train a simple RNN to perform a classification task.
 */
TEST_CASE("SequenceClassificationTest", "[RecurrentNetworkTest]")
{
  // It isn't guaranteed that the recurrent network will converge in the
  // specified number of iterations using random weights. If this works 1 of 3
  // times, I'm fine with that. All I want to know is that the network is able
  // to escape from local minima and to solve the task.
  size_t successes = 0;
  const size_t rho = 10;

  for (size_t trial = 0; trial < 3; ++trial)
  {
    // Generate 500 (2 * 250) noisy sines. A single sine contains rho
    // points/features.
    arma::cube input;
    arma::cube labels;
    GenerateNoisySines(input, labels, rho + 5, 500);

    // Construct a very simple network.
    RNN<> model(rho);
    model.Add<LSTM>(3);
    model.Add<Linear>(2);
    model.Add<LogSoftMax>();

    StandardSGD opt(0.005, 16, 15 * input.n_cols, -100);
    model.Train(input, labels, opt);

    arma::cube predictions;
    model.Predict(input, predictions);

    size_t error = 0;
    for (size_t i = 0; i < predictions.n_cols; ++i)
    {
      const size_t predictedClass =
          predictions.slice(predictions.n_slices - 1).col(i).index_max();
      const size_t targetClass = labels(0, i, labels.n_slices - 1);

      if (predictedClass != targetClass)
        error++;
    }

    const double accuracy = 1.0 - double(error) / predictions.n_cols;
    if (accuracy >= 0.8)
    {
      ++successes;
      break;
    }
  }

  REQUIRE(successes >= 1);
}

/**
 * Train a simple RNN to perform a classification task, but in 'single' mode, so
 * the response is only backpropagated at the final time step.
 */
TEST_CASE("SequenceClassificationSingleTest", "[RecurrentNetworkTest][long]")
{
  size_t successes = 0;
  const size_t rho = 10;

  for (size_t trial = 0; trial < 3; ++trial)
  {
    // Generate 500 (2 * 250) noisy sines. A single sine contains rho
    // points/features.
    arma::cube input;
    arma::cube labels;
    GenerateNoisySines(input, labels, rho, 500);

    // For single model, strip the labels down to just one slice.
    labels.shed_slices(1, labels.n_slices - 1);

    // Construct a very simple network.
    RNN<> model(rho, true /* single response mode */);
    model.Add<LSTM>(3);
    model.Add<Linear>(2);
    model.Add<LogSoftMax>();

    // Note that we increase the learning rate over the non-single mode, and
    // increase the number of epochs, since it can take longer for BPTT to
    // converge with only one error signal.
    StandardSGD opt(0.1, 1, 30 * input.n_cols, -100);
    model.Train(input, labels, opt);

    arma::cube predictions;
    model.Predict(input, predictions);

    size_t error = 0;
    for (size_t i = 0; i < predictions.n_cols; ++i)
    {
      const size_t predictedClass = predictions.slice(0).col(i).index_max();
      const size_t targetClass = labels(0, i, 0);

      if (predictedClass != targetClass)
        error++;
    }

    const double accuracy = 1.0 - double(error) / predictions.n_cols;
    // We allow a little more leeway than the non-single test, because the
    // problem here is a bit harder.
    if (accuracy >= 0.7)
    {
      ++successes;
      break;
    }
  }

  REQUIRE(successes > 0);
}

/**
 * Make sure the RNN can be properly serialized.
 */
TEST_CASE("RNNSerializationTest", "[RecurrentNetworkTest]")
{
  const size_t rho = 10;

  // Generate 12 (2 * 6) noisy sines. A single sine contains rho
  // points/features.
  arma::cube input;
  arma::cube labels;
  GenerateNoisySines(input, labels, rho, 6);

  RNN<> model(rho);
  model.Add<LSTM>(3);
  model.Add<LinearRecurrent>(3);
  model.Add<GRU>(3);
  model.Add<Linear>(2);
  model.Add<LogSoftMax>();

  StandardSGD opt(0.001, 1, input.n_cols /* 1 epoch */, -100);
  model.Train(input, labels, opt);

  // Serialize the network.
  RNN<> xmlModel(1), jsonModel(3), binaryModel(5);
  SerializeObjectAll(model, xmlModel, jsonModel, binaryModel);

  // Take predictions, check the output.
  arma::cube prediction, xmlPrediction, jsonPrediction, binaryPrediction;
  model.Predict(input, prediction);
  xmlModel.Predict(input, xmlPrediction);
  jsonModel.Predict(input, jsonPrediction);
  binaryModel.Predict(input, binaryPrediction);

  CheckMatrices(prediction, xmlPrediction, jsonPrediction, binaryPrediction);
}

//
// Reber grammar tests: a series of tests for RNNs that ensure that a simple
// grammar (that can be expressed as a state machine) can be learned by LSTMs.
// The Reber grammar task (and the embedded Reber grammar task) appear in many
// LSTM papers, including the original.
//

// Return the Reber state transition matrix.  The row indicates the internal
// state.  From every state, there are two possible transitions.  The letter
// associated with each transition is encoded in the first two columns; the
// numeric values of the corresponding states are in the second two columns.
// next path).
inline arma::Mat<char> ReberTransitionMatrix()
{
  return arma::Mat<char>({{ 'T', 'P', '1', '2' },
                          { 'X', 'S', '3', '1' },
                          { 'V', 'T', '4', '2' },
                          { 'X', 'S', '2', '5' },
                          { 'P', 'V', '3', '5' },
                          { 'E', 'E', '0', '0' }});
}

// Return a map from Reber grammar characters to indices.
std::unordered_map<char, size_t> ReberToDimMap()
{
  std::unordered_map<char, size_t> charDimMap;
  charDimMap['B'] = 0;
  charDimMap['T'] = 1;
  charDimMap['S'] = 2;
  charDimMap['X'] = 3;
  charDimMap['P'] = 4;
  charDimMap['V'] = 5;
  charDimMap['E'] = 6;

  return charDimMap;
}

// Return a map from indices to Reber grammar character.
std::unordered_map<size_t, char> DimToReberMap()
{
  std::unordered_map<size_t, char> dimCharMap;
  dimCharMap[0] = 'B';
  dimCharMap[1] = 'T';
  dimCharMap[2] = 'S';
  dimCharMap[3] = 'X';
  dimCharMap[4] = 'P';
  dimCharMap[5] = 'V';
  dimCharMap[6] = 'E';

  return dimCharMap;
}

// Generate a string from the Reber grammar.
inline std::string GenerateReberString(const bool embedded = false)
{
  const arma::Mat<char> transitions = ReberTransitionMatrix();

  std::string result = "B";
  size_t state = 0;
  while (result.back() != 'E')
  {
    const size_t choice = RandInt(0, 2);
    result += transitions(state, choice);
    state = (transitions(state, choice + 2) - '0');
  }

  if (embedded)
  {
    const size_t dir = RandInt(0, 2);
    if (dir == 0)
      result = "BP" + result + "PE";
    else
      result = "BT" + result + "TE";
  }

  return result;
}

// Given the input sequence `input`, check that every character in response
// satisfies the Reber grammar transition.
inline bool IsReberResponse(const std::string& input,
                            const std::string& response,
                            const bool embedded = false)
{
  const arma::Mat<char> transitions = ReberTransitionMatrix();

  // If we are embedded, we have to check the first and last characters
  // separately.
  size_t startOffset = 0;
  size_t endOffset = 0;
  if (embedded)
  {
    startOffset = 2;
    endOffset = 2;

    // The first response must be T or P.
    if (response[0] != 'T' && response[0] != 'P')
      return false;
    // The second response must be a B.
    if (response[1] != 'B')
      return false;

    // The second-to-last response must be the same as the first input.
    if (response[response.size() - 2] != input[1])
      return false;
    // The last response must be an E.
    if (response[response.size() - 1] != 'E')
      return false;
  }

  // Check the regular Reber grammar part of the string (which may or may not be
  // the whole string, depending on the value of `embedded`).
  size_t state = 0;
  for (size_t i = startOffset; i < input.size() - 1 - endOffset; ++i)
  {
    if (response[i] != transitions(state, 0) &&
        response[i] != transitions(state, 1))
      return false;

    if (input[i + 1] == transitions(state, 0))
      state = (transitions(state, 2) - '0');
    else if (input[i + 1] == transitions(state, 1))
      state = (transitions(state, 3) - '0');
    else
      return false;
  }

  return true;
}

// Convert a prediction cube back into a string.  This expects prediction.n_rows
// to be 7, and prediction.n_cols to be 1.
inline std::string PredictionToReberString(const arma::cube& prediction)
{
  const std::unordered_map<size_t, char> dimCharMap = DimToReberMap();

  std::string result = "";
  for (size_t s = 0; s < prediction.n_slices; ++s)
    result += dimCharMap.at(prediction.slice(s).index_max());

  return result;
}

/**
 * Train the specified network and the construct a Reber grammar dataset.
 */
template<typename ModelType>
void ReberGrammarTestNetwork(ModelType& model,
                             const bool embedded = false,
                             const size_t maxEpochs = 30,
                             const size_t trials = 5)
{
  const size_t trainSize = 1000;
  const size_t testSize = 1000;

  // Each input sequence might have a different length, so, we have to use an
  // arma::field, and we will train on each sequence with a separate call to
  // Train().
  arma::field<arma::cube> trainInput, trainLabels, testInput;
  const std::unordered_map<char, size_t> charDimMap = ReberToDimMap();

  // Generate the training data.
  trainInput.set_size(trainSize);
  trainLabels.set_size(trainSize);
  for (size_t i = 0; i < trainSize; ++i)
  {
    const std::string reber = GenerateReberString(embedded);

    trainInput[i].zeros(7, 1, reber.length() - 1);
    trainLabels[i].zeros(7, 1, reber.length() - 1);

    for (size_t j = 0; j < reber.length() - 1; ++j)
    {
      trainInput[i](charDimMap.at(reber[j]), 0, j) = 1.0;
      trainLabels[i](charDimMap.at(reber[j + 1]), 0, j) = 1.0;
    }
  }

  // Generate the test data (responses are not needed to check that the
  // predictions are valid).
  testInput.set_size(testSize);
  for (size_t i = 0; i < testSize; ++i)
  {
    const std::string reber = GenerateReberString(embedded);

    testInput[i].zeros(7, 1, reber.length() - 1);
    for (size_t j = 0; j < reber.length() - 1; ++j)
      testInput[i](charDimMap.at(reber[j]), 0, j) = 1.0;
  }

  // It isn't guaranteed that the recurrent network will converge in the
  // specified number of iterations using random weights. If this works 1 of 5
  // times, I'm fine with that. All I want to know is that the network is able
  // to escape from local minima and to solve the task.
  size_t successes = 0;
  double error = 0.0;
  for (size_t trial = 0; trial < trials; ++trial)
  {
    // Reset model before using for next trial.
    model.Reset(trainInput[0].n_rows);
    // This will only run one iteration for one grammar.
    Adam opt(embedded ? 0.05 : 0.1, 1, 0.9, 0.999, 1e-8, 1);
    opt.ResetPolicy() = false;

    for (size_t epoch = 0; epoch < maxEpochs; epoch++)
    {
      double loss = 0.0;
      for (size_t j = 0; j < trainSize; ++j)
      {
        // Each input sequence may have a different length, so we need to train
        // them differently.
        model.BPTTSteps() = trainInput[j].n_slices;
        loss += model.Train(trainInput[j], trainLabels[j], opt);
      }


      // Ask the network to predict the next Reber grammar in the given
      // sequence.
      error = 0.0;
      for (size_t i = 0; i < testSize; ++i)
      {
        arma::cube prediction;
        model.Predict(testInput[i], prediction);

        const std::string inputString = PredictionToReberString(testInput[i]);
        const std::string predictedString = PredictionToReberString(prediction);
        if (!IsReberResponse(inputString, predictedString, embedded))
          ++error;
      }

      error /= testSize;
      // If the error is less than 30%, terminate early.
      if (error <= 0.3)
      {
        ++successes;
        break;
      }
    }

    if (successes > 0)
      break;
  }

  REQUIRE(successes >= 1);
}

TEST_CASE("LSTMReberGrammarTest", "[RecurrentNetworkTest]")
{
  // Note that our performance doesn't exactly match the LSTM paper that
  // originally introduced this task.  But, part of this is probably that they
  // did some really specific things for initialization that we don't here.
  RNN<MeanSquaredError> model(5, false, MeanSquaredError(),
      RandomInitialization(-0.5, 0.5));
  model.Add<LSTM>(4);
  model.Add<Linear>(7);
  model.Add<Sigmoid>();
  ReberGrammarTestNetwork(model, false);
}

/**
 * Train the specified networks on an embedded Reber grammar dataset.
 */
<<<<<<< HEAD
TEMPLATE_TEST_CASE("RNNEmbeddedReberGrammarTest", "[RecurrentNetworkTest]",
=======
TEMPLATE_TEST_CASE("RNNEmbeddedReberGrammarTest",
    "[RecurrentNetworkTest][long]",
>>>>>>> 173a6164
    LSTM<>,
    GRU<>)
{
  RNN<MeanSquaredError> model(5, false, MeanSquaredError(),
      RandomInitialization(-0.1, 0.1));
  // Sometimes a few extra units are needed to effectively get the embedded
  // Reber grammar every time.
  model.Add<TestType>(25);
  model.Add<Linear>(7);
  model.Add<Sigmoid>();
  ReberGrammarTestNetwork(model, true);
}

/**
 * Test that we can train an RNN on sequences of different lengths, and get
 * roughly the same thing we would for training on non-ragged sequences.
 */
TEST_CASE("RNNRaggedSequenceTest", "[RecurrentNetworkTest][long]")
{
  const size_t rho = 25;
  const size_t numEpochs = 3;

  // Generate noisy sine data.
  arma::cube data, responses;
  GenerateNoisySinRNN(data, responses, 500, rho + 35);
  arma::cube origData = data;
  arma::cube origResponses = responses;

  // Assign random sequence lengths for each sine.
  arma::urowvec lengths = arma::randi<arma::urowvec>(500, DistrParam(40, 60));

  // Set garbage data for anything past the end of a sequence.
  for (size_t c = 0; c < 500; ++c)
  {
    if (lengths[c] == 60)
      continue;

    data.subcube(0, c, lengths[c],
                 data.n_rows - 1, c, data.n_slices - 1).randu();
    responses.subcube(0, c, lengths[c],
                      responses.n_rows - 1, c, responses.n_slices - 1).randu();
  }

  // Build a network and train it.
  RMSProp opt(0.003, 1, 0.99, 1e-08, 500 * numEpochs, 1e-5);

  RNN<MeanSquaredError> net(rho);
  net.Add<LSTM>(10);
  net.Add<Linear>(1);

  // Train on all the data.
  net.Train(data, responses, lengths, opt);

  // Make sure that the predictions match the data reasonably.
  arma::cube prediction;
  net.Predict(data, prediction, lengths);

  // Sum the error for all sequences.
  size_t timeSteps = 0;
  double totalError = 0.0;
  for (size_t c = 0; c < 500; ++c)
  {
    timeSteps += lengths[c];
    totalError += accu(abs(vectorise(responses.subcube(
        0, c, 0, responses.n_rows - 1, c, lengths[c] - 1)) -
        vectorise(prediction.subcube(
        0, c, 0, prediction.n_rows - 1, c, lengths[c] - 1))));
  }

  const double averageError = (totalError / timeSteps);

  // Now compute another network where we don't use the sequence lengths.
  RNN<MeanSquaredError> net2(rho);
  net2.Add<LSTM>(10);
  net2.Add<Linear>(1);

  // Train and predict, then compute the sum error.
  RMSProp opt2(0.003, 1, 0.99, 1e-08, 500 * numEpochs / 2, 1e-5);
  net2.Train(origData, origResponses, opt2);
  net2.Predict(origData, prediction);
  const double refAverageError = mean(abs(vectorise(origResponses) -
      vectorise(prediction)));

  // There can be some margin in the results because we are not training on as
  // much data for the ragged sequences.
  REQUIRE(abs(averageError - refAverageError) <= 0.1);
}

/**
 * Test that `RNN::Evaluate()` returns a reasonable value.
 */
TEST_CASE("RNNEvaluateTest", "[RecurrentNetworkTest]")
{
  arma::cube predictors, labels;
  predictors.zeros(1, 5, 10);
  labels.ones(1, 5, 10);

  // Create the network.
  RNN<MeanSquaredError> net(0, false, MeanSquaredError(true));
  net.Add<LinearNoBias>(1);

  // The input is all zeros so the output should also be all zeros.
  // The loss at each slice should then be equal to the mean squared error
  // between 0 (output) and 1 (labels) which is 1.
  double loss = net.Evaluate(predictors, labels);

  // The total loss should be equal to the total number of slices.
  REQUIRE(loss == Approx(labels.n_cols * labels.n_slices));
}

/**
 * Test that `RNN::Evaluate()` returns a reasonable value with a ragged input
 * sequence.
 */
TEST_CASE("RNNRaggedEvaluateTest", "[RecurrentNetworkTest]")
{
  arma::cube predictors, labels;
  predictors.zeros(1, 5, 10);
  labels.ones(1, 5, 10);

  // Create sequence lengths from 2 to 10.
  arma::urowvec lengths(5);
  for (int i = 0; i < 5; i++)
    lengths[i] = (i + 1) * 2;

  // Create the network.
  RNN<MeanSquaredError> net(0, false, MeanSquaredError(true));
  net.Add<LinearNoBias>(1);

  // The input is all zeros so the output should also be all zeros.
  // The loss at each slice should then be equal to the mean squared error
  // between 0 (output) and 1 (labels) which is 1.
  double loss = net.Evaluate(predictors, labels, lengths);

  // The total loss should be equal to the total number of slices.
  int totalSlices = 0;
  for (unsigned int i = 0; i < 5; i++)
    totalSlices += lengths[i];
  REQUIRE(loss == Approx(totalSlices));
}<|MERGE_RESOLUTION|>--- conflicted
+++ resolved
@@ -23,83 +23,7 @@
 using namespace mlpack;
 using namespace ens;
 
-<<<<<<< HEAD
-TEST_CASE("RNNImpulseStepLinearRecurrentTest", "[RecurrentNetworkTest]")
-=======
-/**
- * Generate a super simple impulse whose response is a step function at the same
- * time step.  The impulse occurs at a random time in each dimension.
- *
- * Predicting this sequence is a super easy task for a recurrent network, but
- * not possible without a recurrent connection.
- */
-void GenerateImpulseStepData(arma::cube& data,
-                             arma::cube& responses,
-                             const size_t dimensions,
-                             const size_t numSequences,
-                             const size_t seqLen)
-{
-  data.zeros(dimensions, numSequences, seqLen);
-  responses.zeros(dimensions, numSequences, seqLen);
-
-  for (size_t i = 0; i < numSequences; ++i)
-  {
-    for (size_t j = 0; j < dimensions; ++j)
-    {
-      const size_t impulseStep = RandInt(0, seqLen - 1);
-
-      data(j, i, impulseStep) = 1.0;
-      responses.subcube(j, i, impulseStep, j, i, seqLen - 1).fill(1.0);
-    }
-  }
-}
-
-/**
- * Test that the recurrent layer is always able to learn to hold the output at 1
- * when the input impulse happens.
- */
-template<typename RecurrentLayerType>
-double ImpulseStepDataTest(const size_t dimensions, const size_t rho)
-{
-  arma::cube data, responses;
-
-  GenerateImpulseStepData(data, responses, dimensions, 1000, 50);
-
-  arma::cube trainData = data.cols(0, 699);
-  arma::cube trainResponses = responses.cols(0, 699);
-  arma::cube testData = data.cols(700, 999);
-  arma::cube testResponses = responses.cols(700, 999);
-
-  RNN<MeanSquaredError, ConstInitialization> net(rho);
-  net.Add<RecurrentLayerType>(dimensions);
-
-  const size_t numEpochs = 50;
-  #if ENS_VERSION_MAJOR >= 3
-  RMSProp opt(0.096, 32, 0.9, 1e-08, 700 * numEpochs, 1e-5);
-  #else
-  // Older versions of ensmallen did not adjust the step size for the batch
-  // size.
-  RMSProp opt(0.003, 32, 0.9, 1e-08, 700 * numEpochs, 1e-5);
-  #endif
-
-  net.Train(trainData, trainResponses, opt);
-
-  arma::cube testPreds;
-  net.Predict(testData, testPreds);
-
-  arma::rowvec testData1 = vectorise(testData.col(0)).t();
-  arma::rowvec testPred1 = vectorise(testPreds.col(0)).t();
-  arma::rowvec testResp1 = vectorise(testResponses.col(0)).t();
-
-  // Compute the MSE of the test data.
-  const double error = std::sqrt(sum(square(
-      vectorise(testPreds) - vectorise(testResponses)))) / testPreds.n_elem;
-
-  return error;
-}
-
 TEST_CASE("RNNImpulseStepLinearRecurrentTest", "[RecurrentNetworkTest][long]")
->>>>>>> 173a6164
 {
   double err = ImpulseStepDataTest<LinearRecurrent<>>(1, 5);
   REQUIRE(err <= 0.001);
@@ -220,11 +144,7 @@
 /**
  * Test RNN using multiple timestep input and single output.
  */
-<<<<<<< HEAD
-TEMPLATE_TEST_CASE("RNNSineTest", "[RecurrentNetworkTest]",
-=======
 TEMPLATE_TEST_CASE("RNNSineTest", "[RecurrentNetworkTest][long]",
->>>>>>> 173a6164
     LinearRecurrent<>,
     LSTM<>,
     GRU<>)
@@ -1051,12 +971,8 @@
 /**
  * Train the specified networks on an embedded Reber grammar dataset.
  */
-<<<<<<< HEAD
-TEMPLATE_TEST_CASE("RNNEmbeddedReberGrammarTest", "[RecurrentNetworkTest]",
-=======
 TEMPLATE_TEST_CASE("RNNEmbeddedReberGrammarTest",
     "[RecurrentNetworkTest][long]",
->>>>>>> 173a6164
     LSTM<>,
     GRU<>)
 {
