/**
 * @file tests/dag_network_test.cpp
 * @author Andrew Furey
 *
 * Tests the DAGNetwork.
 *
 * mlpack is free software; you may redistribute it and/or modify it under the
 * terms of the 3-clause BSD license.  You should have received a copy of the
 * 3-clause BSD license along with mlpack.  If not, see
 * http://www.opensource.org/licenses/BSD-3-Clause for more information.
 */
#ifndef MLPACK_ENABLE_ANN_SERIALIZATION
  #define MLPACK_ENABLE_ANN_SERIALIZATION
#endif
#include <mlpack/core.hpp>
#include <mlpack/methods/ann/ann.hpp>

#include "../catch.hpp"
#include "../serialization.hpp"

using namespace mlpack;

template<typename MatType = arma::mat, typename ModelType>
void TestNetwork(ModelType& model,
                 MatType& trainData,
                 MatType& trainLabels,
                 MatType& testData,
                 MatType& testLabels,
                 const size_t maxEpochs,
                 const double classificationErrorThreshold)
{
  ens::RMSProp opt(0.01, 32, 0.88, 1e-8, trainData.n_cols * maxEpochs, -100);
  model.Train(trainData, trainLabels, opt);

  MatType predictionTemp;
  model.Predict(testData, predictionTemp);
  MatType prediction = arma::zeros<MatType>(1, predictionTemp.n_cols);

  for (size_t i = 0; i < predictionTemp.n_cols; ++i)
  {
    prediction(i) = arma::as_scalar(arma::find(
        arma::max(predictionTemp.col(i)) == predictionTemp.col(i), 1));
  }

  size_t correct = accu(prediction == testLabels);

  double classificationError = 1 - double(correct) / testData.n_cols;
  REQUIRE(classificationError <= classificationErrorThreshold);
}

template<typename MatType = arma::mat, typename ModelType>
void CheckCopy(ModelType* network1,
               MatType& trainData,
               MatType& trainLabels)
{
  ens::RMSProp opt(0.01, 32, 0.88, 1e-8, trainData.n_cols, -1);
  network1->Train(trainData, trainLabels, opt);

  arma::mat predictions1;
  network1->Predict(trainData, predictions1);

  ModelType network2;
  network2 = *network1;
  delete network1;

  // Deallocating all of network1's memory, so that network2 does not use any
  // of that memory.
  arma::mat predictions2;
  network2.Predict(trainData, predictions2);
  CheckMatrices(predictions1, predictions2);
}

// network1 should be allocated with `new`, and trained on some data.
template<typename MatType = arma::mat, typename ModelType>
void CheckMove(ModelType* network1,
               MatType& trainData,
               MatType& trainLabels)
{
  ens::RMSProp opt(0.01, 32, 0.88, 1e-8, trainData.n_cols, -1);
  network1->Train(trainData, trainLabels, opt);

  arma::mat predictions1;
  network1->Predict(trainData, predictions1);
  ModelType network2(std::move(*network1));
  delete network1;

  // Deallocating all of network1's memory, so that network2 does not use any
  // of that memory.
  arma::mat predictions2;
  network2.Predict(trainData, predictions2);
  CheckMatrices(predictions1, predictions2);
}

/**
 * Check whether copying and moving Vanila network is working or not.
 */
TEST_CASE("CheckCopyVanillaDAGNetworkTest", "[DAGNetworkTest]")
{
  arma::mat trainData;
  if (!data::Load("thyroid_train.csv", trainData))
    FAIL("Cannot open thyroid_train.csv");

  arma::mat trainLabels = trainData.row(trainData.n_rows - 1) - 1;
  trainData.shed_row(trainData.n_rows - 1);

  DAGNetwork<> *model = new DAGNetwork<>();
  size_t layer1 = model->Add<Linear>(8);
  size_t layer2 = model->Add<Sigmoid>();
  size_t layer3 = model->Add<Linear>(3);
  size_t layer4 = model->Add<LogSoftMax>();
  model->Connect(layer1, layer2);
  model->Connect(layer2, layer3);
  model->Connect(layer3, layer4);

  CheckCopy(model, trainData, trainLabels);
}

TEST_CASE("CheckMoveVanillaDAGNetworkTest", "[DAGNetworkTest]")
{
  arma::mat trainData;
  if (!data::Load("thyroid_train.csv", trainData))
    FAIL("Cannot open thyroid_train.csv");

  arma::mat trainLabels = trainData.row(trainData.n_rows - 1) - 1;
  trainData.shed_row(trainData.n_rows - 1);

  DAGNetwork<> *model = new DAGNetwork();
  size_t layer1 = model->Add<Linear>(8);
  size_t layer2 = model->Add<Sigmoid>();
  size_t layer3 = model->Add<Linear>(3);
  size_t layer4 = model->Add<LogSoftMax>();
  model->Connect(layer1, layer2);
  model->Connect(layer2, layer3);
  model->Connect(layer3, layer4);

  CheckMove(model, trainData, trainLabels);
}

/**
 * Check whether copying on DAG network is working or not.
 * Uses element-wise addition and concatenation skip connection layers.
 */
TEST_CASE("CheckCopyDAGNetworkTest", "[DAGNetworkTest]")
{
  arma::mat trainData;
  if (!data::Load("thyroid_train.csv", trainData))
    FAIL("Cannot open thyroid_train.csv");

  arma::mat trainLabels = trainData.row(trainData.n_rows - 1) - 1;
  trainData.shed_row(trainData.n_rows - 1);

  DAGNetwork<> *model = new DAGNetwork<>();
  size_t layer0 = model->Add<Linear>(10);
  size_t layer1 = model->Add<Sigmoid>();
  size_t layer2 = model->Add<Sigmoid>();
  size_t layer3 = model->Add<Linear>(20);
  size_t layer4 = model->Add<Identity>();

  size_t layer5 = model->Add<Linear>(3);
  size_t layer6 = model->Add<LogSoftMax>();

  model->Connect(layer0, layer1);
  model->Connect(layer0, layer2);
  model->Connect(layer0, layer3);

  model->Connect(layer1, layer4);
  model->Connect(layer2, layer4);
  model->SetConnection(layer4, CONCATENATE);
  model->SetAxis(layer4, 0);

  model->Connect(layer3, layer5);
  model->Connect(layer4, layer5);
  model->SetConnection(layer5, ADDITION);

  model->Connect(layer5, layer6);

  CheckCopy(model, trainData, trainLabels);
}

/**
 * Check whether moving on DAG network is working or not.
 * Uses element-wise addition and concatenation skip connection layers.
 */
TEST_CASE("CheckMoveDAGNetworkTest", "[DAGNetworkTest]")
{
  arma::mat trainData;
  if (!data::Load("thyroid_train.csv", trainData))
    FAIL("Cannot open thyroid_train.csv");

  arma::mat trainLabels = trainData.row(trainData.n_rows - 1) - 1;
  trainData.shed_row(trainData.n_rows - 1);

  DAGNetwork<> *model = new DAGNetwork<>();
  size_t layer0 = model->Add<Linear>(10);
  size_t layer1 = model->Add<Sigmoid>();
  size_t layer2 = model->Add<Sigmoid>();
  size_t layer3 = model->Add<Linear>(20);
  size_t layer4 = model->Add<Identity>();

  size_t layer5 = model->Add<Linear>(3);
  size_t layer6 = model->Add<LogSoftMax>();

  model->Connect(layer0, layer1);
  model->Connect(layer0, layer2);
  model->Connect(layer0, layer3);

  model->Connect(layer1, layer4);
  model->Connect(layer2, layer4);
  model->SetConnection(layer4, CONCATENATE);
  model->SetAxis(layer4, 0);

  model->Connect(layer3, layer5);
  model->Connect(layer4, layer5);
  model->SetConnection(layer5, ADDITION);

  model->Connect(layer5, layer6);

  CheckMove(model, trainData, trainLabels);
}

TEST_CASE("DAGNetworkSetAxisOnNonExistentLayer", "[DAGNetworkTest]")
{
  DAGNetwork model;
  model.InputDimensions() = { 6 };

  arma::mat testInput = arma::ones(6);
  arma::mat testOutput;

  model.Add<Linear>(2); // id == 0

  REQUIRE_THROWS_AS(model.SetAxis(1, 0), std::logic_error); // id == 1
}

TEST_CASE("DAGNetworkConnectNonExistentChild", "[DAGNetworkTest]")
{
  DAGNetwork model;
  model.InputDimensions() = { 6 };

  arma::mat testInput = arma::ones(6);
  arma::mat testOutput;

  size_t a = model.Add<Linear>(2);
  size_t b = model.Add<Linear>(2);

  model.Connect(a, b);
  REQUIRE_THROWS_AS(model.Connect(b, 2), std::logic_error);
}

template <typename MatType>
using LinearMatType = Linear<MatType>;

template<typename MatType>
using ExampleModel =
  DAGNetwork<MeanSquaredError, RandomInitialization, MatType>;

TEST_CASE("DAGNetworkUseNetworkMatType", "[DAGNetworkTest]")
{
  ExampleModel<arma::mat> model;
  model.InputDimensions() = { 6 };

  arma::mat testInput = arma::ones(6);
  arma::mat testOutput;

  size_t a = model.Add<LinearMatType>(2);
  size_t b = model.Add<LinearMatType>(2);
  model.Connect(a, b);

  REQUIRE_NOTHROW(model.Predict(testInput, testOutput));
}

void CheckConcatenation(arma::mat& input,
                        arma::mat& expectedOutput,
                        std::vector<size_t>& inputDimensions,
                        size_t axis,
                        bool useAxis = true)
{
  DAGNetwork<MeanSquaredError, ConstInitialization> model =
    DAGNetwork(MeanSquaredError(), ConstInitialization(1.0f));

  model.InputDimensions() = inputDimensions;

  arma::mat testOutput;

  size_t a = model.Add<Identity>();
  size_t b = model.Add<Identity>();
  size_t c = model.Add<Identity>();
  model.Connect(a, b);
  model.Connect(b, c);
  model.Connect(a, c);

  if (useAxis)
    model.SetAxis(c, axis);

  model.Predict(input, testOutput);
  CheckMatrices(testOutput, expectedOutput);
}

TEST_CASE("DAGNetworkTestElementWiseAddition", "[DAGNetworkTest]")
{
  DAGNetwork<MeanSquaredError, ConstInitialization> model =
    DAGNetwork(MeanSquaredError(), ConstInitialization(1.0f));

  size_t a = model.Add<Identity>();
  size_t b = model.Add<Identity>();
  size_t c = model.Add<Identity>();
  size_t d = model.Add<Identity>();

  model.Connect(a, b);
  model.Connect(a, c);
  model.Connect(b, d);
  model.Connect(c, d);
  model.SetConnection(d, ADDITION);

  arma::mat input = arma::ones(10);
  arma::mat expectedOutput = input * 2;
  arma::mat output;

  std::vector<size_t> inputDimensions = { 10 };

  model.Forward(input, output);
  CheckMatrices(output, expectedOutput);
}

TEST_CASE("DAGNetworkTestConcatAxis0", "[DAGNetworkTest]")
{
  size_t axis = 0;
  arma::mat input = arma::mat({
    0, 1, 2, 3, 4, 5, 6, 7, 8, 9, 10, 11, 12, 13, 14, 15
  }).t();

  arma::mat expectedOutput = arma::mat({
    0, 1, 0, 1, 2, 3, 2, 3, 4, 5, 4, 5, 6, 7, 6, 7,
    8, 9, 8, 9, 10, 11, 10, 11, 12, 13, 12, 13, 14, 15, 14, 15
  }).t();

  std::vector<size_t> inputDimensions = { 2, 2, 2, 2 };
  CheckConcatenation(input, expectedOutput, inputDimensions, axis);
}

TEST_CASE("DAGNetworkTestConcatAxis1", "[DAGNetworkTest]")
{
  size_t axis = 1;
  arma::mat input = arma::mat({
    0, 1, 2, 3, 4, 5, 6, 7, 8, 9, 10, 11, 12, 13, 14, 15
  }).t();

  arma::mat expectedOutput = arma::mat({
    0, 1, 2, 3, 0, 1, 2, 3,
    4, 5, 6, 7, 4, 5, 6, 7,
    8, 9, 10, 11, 8, 9, 10, 11,
    12, 13, 14, 15, 12, 13, 14, 15
  }).t();

  std::vector<size_t> inputDimensions = { 2, 2, 2, 2 };
  CheckConcatenation(input, expectedOutput, inputDimensions, axis);
}

TEST_CASE("DAGNetworkTestConcatAxis2", "[DAGNetworkTest]")
{
  size_t axis = 2;
  arma::mat input = arma::mat({
    0, 1, 2, 3, 4, 5, 6, 7, 8, 9, 10, 11, 12, 13, 14, 15
  }).t();

  arma::mat expectedOutput = arma::mat({
    0, 1, 2, 3, 4, 5, 6, 7,
    0, 1, 2, 3, 4, 5, 6, 7,
    8, 9, 10, 11, 12, 13, 14, 15,
    8, 9, 10, 11, 12, 13, 14, 15
  }).t();

  std::vector<size_t> inputDimensions = { 2, 2, 2, 2 };
  CheckConcatenation(input, expectedOutput, inputDimensions, axis);
}

TEST_CASE("DAGNetworkTestConcatAxis3", "[DAGNetworkTest]")
{
  size_t axis = 3;
  arma::mat input = arma::mat({
    0, 1, 2, 3, 4, 5, 6, 7, 8, 9, 10, 11, 12, 13, 14, 15
  }).t();

  arma::mat expectedOutput = arma::mat({
    0, 1, 2, 3, 4, 5, 6, 7,
    8, 9, 10, 11, 12, 13, 14, 15,
    0, 1, 2, 3, 4, 5, 6, 7,
    8, 9, 10, 11, 12, 13, 14, 15
  }).t();

  std::vector<size_t> inputDimensions = { 2, 2, 2, 2 };
  CheckConcatenation(input, expectedOutput, inputDimensions, axis);
}

TEST_CASE("DAGNetworkConnectNonExistentParent", "[DAGNetworkTest]")
{
  DAGNetwork model;
  model.InputDimensions() = { 6 };

  arma::mat testInput = arma::ones(6);
  arma::mat testOutput;

  size_t a = model.Add<Linear>(2);
  size_t b = model.Add<Linear>(2);

  model.Connect(a, b);
  REQUIRE_THROWS_AS(model.Connect(a, 2), std::logic_error);
}

TEST_CASE("DAGNetworkParentIsChild", "[DAGNetworkTest]")
{
  DAGNetwork model;
  model.InputDimensions() = { 6 };

  arma::mat testInput = arma::ones(6);
  arma::mat testOutput;

  size_t parent = model.Add<Linear>(2);

  REQUIRE_THROWS_AS(model.Connect(parent, parent), std::logic_error);
}

TEST_CASE("DAGNetworkCheckEmptyGraphTest", "[DAGNetworkTest]")
{
  DAGNetwork model;
  model.InputDimensions() = { 6 };

  arma::mat testInput = arma::ones(6);
  arma::mat testOutput;

  REQUIRE_THROWS_AS(model.Predict(testInput, testOutput),
                    std::invalid_argument);
}

TEST_CASE("DAGNetworkCheckNoOutputLayers", "[DAGNetworkTest]")
{
  DAGNetwork model;
  model.InputDimensions() = { 6 };

  size_t layer0 = model.Add<Linear>(10);
  size_t layer1 = model.Add<Linear>(10);
  size_t layer2 = model.Add<Linear>(10);
  size_t layer3 = model.Add<Linear>(10);

  model.Connect(layer0, layer1);
  model.Connect(layer1, layer2);
  model.Connect(layer2, layer3);
  model.Connect(layer3, layer0);

  arma::mat testInput = arma::ones(6);
  arma::mat testOutput;

  REQUIRE_THROWS_AS(model.Predict(testInput, testOutput), std::logic_error);
}

TEST_CASE("DAGNetworkCheckNoInputLayers", "[DAGNetworkTest]")
{
  DAGNetwork model;
  model.InputDimensions() = { 6 };

  size_t layer0 = model.Add<Linear>(10);
  size_t layer1 = model.Add<Linear>(10);
  size_t layer2 = model.Add<Linear>(10);
  size_t layer3 = model.Add<Linear>(10);

  model.Connect(layer0, layer1);
  model.Connect(layer1, layer2);
  model.Connect(layer2, layer0);
  model.Connect(layer2, layer3);

  arma::mat testInput = arma::ones(6);
  arma::mat testOutput;

  REQUIRE_THROWS_AS(model.Predict(testInput, testOutput), std::logic_error);
}

TEST_CASE("DAGNetworkCheckCycle", "[DAGNetworkTest]")
{
  DAGNetwork model;
  model.InputDimensions() = { 6 };

  size_t layer0 = model.Add<Linear>(10);
  size_t layer1 = model.Add<Linear>(10);
  size_t layer2 = model.Add<Linear>(10);
  size_t layer3 = model.Add<Linear>(10);
  size_t layer4 = model.Add<Linear>(10);
  size_t layer5 = model.Add<Linear>(10);

  model.Connect(layer0, layer1);
  model.Connect(layer1, layer2);
  model.Connect(layer2, layer3);
  model.Connect(layer3, layer4);
  model.Connect(layer4, layer2);
  model.Connect(layer3, layer5);

  arma::mat testInput = arma::ones(6);
  arma::mat testOutput;

  REQUIRE_THROWS_AS(model.Predict(testInput, testOutput), std::logic_error);
}

TEST_CASE("DAGNetworkNoAxisForConcatenation", "[DAGNetworkTest]")
{
  arma::mat input = arma::mat({
    0, 1, 2, 3, 4, 5, 6, 7, 8, 9, 10, 11, 12, 13, 14, 15
  }).t();

  arma::mat expectedOutput = arma::mat({
    0, 1, 2, 3, 4, 5, 6, 7, 8, 9, 10, 11, 12, 13, 14, 15,
    0, 1, 2, 3, 4, 5, 6, 7, 8, 9, 10, 11, 12, 13, 14, 15,
  }).t();

  std::vector<size_t> inputDimensions = { 2, 2, 2, 2 };
  CheckConcatenation(input, expectedOutput, inputDimensions, 0, false);
}

TEST_CASE("DAGNetworkConcatenationAxisOutOfBounds", "[DAGNetworkTest]")
{
  DAGNetwork model;
  model.InputDimensions() = { 6 };

  size_t layer0 = model.Add<Linear>(2);
  size_t layer1 = model.Add<Linear>(2);
  size_t layer2 = model.Add<Linear>(5);
  size_t layer3 = model.Add<Linear>(5);

  model.Connect(layer0, layer1);
  model.Connect(layer0, layer2);
  model.Connect(layer2, layer3);
  model.Connect(layer1, layer3);
  model.SetAxis(layer3, 1);

  arma::mat testInput = arma::ones(6);
  arma::mat testOutput;

  REQUIRE_THROWS_AS(model.Predict(testInput, testOutput), std::logic_error);
}

TEST_CASE("DAGNetworkComputeConcatDimensions", "[DAGNetworkTest]")
{
  DAGNetwork model;
  model.InputDimensions() = { 7, 7, 3 };

  size_t layer0 = model.Add<Convolution>(1, 3, 3);
  size_t layer1 = model.Add<Convolution>(3, 3, 3, 1, 1, 1, 1);
  size_t layer2 = model.Add<Convolution>(1, 3, 3, 1, 1, 1, 1);
  size_t layer3 = model.Add<Convolution>(1, 5, 5);

  model.Connect(layer0, layer1);
  model.Connect(layer0, layer2);
  model.Connect(layer2, layer3);
  model.Connect(layer1, layer3);

  model.SetConnection(layer3, CONCATENATE);
  model.SetAxis(layer3, 2);

  arma::mat testInput = arma::ones(6);
  arma::mat testOutput;

  std::vector<size_t> expectedOutputDimensions = { 1, 1, 1 };
  REQUIRE(model.OutputDimensions() == expectedOutputDimensions);
}

/*
 * Test default skip connection is concatenation along last axis.
 */
TEST_CASE("DAGNetworkComputeOutputDimensionsImplicit", "[DAGNetworkTest]")
{
  DAGNetwork model;
  model.InputDimensions() = { 7, 7, 3 };

  size_t layer0 = model.Add<Convolution>(1, 3, 3);
  size_t layer1 = model.Add<Convolution>(3, 3, 3, 1, 1, 1, 1);
  size_t layer2 = model.Add<Convolution>(1, 3, 3, 1, 1, 1, 1);
  size_t layer3 = model.Add<Convolution>(1, 5, 5);

  model.Connect(layer0, layer1);
  model.Connect(layer0, layer2);
  model.Connect(layer2, layer3);
  model.Connect(layer1, layer3);

  arma::mat testInput = arma::ones(6);
  arma::mat testOutput;

  std::vector<size_t> expectedOutputDimensions = { 1, 1, 1 };
  REQUIRE(model.OutputDimensions() == expectedOutputDimensions);
}

TEST_CASE("DAGNetworkComputeAdditionDimensions", "[DAGNetworkTest]")
{
  DAGNetwork model;
  model.InputDimensions() = { 7, 7, 3 };

  size_t layer0 = model.Add<Convolution>(1, 3, 3);
  size_t layer1 = model.Add<Convolution>(3, 3, 3, 1, 1, 1, 1);
  size_t layer2 = model.Add<Convolution>(3, 3, 3, 1, 1, 1, 1);
  size_t layer3 = model.Add<Identity>();

  model.Connect(layer0, layer1);
  model.Connect(layer0, layer2);
  model.Connect(layer2, layer3);
  model.Connect(layer1, layer3);

  model.SetConnection(layer3, ADDITION);

  arma::mat testInput = arma::ones(6);
  arma::mat testOutput;

  std::vector<size_t> expectedOutputDimensions = { 5, 5, 3 };
  REQUIRE(model.OutputDimensions() == expectedOutputDimensions);
}

TEST_CASE("DAGNetworkIncorrectInputDimensions", "[DAGNetworkTest]")
{
  DAGNetwork model;
  model.InputDimensions() = { 5 };

  model.Add<Linear>(4);

  arma::mat testInput = arma::ones(6); // 5 != 6
  arma::mat testOutput;

  REQUIRE_THROWS_AS(model.Predict(testInput, testOutput), std::logic_error);
}

TEST_CASE("DAGNetworkWrongDimensionsForConcat", "[DAGNetworkTest]")
{
  DAGNetwork model;
  model.InputDimensions() = { 13, 13, 3 };

  size_t layer0 = model.Add<Identity>();
  size_t layer1 = model.Add<Convolution>(1, 3, 3);
  size_t layer2 = model.Add<Convolution>(3, 3, 3);
  size_t layer3 = model.Add<Identity>();

  model.Connect(layer0, layer1);
  model.Connect(layer0, layer2);
  model.Connect(layer2, layer3);
  model.Connect(layer1, layer3);

  model.SetConnection(layer3, CONCATENATE);
  model.SetAxis(layer3, 1);

  arma::mat testInput = arma::ones(13 * 13 * 3);
  arma::mat testOutput;

  REQUIRE_THROWS_AS(model.Predict(testInput, testOutput), std::logic_error);
}

TEST_CASE("DAGNetworkWrongDimensionsForAddition", "[DAGNetworkTest]")
{
  DAGNetwork model;
  model.InputDimensions() = { 20 };

  size_t layer0 = model.Add<Identity>();
  size_t layer1 = model.Add<Linear>(10);
  size_t layer2 = model.Add<Linear>(15);
  size_t layer3 = model.Add<Identity>();

  model.Connect(layer0, layer1);
  model.Connect(layer0, layer2);
  model.Connect(layer2, layer3);
  model.Connect(layer1, layer3);

  model.SetConnection(layer3, ADDITION);

  arma::mat testInput = arma::ones(20);
  arma::mat testOutput;

  REQUIRE_THROWS_AS(model.Predict(testInput, testOutput), std::logic_error);
}

TEST_CASE("DAGNetworkMultipleOutputsTest", "[DAGNetworkTest]")
{
  DAGNetwork model;
  model.InputDimensions() = { 6 };

  size_t layer0 = model.Add<Linear>(10);
  size_t layer1 = model.Add<Linear>(10);
  size_t layer2 = model.Add<Linear>(10);
  size_t layer3 = model.Add<Linear>(10);

  model.Connect(layer1, layer3);
  model.Connect(layer0, layer1);
  model.Connect(layer1, layer2);

  arma::mat testInput = arma::ones(6);
  arma::mat testOutput;

  REQUIRE_THROWS_AS(model.Predict(testInput, testOutput), std::logic_error);
}

TEST_CASE("DAGNetworkMultipleInputsTest", "[DAGNetworkTest]")
{
  DAGNetwork model;
  model.InputDimensions() = { 6 };

  size_t layer0 = model.Add<Linear>(10);
  size_t layer1 = model.Add<Linear>(10);
  size_t layer2 = model.Add<Linear>(10);
  size_t layer3 = model.Add<Linear>(10);

  model.Connect(layer0, layer2);
  model.Connect(layer1, layer2);
  model.Connect(layer2, layer3);

  arma::mat testInput = arma::ones(6);
  arma::mat testOutput;

  REQUIRE_THROWS_AS(model.Predict(testInput, testOutput), std::logic_error);
}

TEST_CASE("DAGNetworkForestTest", "[DAGNetworkTest]")
{
  DAGNetwork model;
  model.InputDimensions() = { 6 };

  size_t layer0 = model.Add<Linear>(10);
  size_t layer1 = model.Add<Linear>(10);
  size_t layer2 = model.Add<Linear>(10);

  size_t layer3 = model.Add<Linear>(10);
  size_t layer4 = model.Add<Linear>(10);
  size_t layer5 = model.Add<Linear>(10);

  model.Connect(layer0, layer1);
  model.Connect(layer1, layer2);

  model.Connect(layer3, layer4);
  model.Connect(layer4, layer5);

  arma::mat testInput = arma::ones(6);
  arma::mat testOutput;

  REQUIRE_THROWS_AS(model.Predict(testInput, testOutput), std::logic_error);
}

<<<<<<< HEAD
TEST_CASE("DAGNetworkDiamondTest", "[DAGNetworkTest][tiny]")
=======
/*
 * Test case that uses the output of a layer multiple times.
 */
TEST_CASE("DAGNetworkDiamondTest", "[DAGNetworkTest]")
>>>>>>> 688130f5
{
   /*
    *
    *    Example that an FFN could not do.
    *
    *         -- B ----
    *        /     \   \
    *      A ------ C -- D
    * 
    */

  DAGNetwork dagnet;

  dagnet.InputDimensions() = { 6 };

  size_t layerA = dagnet.Add<Linear>(4);
  size_t layerB = dagnet.Add<Linear>(4);
  size_t layerC = dagnet.Add<Linear>(4);
  size_t layerD = dagnet.Add<Linear>(4);

  dagnet.Connect(layerA, layerC);
  dagnet.Connect(layerA, layerB);
  dagnet.Connect(layerB, layerC);
  dagnet.SetConnection(layerC, CONCATENATE);
  dagnet.SetAxis(layerC, 0);

  dagnet.Connect(layerB, layerD);
  dagnet.Connect(layerC, layerD);
  dagnet.SetConnection(layerD, CONCATENATE);
  dagnet.SetAxis(layerD, 0);


  arma::mat testInput = arma::ones(6);
  arma::mat dagnetOutput;

  REQUIRE_NOTHROW(dagnet.Predict(testInput, dagnetOutput));
  std::vector<size_t> expectedOutputDims = { 4 };
  REQUIRE(dagnet.OutputDimensions() == expectedOutputDims);
}

template <typename MatType>
using Model = DAGNetwork<MeanSquaredError, RandomInitialization, MatType>;

template<template<typename> typename ModelType = Model,
        typename MatType = arma::mat>
size_t AddLinearRelu(ModelType<MatType>& model) {
  MultiLayer<MatType> hiddenLayer;
  hiddenLayer.template Add<Linear>(2);
  hiddenLayer.template Add<LeakyReLU>(0.1f);

  return model.Add(hiddenLayer);
}

TEST_CASE("DAGNetworkAddMultiLayer", "[DAGNetworkTest]")
{
  Model<arma::mat> model;

  size_t a = AddLinearRelu<Model, arma::mat>(model);
  size_t b = AddLinearRelu<Model, arma::mat>(model);
  size_t c = AddLinearRelu<Model, arma::mat>(model);

  model.Connect(a, b);
  model.Connect(b, c);

  arma::mat actual = arma::mat({ { 1.5f, -2.0f} }).t();
  arma::mat input  = arma::mat({ { 4.5f, -2.0f} }).t();

  REQUIRE_NOTHROW(model.Evaluate(input, actual));
}

<<<<<<< HEAD
TEST_CASE("DAGNetworkGradientAccumulatesAndResetsToZero",
    "[DAGNetworkTest][tiny]")
{
=======
/*
 * Accumulate gradient and reset to zero properly with concatenation
 * skip connection layer.
 */
TEST_CASE("DAGNetworkGradientAccumulatesAndResetsToZeroUsingConcatenation",
          "[DAGNetworkTest]") {
>>>>>>> 688130f5
  DAGNetwork<MeanSquaredError, ConstInitialization> model =
    DAGNetwork(MeanSquaredError(), ConstInitialization(1.0f));

  size_t a = model.Add<Add>();
  size_t b = model.Add<Add>();
  size_t c = model.Add<Add>();

  model.Connect(a, b);
  model.Connect(a, c);
  model.Connect(b, c);
  model.SetAxis(c, 0);

  arma::mat input  = arma::ones(2);
  arma::mat actual = arma::ones(4);
  arma::mat output;

  arma::mat deltaLoss = arma::ones(4);
  arma::mat gradients;
  arma::mat expectedGradients = arma::mat({2, 2, 1, 1, 1, 1, 1, 1}).t();
  MeanSquaredError lossFunction;

  model.Forward(input, output);
  model.Backward(input, output, deltaLoss, gradients);

  CheckMatrices(gradients, expectedGradients);

  // Gradients at layer a should have been set to zero.
  model.Forward(input, output);
  model.Backward(input, output, deltaLoss, gradients);
  CheckMatrices(gradients, expectedGradients);
}

/*
 * Accumulate gradient and reset to zero properly with residual
 * (element-wise addition) skip connection layer.
 */
TEST_CASE("DAGNetworkGradientAccumulatesAndResetsToZeroAddition",
          "[DAGNetworkTest]")
{
  DAGNetwork<MeanSquaredError, ConstInitialization> model =
    DAGNetwork(MeanSquaredError(), ConstInitialization(1.0f));

  size_t a = model.Add<Add>();
  size_t b = model.Add<Add>();
  size_t c = model.Add<Add>();

  model.Connect(a, b);
  model.Connect(a, c);
  model.Connect(b, c);
  model.SetConnection(c, ADDITION);

  arma::mat input  = arma::ones(2);
  arma::mat actual = arma::ones(2);
  arma::mat output;

  arma::mat deltaLoss = arma::ones(2);
  arma::mat gradients;
  arma::mat expectedGradients = arma::mat({2, 2, 1, 1, 1, 1}).t();
  MeanSquaredError lossFunction;

  model.Forward(input, output);
  model.Backward(input, output, deltaLoss, gradients);

  CheckMatrices(gradients, expectedGradients);

  // Gradients at layer a should have been set to zero.
  model.Forward(input, output);
  model.Backward(input, output, deltaLoss, gradients);
  CheckMatrices(gradients, expectedGradients);
}

TEST_CASE("DAGNetworkSerializationTest", "[DAGNetworkTest]")
{
  arma::mat trainData;
  if (!data::Load("thyroid_train.csv", trainData))
    FAIL("Cannot open thyroid_train.csv");

  arma::mat trainLabels = trainData.row(trainData.n_rows - 1);
  trainData.shed_row(trainData.n_rows - 1);
  trainLabels -= 1; // The labels should be between 0 and numClasses - 1.

  arma::mat testData;
  if (!data::Load("thyroid_test.csv", testData))
    FAIL("Cannot load dataset thyroid_test.csv");

  arma::mat testLabels = testData.row(testData.n_rows - 1);
  testData.shed_row(testData.n_rows - 1);
  testLabels -= 1; // The labels should be between 0 and numClasses - 1.

  // Vanilla neural net with logistic activation function.
  // Because 92% of the patients are not hyperthyroid the neural
  // network must be significant better than 92%.
  DAGNetwork model;
  size_t linear_layer_1 = model.Add<Linear>(8);
  size_t sigmoid_layer_2 = model.Add<Sigmoid>();
  size_t dropout_layer_3 = model.Add<Dropout>();
  size_t linear_layer_4 = model.Add<Linear>(3);
  size_t logsoftmax_layer_5 = model.Add<LogSoftMax>();

  model.Connect(linear_layer_1, sigmoid_layer_2);
  model.Connect(sigmoid_layer_2, dropout_layer_3);
  model.Connect(dropout_layer_3, linear_layer_4);
  model.Connect(linear_layer_4, logsoftmax_layer_5);

  ens::RMSProp opt(0.01, 32, 0.88, 1e-8, trainData.n_cols /* 1 epoch */, -1);

  model.Train(trainData, trainLabels, opt);

  DAGNetwork xmlModel, jsonModel, binaryModel;
  xmlModel.Add<Linear>(10); // Layer that will get removed.

  // Serialize into other models.
  SerializeObjectAll(model, xmlModel, jsonModel, binaryModel);

  arma::mat predictions, xmlPredictions, jsonPredictions, binaryPredictions;
  model.Predict(testData, predictions);
  xmlModel.Predict(testData, xmlPredictions);
  jsonModel.Predict(testData, jsonPredictions);
  binaryModel.Predict(testData, binaryPredictions);

  CheckMatrices(predictions, xmlPredictions, jsonPredictions,
      binaryPredictions);
}<|MERGE_RESOLUTION|>--- conflicted
+++ resolved
@@ -734,14 +734,10 @@
   REQUIRE_THROWS_AS(model.Predict(testInput, testOutput), std::logic_error);
 }
 
-<<<<<<< HEAD
-TEST_CASE("DAGNetworkDiamondTest", "[DAGNetworkTest][tiny]")
-=======
 /*
  * Test case that uses the output of a layer multiple times.
  */
-TEST_CASE("DAGNetworkDiamondTest", "[DAGNetworkTest]")
->>>>>>> 688130f5
+TEST_CASE("DAGNetworkDiamondTest", "[DAGNetworkTest][tiny]")
 {
    /*
     *
@@ -812,18 +808,13 @@
   REQUIRE_NOTHROW(model.Evaluate(input, actual));
 }
 
-<<<<<<< HEAD
-TEST_CASE("DAGNetworkGradientAccumulatesAndResetsToZero",
-    "[DAGNetworkTest][tiny]")
-{
-=======
 /*
  * Accumulate gradient and reset to zero properly with concatenation
  * skip connection layer.
  */
 TEST_CASE("DAGNetworkGradientAccumulatesAndResetsToZeroUsingConcatenation",
-          "[DAGNetworkTest]") {
->>>>>>> 688130f5
+    "[DAGNetworkTest][tiny]")
+{
   DAGNetwork<MeanSquaredError, ConstInitialization> model =
     DAGNetwork(MeanSquaredError(), ConstInitialization(1.0f));
 
