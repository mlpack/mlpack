/**
 * @file ann_layer_test.cpp
 * @author Marcus Edel
 * @author Praveen Ch
 *
 * Tests the ann layer modules.
 *
 * mlpack is free software; you may redistribute it and/or modify it under the
 * terms of the 3-clause BSD license.  You should have received a copy of the
 * 3-clause BSD license along with mlpack.  If not, see
 * http://www.opensource.org/licenses/BSD-3-Clause for more information.
 */
#include <mlpack/core.hpp>

#include <mlpack/methods/ann/layer/layer.hpp>
#include <mlpack/methods/ann/layer/layer_types.hpp>
#include <mlpack/methods/ann/init_rules/random_init.hpp>
#include <mlpack/methods/ann/init_rules/const_init.hpp>
#include <mlpack/methods/ann/init_rules/nguyen_widrow_init.hpp>
#include <mlpack/methods/ann/ffn.hpp>
#include <mlpack/methods/ann/rnn.hpp>

#include <boost/test/unit_test.hpp>
#include "test_tools.hpp"
#include "ann_test_tools.hpp"
#include "serialization.hpp"

using namespace mlpack;
using namespace mlpack::ann;

BOOST_AUTO_TEST_SUITE(ANNLayerTest);

/**
 * Simple add module test.
 */
BOOST_AUTO_TEST_CASE(SimpleAddLayerTest)
{
  arma::mat output, input, delta;
  Add<> module(10);
  module.Parameters().randu();

  // Test the Forward function.
  input = arma::zeros(10, 1);
  module.Forward(input, output);
  BOOST_REQUIRE_EQUAL(arma::accu(module.Parameters()), arma::accu(output));

  // Test the Backward function.
  module.Backward(input, output, delta);
  BOOST_REQUIRE_EQUAL(arma::accu(output), arma::accu(delta));

  // Test the forward function.
  input = arma::ones(10, 1);
  module.Forward(input, output);
  BOOST_REQUIRE_CLOSE(10 + arma::accu(module.Parameters()),
      arma::accu(output), 1e-3);

  // Test the backward function.
  module.Backward(input, output, delta);
  BOOST_REQUIRE_CLOSE(arma::accu(output), arma::accu(delta), 1e-3);
}

/**
 * Jacobian add module test.
 */
BOOST_AUTO_TEST_CASE(JacobianAddLayerTest)
{
  for (size_t i = 0; i < 5; i++)
  {
    const size_t elements = math::RandInt(2, 1000);
    arma::mat input;
    input.set_size(elements, 1);

    Add<> module(elements);
    module.Parameters().randu();

    double error = JacobianTest(module, input);
    BOOST_REQUIRE_LE(error, 1e-5);
  }
}

/**
 * Add layer numerical gradient test.
 */
BOOST_AUTO_TEST_CASE(GradientAddLayerTest)
{
  // Add function gradient instantiation.
  struct GradientFunction
  {
    GradientFunction()
    {
      input = arma::randu(10, 1);
      target = arma::mat("1");

      model = new FFN<NegativeLogLikelihood<>, NguyenWidrowInitialization>();
      model->Predictors() = input;
      model->Responses() = target;
      model->Add<IdentityLayer<> >();
      model->Add<Linear<> >(10, 10);
      model->Add<Add<> >(10);
      model->Add<LogSoftMax<> >();
    }

    ~GradientFunction()
    {
      delete model;
    }

    double Gradient(arma::mat& gradient) const
    {
      double error = model->Evaluate(model->Parameters(), 0, 1);
      model->Gradient(model->Parameters(), 0, gradient, 1);
      return error;
    }

    arma::mat& Parameters() { return model->Parameters(); }

    FFN<NegativeLogLikelihood<>, NguyenWidrowInitialization>* model;
    arma::mat input, target;
  } function;

  BOOST_REQUIRE_LE(CheckGradient(function), 1e-4);
}

/**
 * Simple constant module test.
 */
BOOST_AUTO_TEST_CASE(SimpleConstantLayerTest)
{
  arma::mat output, input, delta;
  Constant<> module(10, 3.0);

  // Test the Forward function.
  input = arma::zeros(10, 1);
  module.Forward(input, output);
  BOOST_REQUIRE_EQUAL(arma::accu(output), 30.0);

  // Test the Backward function.
  module.Backward(input, output, delta);
  BOOST_REQUIRE_EQUAL(arma::accu(delta), 0);

  // Test the forward function.
  input = arma::ones(10, 1);
  module.Forward(input, output);
  BOOST_REQUIRE_EQUAL(arma::accu(output), 30.0);

  // Test the backward function.
  module.Backward(input, output, delta);
  BOOST_REQUIRE_EQUAL(arma::accu(delta), 0);
}

/**
 * Jacobian constant module test.
 */
BOOST_AUTO_TEST_CASE(JacobianConstantLayerTest)
{
  for (size_t i = 0; i < 5; i++)
  {
    const size_t elements = math::RandInt(2, 1000);
    arma::mat input;
    input.set_size(elements, 1);

    Constant<> module(elements, 1.0);

    double error = JacobianTest(module, input);
    BOOST_REQUIRE_LE(error, 1e-5);
  }
}

/**
 * Simple dropout module test.
 */
BOOST_AUTO_TEST_CASE(SimpleDropoutLayerTest)
{
  // Initialize the probability of setting a value to zero.
  const double p = 0.2;

  // Initialize the input parameter.
  arma::mat input(1000, 1);
  input.fill(1 - p);

  Dropout<> module(p);
  module.Deterministic() = false;

  // Test the Forward function.
  arma::mat output;
  module.Forward(input, output);
  BOOST_REQUIRE_LE(
      arma::as_scalar(arma::abs(arma::mean(output) - (1 - p))), 0.05);

  // Test the Backward function.
  arma::mat delta;
  module.Backward(input, input, delta);
  BOOST_REQUIRE_LE(
      arma::as_scalar(arma::abs(arma::mean(delta) - (1 - p))), 0.05);

  // Test the Forward function.
  module.Deterministic() = true;
  module.Forward(input, output);
  BOOST_REQUIRE_EQUAL(arma::accu(input), arma::accu(output));
}

/**
 * Perform dropout x times using ones as input, sum the number of ones and
 * validate that the layer is producing approximately the correct number of
 * ones.
 */
BOOST_AUTO_TEST_CASE(DropoutProbabilityTest)
{
  arma::mat input = arma::ones(1500, 1);
  const size_t iterations = 10;

  double probability[5] = { 0.1, 0.3, 0.4, 0.7, 0.8 };
  for (size_t trial = 0; trial < 5; ++trial)
  {
    double nonzeroCount = 0;
    for (size_t i = 0; i < iterations; ++i)
    {
      Dropout<> module(probability[trial]);
      module.Deterministic() = false;

      arma::mat output;
      module.Forward(input, output);

      // Return a column vector containing the indices of elements of X that
      // are non-zero, we just need the number of non-zero values.
      arma::uvec nonzero = arma::find(output);
      nonzeroCount += nonzero.n_elem;
    }
    const double expected = input.n_elem * (1 - probability[trial]) *
        iterations;
    const double error = fabs(nonzeroCount - expected) / expected;

    BOOST_REQUIRE_LE(error, 0.15);
  }
}

/*
 * Perform dropout with probability 1 - p where p = 0, means no dropout.
 */
BOOST_AUTO_TEST_CASE(NoDropoutTest)
{
  arma::mat input = arma::ones(1500, 1);
  Dropout<> module(0);
  module.Deterministic() = false;

  arma::mat output;
  module.Forward(input, output);

  BOOST_REQUIRE_EQUAL(arma::accu(output), arma::accu(input));
}

/*
 * Perform test to check whether mean and variance remain nearly same
 * after AlphaDropout.
 */
BOOST_AUTO_TEST_CASE(SimpleAlphaDropoutLayerTest)
{
  // Initialize the probability of setting a value to alphaDash.
  const double p = 0.2;

  // Initialize the input parameter having a mean nearabout 0
  // and variance nearabout 1.
  arma::mat input = arma::randn<arma::mat>(1000, 1);

  AlphaDropout<> module(p);
  module.Deterministic() = false;

  // Test the Forward function when training phase.
  arma::mat output;
  module.Forward(input, output);
  // Check whether mean remains nearly same.
  BOOST_REQUIRE_LE(
      arma::as_scalar(arma::abs(arma::mean(input) - arma::mean(output))), 0.1);

  // Check whether variance remains nearly same.
  BOOST_REQUIRE_LE(
      arma::as_scalar(arma::abs(arma::var(input) - arma::var(output))), 0.1);

  // Test the Backward function when training phase.
  arma::mat delta;
  module.Backward(input, input, delta);
  BOOST_REQUIRE_LE(
      arma::as_scalar(arma::abs(arma::mean(delta) - 0)), 0.05);

  // Test the Forward function when testing phase.
  module.Deterministic() = true;
  module.Forward(input, output);
  BOOST_REQUIRE_EQUAL(arma::accu(input), arma::accu(output));
}

/**
 * Perform AlphaDropout x times using ones as input, sum the number of ones
 * and validate that the layer is producing approximately the correct number
 * of ones.
 */
BOOST_AUTO_TEST_CASE(AlphaDropoutProbabilityTest)
{
  arma::mat input = arma::ones(1500, 1);
  const size_t iterations = 10;

  double probability[5] = { 0.1, 0.3, 0.4, 0.7, 0.8 };
  for (size_t trial = 0; trial < 5; ++trial)
  {
    double nonzeroCount = 0;
    for (size_t i = 0; i < iterations; ++i)
    {
      AlphaDropout<> module(probability[trial]);
      module.Deterministic() = false;

      arma::mat output;
      module.Forward(input, output);

      // Return a column vector containing the indices of elements of X
      // that are not alphaDash, we just need the number of
      // nonAlphaDash values.
      arma::uvec nonAlphaDash = arma::find(module.Mask());
      nonzeroCount += nonAlphaDash.n_elem;
    }

    const double expected = input.n_elem * (1-probability[trial]) * iterations;

    const double error = fabs(nonzeroCount - expected) / expected;

    BOOST_REQUIRE_LE(error, 0.15);
  }
}

/**
 * Perform AlphaDropout with probability 1 - p where p = 0,
 * means no AlphaDropout.
 */
BOOST_AUTO_TEST_CASE(NoAlphaDropoutTest)
{
  arma::mat input = arma::ones(1500, 1);
  AlphaDropout<> module(0);
  module.Deterministic() = false;

  arma::mat output;
  module.Forward(input, output);

  BOOST_REQUIRE_EQUAL(arma::accu(output), arma::accu(input));
}

/**
 * Simple linear module test.
 */
BOOST_AUTO_TEST_CASE(SimpleLinearLayerTest)
{
  arma::mat output, input, delta;
  Linear<> module(10, 10);
  module.Parameters().randu();
  module.Reset();

  // Test the Forward function.
  input = arma::zeros(10, 1);
  module.Forward(input, output);
  BOOST_REQUIRE_CLOSE(arma::accu(
      module.Parameters().submat(100, 0, module.Parameters().n_elem - 1, 0)),
      arma::accu(output), 1e-3);

  // Test the Backward function.
  module.Backward(input, input, delta);
  BOOST_REQUIRE_EQUAL(arma::accu(delta), 0);
}

/**
 * Jacobian linear module test.
 */
BOOST_AUTO_TEST_CASE(JacobianLinearLayerTest)
{
  for (size_t i = 0; i < 5; i++)
  {
    const size_t inputElements = math::RandInt(2, 1000);
    const size_t outputElements = math::RandInt(2, 1000);

    arma::mat input;
    input.set_size(inputElements, 1);

    Linear<> module(inputElements, outputElements);
    module.Parameters().randu();

    double error = JacobianTest(module, input);
    BOOST_REQUIRE_LE(error, 1e-5);
  }
}

/**
 * Linear layer numerical gradient test.
 */
BOOST_AUTO_TEST_CASE(GradientLinearLayerTest)
{
  // Linear function gradient instantiation.
  struct GradientFunction
  {
    GradientFunction()
    {
      input = arma::randu(10, 1);
      target = arma::mat("1");

      model = new FFN<NegativeLogLikelihood<>, NguyenWidrowInitialization>();
      model->Predictors() = input;
      model->Responses() = target;
      model->Add<IdentityLayer<> >();
      model->Add<Linear<> >(10, 10);
      model->Add<Linear<> >(10, 2);
      model->Add<LogSoftMax<> >();
    }

    ~GradientFunction()
    {
      delete model;
    }

    double Gradient(arma::mat& gradient) const
    {
      double error = model->Evaluate(model->Parameters(), 0, 1);
      model->Gradient(model->Parameters(), 0, gradient, 1);
      return error;
    }

    arma::mat& Parameters() { return model->Parameters(); }

    FFN<NegativeLogLikelihood<>, NguyenWidrowInitialization>* model;
    arma::mat input, target;
  } function;

  BOOST_REQUIRE_LE(CheckGradient(function), 1e-4);
}

/**
 * Simple linear no bias module test.
 */
BOOST_AUTO_TEST_CASE(SimpleLinearNoBiasLayerTest)
{
  arma::mat output, input, delta;
  LinearNoBias<> module(10, 10);
  module.Parameters().randu();
  module.Reset();

  // Test the Forward function.
  input = arma::zeros(10, 1);
  module.Forward(input, output);
  BOOST_REQUIRE_EQUAL(0, arma::accu(output));

  // Test the Backward function.
  module.Backward(input, input, delta);
  BOOST_REQUIRE_EQUAL(arma::accu(delta), 0);
}

/**
 * Simple padding layer test.
 */
BOOST_AUTO_TEST_CASE(SimplePaddingLayerTest)
{
  arma::mat output, input, delta;
  Padding<> module(1, 2, 3, 4);

  // Test the Forward function.
  input = arma::randu(10, 1);
  module.Forward(input, output);
  BOOST_REQUIRE_EQUAL(arma::accu(input), arma::accu(output));
  BOOST_REQUIRE_EQUAL(output.n_rows, input.n_rows + 3);
  BOOST_REQUIRE_EQUAL(output.n_cols, input.n_cols + 7);

  // Test the Backward function.
  module.Backward(input, output, delta);
  CheckMatrices(delta, input);
}

/**
 * Jacobian linear no bias module test.
 */
BOOST_AUTO_TEST_CASE(JacobianLinearNoBiasLayerTest)
{
  for (size_t i = 0; i < 5; i++)
  {
    const size_t inputElements = math::RandInt(2, 1000);
    const size_t outputElements = math::RandInt(2, 1000);

    arma::mat input;
    input.set_size(inputElements, 1);

    LinearNoBias<> module(inputElements, outputElements);
    module.Parameters().randu();

    double error = JacobianTest(module, input);
    BOOST_REQUIRE_LE(error, 1e-5);
  }
}

/**
 * LinearNoBias layer numerical gradient test.
 */
BOOST_AUTO_TEST_CASE(GradientLinearNoBiasLayerTest)
{
  // LinearNoBias function gradient instantiation.
  struct GradientFunction
  {
    GradientFunction()
    {
      input = arma::randu(10, 1);
      target = arma::mat("1");

      model = new FFN<NegativeLogLikelihood<>, NguyenWidrowInitialization>();
      model->Predictors() = input;
      model->Responses() = target;
      model->Add<IdentityLayer<> >();
      model->Add<Linear<> >(10, 10);
      model->Add<LinearNoBias<> >(10, 2);
      model->Add<LogSoftMax<> >();
    }

    ~GradientFunction()
    {
      delete model;
    }

    double Gradient(arma::mat& gradient) const
    {
      double error = model->Evaluate(model->Parameters(), 0, 1);
      model->Gradient(model->Parameters(), 0, gradient, 1);
      return error;
    }

    arma::mat& Parameters() { return model->Parameters(); }

    FFN<NegativeLogLikelihood<>, NguyenWidrowInitialization>* model;
    arma::mat input, target;
  } function;

  BOOST_REQUIRE_LE(CheckGradient(function), 1e-4);
}

/**
 * Jacobian negative log likelihood module test.
 */
BOOST_AUTO_TEST_CASE(JacobianNegativeLogLikelihoodLayerTest)
{
  for (size_t i = 0; i < 5; i++)
  {
    NegativeLogLikelihood<> module;
    const size_t inputElements = math::RandInt(5, 100);
    arma::mat input;
    RandomInitialization init(0, 1);
    init.Initialize(input, inputElements, 1);

    arma::mat target(1, 1);
    target(0) = math::RandInt(1, inputElements - 1);

    double error = JacobianPerformanceTest(module, input, target);
    BOOST_REQUIRE_LE(error, 1e-5);
  }
}

/**
 * Jacobian LeakyReLU module test.
 */
BOOST_AUTO_TEST_CASE(JacobianLeakyReLULayerTest)
{
  for (size_t i = 0; i < 5; i++)
  {
    const size_t inputElements = math::RandInt(2, 1000);

    arma::mat input;
    input.set_size(inputElements, 1);

    LeakyReLU<> module;

    double error = JacobianTest(module, input);
    BOOST_REQUIRE_LE(error, 1e-5);
  }
}

/**
 * Jacobian FlexibleReLU module test.
 */
BOOST_AUTO_TEST_CASE(JacobianFlexibleReLULayerTest)
{
  for (size_t i = 0; i < 5; i++)
  {
    const size_t inputElements = math::RandInt(2, 1000);

    arma::mat input;
    input.set_size(inputElements, 1);

    FlexibleReLU<> module;

    double error = JacobianTest(module, input);
    BOOST_REQUIRE_LE(error, 1e-5);
  }
}

/**
 * Flexible ReLU layer numerical gradient test.
 */
BOOST_AUTO_TEST_CASE(GradientFlexibleReLULayerTest)
{
  // Add function gradient instantiation.
  struct GradientFunction
  {
    GradientFunction()
    {
      input = arma::randu(2, 1);
      target = arma::mat("1");

      model = new FFN<NegativeLogLikelihood<>, RandomInitialization>(
          NegativeLogLikelihood<>(), RandomInitialization(0.1, 0.5));

      model->Predictors() = input;
      model->Responses() = target;
      model->Add<Linear<> >(2, 2);
      model->Add<LinearNoBias<> >(2, 5);
      model->Add<FlexibleReLU<> >(0.05);
      model->Add<LogSoftMax<> >();
    }

    ~GradientFunction()
    {
      delete model;
    }

    double Gradient(arma::mat& gradient) const
    {
      double error = model->Evaluate(model->Parameters(), 0, 1);
      model->Gradient(model->Parameters(), 0, gradient, 1);
      return error;
    }

    arma::mat& Parameters() { return model->Parameters(); }

    FFN<NegativeLogLikelihood<>, RandomInitialization>* model;
    arma::mat input, target;
  } function;

  BOOST_REQUIRE_LE(CheckGradient(function), 1e-4);
}

/**
 * Jacobian MultiplyConstant module test.
 */
BOOST_AUTO_TEST_CASE(JacobianMultiplyConstantLayerTest)
{
  for (size_t i = 0; i < 5; i++)
  {
    const size_t inputElements = math::RandInt(2, 1000);

    arma::mat input;
    input.set_size(inputElements, 1);

    MultiplyConstant<> module(3.0);

    double error = JacobianTest(module, input);
    BOOST_REQUIRE_LE(error, 1e-5);
  }
}

/**
 * Jacobian HardTanH module test.
 */
BOOST_AUTO_TEST_CASE(JacobianHardTanHLayerTest)
{
  for (size_t i = 0; i < 5; i++)
  {
    const size_t inputElements = math::RandInt(2, 1000);

    arma::mat input;
    input.set_size(inputElements, 1);

    HardTanH<> module;

    double error = JacobianTest(module, input);
    BOOST_REQUIRE_LE(error, 1e-5);
  }
}

/**
 * Simple select module test.
 */
BOOST_AUTO_TEST_CASE(SimpleSelectLayerTest)
{
  arma::mat outputA, outputB, input, delta;

  input = arma::ones(10, 5);
  for (size_t i = 0; i < input.n_cols; ++i)
  {
    input.col(i) *= i;
  }

  // Test the Forward function.
  Select<> moduleA(3);
  moduleA.Forward(input, outputA);
  BOOST_REQUIRE_EQUAL(30, arma::accu(outputA));

  // Test the Forward function.
  Select<> moduleB(3, 5);
  moduleB.Forward(input, outputB);
  BOOST_REQUIRE_EQUAL(15, arma::accu(outputB));

  // Test the Backward function.
  moduleA.Backward(input, outputA, delta);
  BOOST_REQUIRE_EQUAL(30, arma::accu(delta));

  // Test the Backward function.
  moduleB.Backward(input, outputA, delta);
  BOOST_REQUIRE_EQUAL(15, arma::accu(delta));
}

/**
 * Simple join module test.
 */
BOOST_AUTO_TEST_CASE(SimpleJoinLayerTest)
{
  arma::mat output, input, delta;
  input = arma::ones(10, 5);

  // Test the Forward function.
  Join<> module;
  module.Forward(input, output);
  BOOST_REQUIRE_EQUAL(50, arma::accu(output));

  bool b = output.n_rows == 1 || output.n_cols == 1;
  BOOST_REQUIRE_EQUAL(b, true);

  // Test the Backward function.
  module.Backward(input, output, delta);
  BOOST_REQUIRE_EQUAL(50, arma::accu(delta));

  b = delta.n_rows == input.n_rows && input.n_cols;
  BOOST_REQUIRE_EQUAL(b, true);
}

/**
 * Simple add merge module test.
 */
BOOST_AUTO_TEST_CASE(SimpleAddMergeLayerTest)
{
  arma::mat output, input, delta;
  input = arma::ones(10, 1);

  for (size_t i = 0; i < 5; ++i)
  {
    AddMerge<> module(false, false);
    const size_t numMergeModules = math::RandInt(2, 10);
    for (size_t m = 0; m < numMergeModules; ++m)
    {
      IdentityLayer<> identityLayer;
      identityLayer.Forward(input, identityLayer.OutputParameter());

      module.Add<IdentityLayer<> >(identityLayer);
    }

    // Test the Forward function.
    module.Forward(input, output);
    BOOST_REQUIRE_EQUAL(10 * numMergeModules, arma::accu(output));

    // Test the Backward function.
    module.Backward(input, output, delta);
    BOOST_REQUIRE_EQUAL(arma::accu(output), arma::accu(delta));
  }
}

/**
 * Test the LSTM layer with a user defined rho parameter and without.
 */
BOOST_AUTO_TEST_CASE(LSTMRrhoTest)
{
  const size_t rho = 5;
  arma::cube input = arma::randu(1, 1, 5);
  arma::cube target = arma::ones(1, 1, 5);
  RandomInitialization init(0.5, 0.5);

  // Create model with user defined rho parameter.
  RNN<NegativeLogLikelihood<>, RandomInitialization> modelA(
      rho, false, NegativeLogLikelihood<>(), init);
  modelA.Add<IdentityLayer<> >();
  modelA.Add<Linear<> >(1, 10);

  // Use LSTM layer with rho.
  modelA.Add<LSTM<> >(10, 3, rho);
  modelA.Add<LogSoftMax<> >();

  // Create model without user defined rho parameter.
  RNN<NegativeLogLikelihood<> > modelB(
      rho, false, NegativeLogLikelihood<>(), init);
  modelB.Add<IdentityLayer<> >();
  modelB.Add<Linear<> >(1, 10);

  // Use LSTM layer with rho = MAXSIZE.
  modelB.Add<LSTM<> >(10, 3);
  modelB.Add<LogSoftMax<> >();

  ens::StandardSGD opt(0.1, 1, 5, -100, false);
  modelA.Train(input, target, opt);
  modelB.Train(input, target, opt);

  CheckMatrices(modelB.Parameters(), modelA.Parameters());
}

/**
 * LSTM layer numerical gradient test.
 */
BOOST_AUTO_TEST_CASE(GradientLSTMLayerTest)
{
  // LSTM function gradient instantiation.
  struct GradientFunction
  {
    GradientFunction()
    {
      input = arma::randu(1, 1, 5);
      target.ones(1, 1, 5);
      const size_t rho = 5;

      model = new RNN<NegativeLogLikelihood<> >(rho);
      model->Predictors() = input;
      model->Responses() = target;
      model->Add<IdentityLayer<> >();
      model->Add<Linear<> >(1, 10);
      model->Add<LSTM<> >(10, 3, rho);
      model->Add<LogSoftMax<> >();
    }

    ~GradientFunction()
    {
      delete model;
    }

    double Gradient(arma::mat& gradient) const
    {
      double error = model->Evaluate(model->Parameters(), 0, 1);
      model->Gradient(model->Parameters(), 0, gradient, 1);
      return error;
    }

    arma::mat& Parameters() { return model->Parameters(); }

    RNN<NegativeLogLikelihood<> >* model;
    arma::cube input, target;
  } function;

  BOOST_REQUIRE_LE(CheckGradient(function), 1e-4);
}

/**
 * Test the FastLSTM layer with a user defined rho parameter and without.
 */
BOOST_AUTO_TEST_CASE(FastLSTMRrhoTest)
{
  const size_t rho = 5;
  arma::cube input = arma::randu(1, 1, 5);
  arma::cube target = arma::ones(1, 1, 5);
  RandomInitialization init(0.5, 0.5);

  // Create model with user defined rho parameter.
  RNN<NegativeLogLikelihood<>, RandomInitialization> modelA(
      rho, false, NegativeLogLikelihood<>(), init);
  modelA.Add<IdentityLayer<> >();
  modelA.Add<Linear<> >(1, 10);

  // Use FastLSTM layer with rho.
  modelA.Add<FastLSTM<> >(10, 3, rho);
  modelA.Add<LogSoftMax<> >();

  // Create model without user defined rho parameter.
  RNN<NegativeLogLikelihood<> > modelB(
      rho, false, NegativeLogLikelihood<>(), init);
  modelB.Add<IdentityLayer<> >();
  modelB.Add<Linear<> >(1, 10);

  // Use FastLSTM layer with rho = MAXSIZE.
  modelB.Add<FastLSTM<> >(10, 3);
  modelB.Add<LogSoftMax<> >();

  ens::StandardSGD opt(0.1, 1, 5, -100, false);
  modelA.Train(input, target, opt);
  modelB.Train(input, target, opt);

  CheckMatrices(modelB.Parameters(), modelA.Parameters());
}

/**
 * FastLSTM layer numerical gradient test.
 */
BOOST_AUTO_TEST_CASE(GradientFastLSTMLayerTest)
{
  // Fast LSTM function gradient instantiation.
  struct GradientFunction
  {
    GradientFunction()
    {
      input = arma::randu(1, 1, 5);
      target = arma::ones(1, 1, 5);
      const size_t rho = 5;

      model = new RNN<NegativeLogLikelihood<> >(rho);
      model->Predictors() = input;
      model->Responses() = target;
      model->Add<IdentityLayer<> >();
      model->Add<Linear<> >(1, 10);
      model->Add<FastLSTM<> >(10, 3, rho);
      model->Add<LogSoftMax<> >();
    }

    ~GradientFunction()
    {
      delete model;
    }

    double Gradient(arma::mat& gradient) const
    {
      double error = model->Evaluate(model->Parameters(), 0, 1);
      model->Gradient(model->Parameters(), 0, gradient, 1);
      return error;
    }

    arma::mat& Parameters() { return model->Parameters(); }

    RNN<NegativeLogLikelihood<> >* model;
    arma::cube input, target;
  } function;

  // The threshold should be << 0.1 but since the Fast LSTM layer uses an
  // approximation of the sigmoid function the estimated gradient is not
  // correct.
  BOOST_REQUIRE_LE(CheckGradient(function), 0.2);
}

/**
 * Testing the overloaded Forward() of the LSTM layer, for retrieving the cell
 * state. Besides output, the overloaded function provides read access to cell
 * state of the LSTM layer.
 */
BOOST_AUTO_TEST_CASE(ReadCellStateParamLSTMLayerTest)
{
  const size_t rho = 5, inputSize = 3, outputSize = 2;

  // Provide input of all ones.
  arma::cube input = arma::ones(inputSize, outputSize, rho);

  arma::mat inputGate, forgetGate, outputGate, hidden;
  arma::mat outLstm, cellLstm;

  // LSTM layer.
  LSTM<> lstm(inputSize, outputSize, rho);
  lstm.Reset();
  lstm.ResetCell(rho);

  // Initialize the weights to all ones.
  lstm.Parameters().ones();

  arma::mat inputWeight = arma::ones(outputSize, inputSize);
  arma::mat outputWeight = arma::ones(outputSize, outputSize);
  arma::mat bias = arma::ones(outputSize, input.n_cols);
  arma::mat cellCalc = arma::zeros(outputSize, input.n_cols);
  arma::mat outCalc = arma::zeros(outputSize, input.n_cols);

  for (size_t seqNum = 0; seqNum < rho; ++seqNum)
  {
      // Wrap a matrix around our data to avoid a copy.
      arma::mat stepData(input.slice(seqNum).memptr(),
          input.n_rows, input.n_cols, false, true);

      // Apply Forward() on LSTM layer.
      lstm.Forward(stepData, // Input.
                   outLstm,  // Output.
                   cellLstm, // Cell state.
                   false); // Don't write into the cell state.

      // Compute the value of cell state and output.
      // i = sigmoid(W.dot(x) + W.dot(h) + W.dot(c) + b).
      inputGate = 1.0 /(1 + arma::exp(-(inputWeight * stepData +
          outputWeight * outCalc + outputWeight % cellCalc + bias)));

      // f = sigmoid(W.dot(x) + W.dot(h) + W.dot(c) + b).
      forgetGate = 1.0 /(1 + arma::exp(-(inputWeight * stepData +
          outputWeight * outCalc + outputWeight % cellCalc + bias)));

      // z = tanh(W.dot(x) + W.dot(h) + b).
      hidden = arma::tanh(inputWeight * stepData +
                     outputWeight * outCalc + bias);

      // c = f * c + i * z.
      cellCalc = forgetGate % cellCalc + inputGate % hidden;

      // o = sigmoid(W.dot(x) + W.dot(h) + W.dot(c) + b).
      outputGate = 1.0 /(1 + arma::exp(-(inputWeight * stepData +
          outputWeight * outCalc + outputWeight % cellCalc + bias)));

      // h = o * tanh(c).
      outCalc = outputGate % arma::tanh(cellCalc);

      CheckMatrices(outLstm, outCalc, 1e-12);
      CheckMatrices(cellLstm, cellCalc, 1e-12);
  }
}

/**
 * Testing the overloaded Forward() of the LSTM layer, for retrieving the cell
 * state. Besides output, the overloaded function provides write access to cell
 * state of the LSTM layer.
 */
BOOST_AUTO_TEST_CASE(WriteCellStateParamLSTMLayerTest)
{
  const size_t rho = 5, inputSize = 3, outputSize = 2;

  // Provide input of all ones.
  arma::cube input = arma::ones(inputSize, outputSize, rho);

  arma::mat inputGate, forgetGate, outputGate, hidden;
  arma::mat outLstm, cellLstm;
  arma::mat cellCalc;

  // LSTM layer.
  LSTM<> lstm(inputSize, outputSize, rho);
  lstm.Reset();
  lstm.ResetCell(rho);

  // Initialize the weights to all ones.
  lstm.Parameters().ones();

  arma::mat inputWeight = arma::ones(outputSize, inputSize);
  arma::mat outputWeight = arma::ones(outputSize, outputSize);
  arma::mat bias = arma::ones(outputSize, input.n_cols);
  arma::mat outCalc = arma::zeros(outputSize, input.n_cols);

  for (size_t seqNum = 0; seqNum < rho; ++seqNum)
  {
      // Wrap a matrix around our data to avoid a copy.
      arma::mat stepData(input.slice(seqNum).memptr(),
          input.n_rows, input.n_cols, false, true);

      if (cellLstm.is_empty())
      {
        // Set the cell state to zeros.
        cellLstm = arma::zeros(outputSize, input.n_cols);
        cellCalc = arma::zeros(outputSize, input.n_cols);
      }
      else
      {
        // Set the cell state to zeros.
        cellLstm = arma::zeros(cellLstm.n_rows, cellLstm.n_cols);
        cellCalc = arma::zeros(cellCalc.n_rows, cellCalc.n_cols);
      }

      // Apply Forward() on the LSTM layer.
      lstm.Forward(stepData, // Input.
                   outLstm,  // Output.
                   cellLstm, // Cell state.
                   true);  // Write into cell state.

      // Compute the value of cell state and output.
      // i = sigmoid(W.dot(x) + W.dot(h) + W.dot(c) + b).
      inputGate = 1.0 /(1 + arma::exp(-(inputWeight * stepData +
          outputWeight * outCalc + outputWeight % cellCalc + bias)));

      // f = sigmoid(W.dot(x) + W.dot(h) + W.dot(c) + b).
      forgetGate = 1.0 /(1 + arma::exp(-(inputWeight * stepData +
          outputWeight * outCalc + outputWeight % cellCalc + bias)));

      // z = tanh(W.dot(x) + W.dot(h) + b).
      hidden = arma::tanh(inputWeight * stepData +
                     outputWeight * outCalc + bias);

      // c = f * c + i * z.
      cellCalc = forgetGate % cellCalc + inputGate % hidden;

      // o = sigmoid(W.dot(x) + W.dot(h) + W.dot(c) + b).
      outputGate = 1.0 /(1 + arma::exp(-(inputWeight * stepData +
          outputWeight * outCalc + outputWeight % cellCalc + bias)));

      // h = o * tanh(c).
      outCalc = outputGate % arma::tanh(cellCalc);

      CheckMatrices(outLstm, outCalc, 1e-12);
      CheckMatrices(cellLstm, cellCalc, 1e-12);
  }

  // Attempting to write empty matrix into cell state.
  lstm.Reset();
  lstm.ResetCell(rho);
  arma::mat stepData(input.slice(0).memptr(),
      input.n_rows, input.n_cols, false, true);

  lstm.Forward(stepData, // Input.
               outLstm,  // Output.
               cellLstm, // Cell state.
               true); // Write into cell state.

  for (size_t seqNum = 1; seqNum < rho; ++seqNum)
  {
    arma::mat empty;
    // Should throw error.
    BOOST_REQUIRE_THROW(lstm.Forward(stepData, // Input.
                                     outLstm,  // Output.
                                     empty, // Cell state.
                                     true),  // Write into cell state.
                                     std::runtime_error);
  }
}

/**
 * Check if the gradients computed by NTM cell are close enough to the
 * approximation of the gradients.
 */
BOOST_AUTO_TEST_CASE(GradientNTMTest)
{
  struct GradientFunction
  {
    GradientFunction()
    {
      arma::cube input = arma::randu(1, 1, 5);
      arma::cube target = arma::ones(1, 1, 5);
      const size_t rho = 5;

      size_t numMem = 6;
      size_t memSize = 10;
      size_t shiftSize = 1;

      Sequential<>* controller = new Sequential<>();
      controller->Add(new Linear<>(10 + memSize, 3));
      controller->Add(new Linear<>(3, 3));

      model = new RNN<NegativeLogLikelihood<> >(rho);
      model->Predictors() = input;
      model->Responses() = target;
      model->Add<IdentityLayer<> >();
      model->Add<Linear<> >(1, 10);
      model->Add<NeuralTuringMachine<> >(10, 3, numMem, memSize, shiftSize,
          controller);
      model->Add<Linear<> >(3, 3);
      model->Add<LogSoftMax<> >();
    }

    ~GradientFunction()
    {
      delete model;
    }

    double Gradient(arma::mat& gradient) const
    {
      arma::mat output;
<<<<<<< HEAD

=======
>>>>>>> 3f9bf13a
      double error = model->Evaluate(model->Parameters(), 0, 1);
      model->Gradient(model->Parameters(), 0, gradient, 1);
      return error;
    }

    arma::mat& Parameters() { return model->Parameters(); }

    RNN<NegativeLogLikelihood<> >* model;

    arma::mat input, target;
  } function;

  BOOST_REQUIRE_LE(CheckGradient(function), 1e-4);
}



/**
 * Check if the gradients computed by GRU cell are close enough to the
 * approximation of the gradients.
 */
BOOST_AUTO_TEST_CASE(GradientGRULayerTest)
{
  // GRU function gradient instantiation.
  struct GradientFunction
  {
    GradientFunction()
    {
      input = arma::randu(1, 1, 5);
      target = arma::ones(1, 1, 5);
      const size_t rho = 5;

      model = new RNN<NegativeLogLikelihood<> >(rho);
      model->Predictors() = input;
      model->Responses() = target;
      model->Add<IdentityLayer<> >();
      model->Add<Linear<> >(1, 10);
      model->Add<GRU<> >(10, 3, rho);
      model->Add<LogSoftMax<> >();
    }

    ~GradientFunction()
    {
      delete model;
    }

    double Gradient(arma::mat& gradient) const
    {
      arma::mat output;
      double error = model->Evaluate(model->Parameters(), 0, 1);
      model->Gradient(model->Parameters(), 0, gradient, 1);
      return error;
    }

    arma::mat& Parameters() { return model->Parameters(); }

    RNN<NegativeLogLikelihood<> >* model;
    arma::cube input, target;
  } function;

  BOOST_REQUIRE_LE(CheckGradient(function), 1e-4);
}

/**
 * GRU layer manual forward test.
 */
BOOST_AUTO_TEST_CASE(ForwardGRULayerTest)
{
  // This will make it easier to clean memory later.
  GRU<>* gruAlloc = new GRU<>(3, 3, 5);
  GRU<>& gru = *gruAlloc;

  // Initialize the weights to all ones.
  NetworkInitialization<ConstInitialization>
    networkInit(ConstInitialization(1));
  networkInit.Initialize(gru.Model(), gru.Parameters());

  // Provide input of all ones.
  arma::mat input = arma::ones(3, 1);
  arma::mat output;

  gru.Forward(input, output);

  // Compute the z_t gate output.
  arma::mat expectedOutput = arma::ones(3, 1);
  expectedOutput *= -4;
  expectedOutput = arma::exp(expectedOutput);
  expectedOutput = arma::ones(3, 1) / (arma::ones(3, 1) + expectedOutput);
  expectedOutput = (arma::ones(3, 1)  - expectedOutput) % expectedOutput;

  // For the first input the output should be equal to the output of
  // gate z_t as the previous output fed to the cell is all zeros.
  BOOST_REQUIRE_LE(arma::as_scalar(arma::trans(output) * expectedOutput), 1e-2);

  expectedOutput = output;

  gru.Forward(input, output);

  double s = arma::as_scalar(arma::sum(expectedOutput));

  // Compute the value of z_t gate for the second input.
  arma::mat z_t = arma::ones(3, 1);
  z_t *= -(s + 4);
  z_t = arma::exp(z_t);
  z_t = arma::ones(3, 1) / (arma::ones(3, 1) + z_t);

  // Compute the value of o_t gate for the second input.
  arma::mat o_t = arma::ones(3, 1);
  o_t *= -(arma::as_scalar(arma::sum(expectedOutput % z_t)) + 4);
  o_t = arma::exp(o_t);
  o_t = arma::ones(3, 1) / (arma::ones(3, 1) + o_t);

  // Expected output for the second input.
  expectedOutput = z_t % expectedOutput + (arma::ones(3, 1) - z_t) % o_t;

  BOOST_REQUIRE_LE(arma::as_scalar(arma::trans(output) * expectedOutput), 1e-2);

  LayerTypes<> layer(gruAlloc);
  boost::apply_visitor(DeleteVisitor(), layer);
}

/**
 * Simple concat module test.
 */
BOOST_AUTO_TEST_CASE(SimpleConcatLayerTest)
{
  arma::mat output, input, delta, error;

  Linear<> moduleA(10, 10);
  moduleA.Parameters().randu();
  moduleA.Reset();

  Linear<> moduleB(10, 10);
  moduleB.Parameters().randu();
  moduleB.Reset();

  Concat<> module;
  module.Add(moduleA);
  module.Add(moduleB);

  // Test the Forward function.
  input = arma::zeros(10, 1);
  module.Forward(input, output);
  BOOST_REQUIRE_CLOSE(arma::accu(
      moduleA.Parameters().submat(100, 0, moduleA.Parameters().n_elem - 1, 0)) +
      arma::accu(moduleB.Parameters().submat(100, 0,
      moduleB.Parameters().n_elem - 1, 0)),
      arma::accu(output.col(0)), 1e-3);

  // Test the Backward function.
  error = arma::zeros(20, 1);
  module.Backward(input, error, delta);
  BOOST_REQUIRE_EQUAL(arma::accu(delta), 0);
}

/**
 * Test to check Concat layer along different axes.
 */
BOOST_AUTO_TEST_CASE(ConcatAlongAxisTest)
{
  arma::mat output, input, error, outputA, outputB;
  size_t inputWidth = 4, inputHeight = 4, inputChannel = 2;
  size_t outputWidth, outputHeight, outputChannel = 2;
  size_t kW = 3, kH = 3;
  size_t batch = 1;

  // Using Convolution<> layer as inout to Concat<> layer.
  // Compute the output shape of convolution layer.
  outputWidth  = (inputWidth - kW) + 1;
  outputHeight = (inputHeight - kH) + 1;

  input = arma::ones(inputWidth * inputHeight * inputChannel, batch);

  Convolution<> moduleA(inputChannel, outputChannel, kW, kH, 1, 1, 0, 0,
      inputWidth, inputHeight);
  Convolution<> moduleB(inputChannel, outputChannel, kW, kH, 1, 1, 0, 0,
      inputWidth, inputHeight);

  moduleA.Reset();
  moduleA.Parameters().randu();
  moduleB.Reset();
  moduleB.Parameters().randu();

  // Compute output of each layer.
  moduleA.Forward(input, outputA);
  moduleB.Forward(input, outputB);

  arma::cube A(outputA.memptr(), outputWidth, outputHeight, outputChannel);
  arma::cube B(outputB.memptr(), outputWidth, outputHeight, outputChannel);

  error = arma::ones(outputWidth * outputHeight * outputChannel * 2, 1);

  for (size_t axis = 0; axis < 3; ++axis)
  {
    size_t x = 1, y = 1, z = 1;
    arma::cube calculatedOut;
    if (axis == 0)
    {
      calculatedOut.set_size(2 * outputWidth, outputHeight, outputChannel);
      for (size_t i = 0; i < A.n_slices; ++i)
      {
          arma::mat aMat = A.slice(i);
          arma::mat bMat = B.slice(i);
          calculatedOut.slice(i) = arma::join_cols(aMat, bMat);
      }
      x = 2;
    }
    if (axis == 1)
    {
      calculatedOut.set_size(outputWidth, 2 * outputHeight, outputChannel);
      for (size_t i = 0; i < A.n_slices; ++i)
      {
          arma::mat aMat = A.slice(i);
          arma::mat bMat = B.slice(i);
          calculatedOut.slice(i) = arma::join_rows(aMat, bMat);
      }
      y = 2;
    }
    if (axis == 2)
    {
      calculatedOut = arma::join_slices(A, B);
      z = 2;
    }

    // Compute output of Concat<> layer.
    arma::Row<size_t> inputSize{outputWidth, outputHeight, outputChannel};
    Concat<> module(inputSize, axis);
    module.Add(moduleA);
    module.Add(moduleB);
    module.Forward(input, output);
    arma::cube concatOut(output.memptr(), x * outputWidth,
        y * outputHeight, z * outputChannel);

    // Verify if the output reshaped to cubes are similar.
    CheckMatrices(concatOut, calculatedOut, 1e-12);
  }
}

/**
 * Concat layer numerical gradient test.
 */
BOOST_AUTO_TEST_CASE(GradientConcatLayerTest)
{
  // Concat function gradient instantiation.
  struct GradientFunction
  {
    GradientFunction()
    {
      input = arma::randu(10, 1);
      target = arma::mat("1");

      model = new FFN<NegativeLogLikelihood<>, NguyenWidrowInitialization>();
      model->Predictors() = input;
      model->Responses() = target;
      model->Add<IdentityLayer<> >();
      model->Add<Linear<> >(10, 10);

      concat = new Concat<>(true);
      concat->Add<Linear<> >(10, 2);
      model->Add(concat);

      model->Add<LogSoftMax<> >();
    }

    ~GradientFunction()
    {
      delete model;
    }

    double Gradient(arma::mat& gradient) const
    {
      double error = model->Evaluate(model->Parameters(), 0, 1);
      model->Gradient(model->Parameters(), 0, gradient, 1);
      return error;
    }

    arma::mat& Parameters() { return model->Parameters(); }

    FFN<NegativeLogLikelihood<>, NguyenWidrowInitialization>* model;
    Concat<>* concat;
    arma::mat input, target;
  } function;

  BOOST_REQUIRE_LE(CheckGradient(function), 1e-4);
}

/**
 * Simple concatenate module test.
 */
BOOST_AUTO_TEST_CASE(SimpleConcatenateLayerTest)
{
  arma::mat input = arma::ones(5, 1);
  arma::mat output, delta;

  Concatenate<> module;
  module.Concat() = arma::ones(5, 1) * 0.5;

  // Test the Forward function.
  module.Forward(input, output);

  BOOST_REQUIRE_EQUAL(arma::accu(output), 7.5);

  // Test the Backward function.
  module.Backward(input, output, delta);
  BOOST_REQUIRE_EQUAL(arma::accu(delta), 5);
}

/**
 * Concatenate layer numerical gradient test.
 */
BOOST_AUTO_TEST_CASE(GradientConcatenateLayerTest)
{
  // Concatenate function gradient instantiation.
  struct GradientFunction
  {
    GradientFunction()
    {
      input = arma::randu(10, 1);
      target = arma::mat("1");

      model = new FFN<NegativeLogLikelihood<>, NguyenWidrowInitialization>();
      model->Predictors() = input;
      model->Responses() = target;
      model->Add<IdentityLayer<> >();
      model->Add<Linear<> >(10, 5);

      arma::mat concat = arma::ones(5, 1);
      concatenate = new Concatenate<>();
      concatenate->Concat() = concat;
      model->Add(concatenate);

      model->Add<Linear<> >(10, 5);
      model->Add<LogSoftMax<> >();
    }

    ~GradientFunction()
    {
      delete model;
    }

    double Gradient(arma::mat& gradient) const
    {
      double error = model->Evaluate(model->Parameters(), 0, 1);
      model->Gradient(model->Parameters(), 0, gradient, 1);
      return error;
    }

    arma::mat& Parameters() { return model->Parameters(); }

    FFN<NegativeLogLikelihood<>, NguyenWidrowInitialization>* model;
    Concatenate<>* concatenate;
    arma::mat input, target;
  } function;

  BOOST_REQUIRE_LE(CheckGradient(function), 1e-4);
}

/**
 * Simple lookup module test.
 */
BOOST_AUTO_TEST_CASE(SimpleLookupLayerTest)
{
  arma::mat output, input, delta, gradient;
  Lookup<> module(10, 5);
  module.Parameters().randu();

  // Test the Forward function.
  input = arma::zeros(2, 1);
  input(0) = 1;
  input(1) = 3;

  module.Forward(input, output);

  // The Lookup module uses index - 1 for the cols.
  const double outputSum = arma::accu(module.Parameters().col(0)) +
      arma::accu(module.Parameters().col(2));

  BOOST_REQUIRE_CLOSE(outputSum, arma::accu(output), 1e-3);

  // Test the Backward function.
  module.Backward(input, input, delta);
  BOOST_REQUIRE_EQUAL(arma::accu(input), arma::accu(input));

  // Test the Gradient function.
  arma::mat error = arma::ones(2, 5);
  error = error.t();
  error.col(1) *= 0.5;

  module.Gradient(input, error, gradient);

  // The Lookup module uses index - 1 for the cols.
  const double gradientSum = arma::accu(gradient.col(0)) +
      arma::accu(gradient.col(2));

  BOOST_REQUIRE_CLOSE(gradientSum, arma::accu(error), 1e-3);
  BOOST_REQUIRE_CLOSE(arma::accu(gradient), arma::accu(error), 1e-3);
}

/**
 * Simple LogSoftMax module test.
 */
BOOST_AUTO_TEST_CASE(SimpleLogSoftmaxLayerTest)
{
  arma::mat output, input, error, delta;
  LogSoftMax<> module;

  // Test the Forward function.
  input = arma::mat("0.5; 0.5");
  module.Forward(input, output);
  BOOST_REQUIRE_SMALL(arma::accu(arma::abs(
    arma::mat("-0.6931; -0.6931") - output)), 1e-3);

  // Test the Backward function.
  error = arma::zeros(input.n_rows, input.n_cols);
  // Assume LogSoftmax layer is always associated with NLL output layer.
  error(1, 0) = -1;
  module.Backward(input, error, delta);
  BOOST_REQUIRE_SMALL(arma::accu(arma::abs(
      arma::mat("1.6487; 0.6487") - delta)), 1e-3);
}

/*
 * Simple test for the BilinearInterpolation layer
 */
BOOST_AUTO_TEST_CASE(SimpleBilinearInterpolationLayerTest)
{
  // Tested output against tensorflow.image.resize_bilinear()
  arma::mat input, output, unzoomedOutput, expectedOutput;
  size_t inRowSize = 2;
  size_t inColSize = 2;
  size_t outRowSize = 5;
  size_t outColSize = 5;
  size_t depth = 1;
  input.zeros(inRowSize * inColSize * depth, 1);
  input[0] = 1.0;
  input[1] = input[2] = 2.0;
  input[3] = 3.0;
  BilinearInterpolation<> layer(inRowSize, inColSize, outRowSize, outColSize,
      depth);
  expectedOutput = arma::mat("1.0000 1.4000 1.8000 2.0000 2.0000 \
      1.4000 1.8000 2.2000 2.4000 2.4000 \
      1.8000 2.2000 2.6000 2.8000 2.8000 \
      2.0000 2.4000 2.8000 3.0000 3.0000 \
      2.0000 2.4000 2.8000 3.0000 3.0000");
  expectedOutput.reshape(25, 1);
  layer.Forward(input, output);
  CheckMatrices(output - expectedOutput, arma::zeros(output.n_rows), 1e-12);

  expectedOutput = arma::mat("1.0000 1.9000 1.9000 2.8000");
  expectedOutput.reshape(4, 1);
  layer.Backward(output, output, unzoomedOutput);
  CheckMatrices(unzoomedOutput - expectedOutput,
      arma::zeros(input.n_rows), 1e-12);
}

/**
 * Tests the BatchNorm Layer, compares the layers parameters with
 * the values from another implementation.
 * Link to the implementation - http://cthorey.github.io./backpropagation/
 */
BOOST_AUTO_TEST_CASE(BatchNormTest)
{
  arma::mat input, output;
  input << 5.1 << 3.5 << 1.4 << arma::endr
        << 4.9 << 3.0 << 1.4 << arma::endr
        << 4.7 << 3.2 << 1.3 << arma::endr;

  BatchNorm<> model(input.n_rows);
  model.Reset();

  // Non-Deteministic Forward Pass Test.
  model.Deterministic() = false;
  model.Forward(input, output);
  arma::mat result;
  result << 1.1658 << 0.1100 << -1.2758 << arma::endr
         << 1.2579 << -0.0699 << -1.1880 << arma::endr
         << 1.1737 << 0.0958 << -1.2695 << arma::endr;

  CheckMatrices(output, result, 1e-1);
  result.clear();

  // Deterministic Forward Pass test.
  output = model.TrainingMean();
  result << 3.33333333 << arma::endr
         << 3.1 << arma::endr
         << 3.06666666 << arma::endr;

  CheckMatrices(output, result, 1e-1);
  result.clear();

  output = model.TrainingVariance();
  result << 2.2956 << arma::endr
         << 2.0467 << arma::endr
         << 1.9356 << arma::endr;

  CheckMatrices(output, result, 1e-1);
  result.clear();

  model.Deterministic() = true;
  model.Forward(input, output);

  result << 1.1658 << 0.1100 << -1.2757 << arma::endr
         << 1.2579 << -0.0699 << -1.1880 << arma::endr
         << 1.1737 << 0.0958 << -1.2695 << arma::endr;

  CheckMatrices(output, result, 1e-1);
}

/**
 * BatchNorm layer numerical gradient test.
 */
BOOST_AUTO_TEST_CASE(GradientBatchNormTest)
{
  // Add function gradient instantiation.
  struct GradientFunction
  {
    GradientFunction()
    {
      input = arma::randn(10, 256);
      arma::mat target;
      target.ones(1, 256);

      model = new FFN<NegativeLogLikelihood<>, NguyenWidrowInitialization>();
      model->Predictors() = input;
      model->Responses() = target;
      model->Add<IdentityLayer<> >();
      model->Add<Linear<> >(10, 10);
      model->Add<BatchNorm<> >(10);
      model->Add<Linear<> >(10, 2);
      model->Add<LogSoftMax<> >();
    }

    ~GradientFunction()
    {
      delete model;
    }

    double Gradient(arma::mat& gradient) const
    {
      double error = model->Evaluate(model->Parameters(), 0, 256, false);
      model->Gradient(model->Parameters(), 0, gradient, 256);
      return error;
    }

    arma::mat& Parameters() { return model->Parameters(); }

    FFN<NegativeLogLikelihood<>, NguyenWidrowInitialization>* model;
    arma::mat input, target;
  } function;

  BOOST_REQUIRE_LE(CheckGradient(function), 1e-4);
}

/**
 * VirtualBatchNorm layer numerical gradient test.
 */
BOOST_AUTO_TEST_CASE(GradientVirtualBatchNormTest)
{
  // Add function gradient instantiation.
  struct GradientFunction
  {
    GradientFunction()
    {
      input = arma::randn(5, 256);
      arma::mat referenceBatch = arma::mat(input.memptr(), input.n_rows, 16);
      arma::mat target;
      target.ones(1, 256);

      model = new FFN<NegativeLogLikelihood<>, NguyenWidrowInitialization>();
      model->Predictors() = input;
      model->Responses() = target;
      model->Add<IdentityLayer<> >();
      model->Add<Linear<> >(5, 5);
      model->Add<VirtualBatchNorm<> >(referenceBatch, 5);
      model->Add<Linear<> >(5, 2);
      model->Add<LogSoftMax<> >();
    }

    ~GradientFunction()
    {
      delete model;
    }

    double Gradient(arma::mat& gradient) const
    {
      double error = model->Evaluate(model->Parameters(), 0, 256, false);
      model->Gradient(model->Parameters(), 0, gradient, 256);
      return error;
    }

    arma::mat& Parameters() { return model->Parameters(); }

    FFN<NegativeLogLikelihood<>, NguyenWidrowInitialization>* model;
    arma::mat input, target;
  } function;

  BOOST_REQUIRE_LE(CheckGradient(function), 1e-4);
}

/**
 * MiniBatchDiscrimination layer numerical gradient test.
 */
BOOST_AUTO_TEST_CASE(MiniBatchDiscriminationTest)
{
  // Add function gradient instantiation.
  struct GradientFunction
  {
    GradientFunction()
    {
      input = arma::randn(5, 4);
      arma::mat target;
      target.ones(1, 4);

      model = new FFN<NegativeLogLikelihood<>, NguyenWidrowInitialization>();
      model->Predictors() = input;
      model->Responses() = target;
      model->Add<IdentityLayer<> >();
      model->Add<Linear<> >(5, 5);
      model->Add<MiniBatchDiscrimination<> >(5, 10, 16);
      model->Add<Linear<> >(10, 2);
      model->Add<LogSoftMax<> >();
    }

    ~GradientFunction()
    {
      delete model;
    }

    double Gradient(arma::mat& gradient) const
    {
      return model->EvaluateWithGradient(model->Parameters(), 0, gradient, 4);
    }

    arma::mat& Parameters() { return model->Parameters(); }

    FFN<NegativeLogLikelihood<>, NguyenWidrowInitialization>* model;
    arma::mat input, target;
  } function;

  BOOST_REQUIRE_LE(CheckGradient(function), 1e-4);
}

/**
 * Simple Transposed Convolution layer test.
 */
BOOST_AUTO_TEST_CASE(SimpleTransposedConvolutionLayerTest)
{
  arma::mat output, input, delta;

  TransposedConvolution<> module1(1, 1, 3, 3, 1, 1, 0, 0, 4, 4, 6, 6);
  // Test the forward function.
  input = arma::linspace<arma::colvec>(0, 15, 16);
  module1.Parameters() = arma::mat(9 + 1, 1, arma::fill::zeros);
  module1.Parameters()(0) = 1.0;
  module1.Parameters()(8) = 2.0;
  module1.Reset();
  module1.Forward(input, output);
  // Value calculated using tensorflow.nn.conv2d_transpose()
  BOOST_REQUIRE_EQUAL(arma::accu(output), 360.0);

  // Test the backward function.
  module1.Backward(input, output, delta);
  // Value calculated using tensorflow.nn.conv2d()
  BOOST_REQUIRE_EQUAL(arma::accu(delta), 720.0);

  TransposedConvolution<> module2(1, 1, 4, 4, 1, 1, 1, 1, 5, 5, 6, 6);
  // Test the forward function.
  input = arma::linspace<arma::colvec>(0, 24, 25);
  module2.Parameters() = arma::mat(16 + 1, 1, arma::fill::zeros);
  module2.Parameters()(0) = 1.0;
  module2.Parameters()(3) = 1.0;
  module2.Parameters()(6) = 1.0;
  module2.Parameters()(9) = 1.0;
  module2.Parameters()(12) = 1.0;
  module2.Parameters()(15) = 2.0;
  module2.Reset();
  module2.Forward(input, output);
  // Value calculated using torch.nn.functional.conv_transpose2d()
  BOOST_REQUIRE_EQUAL(arma::accu(output), 1512.0);

  // Test the backward function.
  module2.Backward(input, output, delta);
  // Value calculated using torch.nn.functional.conv2d()
  BOOST_REQUIRE_EQUAL(arma::accu(delta), 6504.0);

  TransposedConvolution<> module3(1, 1, 3, 3, 1, 1, 1, 1, 5, 5, 5, 5);
  // Test the forward function.
  input = arma::linspace<arma::colvec>(0, 24, 25);
  module3.Parameters() = arma::mat(9 + 1, 1, arma::fill::zeros);
  module3.Parameters()(1) = 2.0;
  module3.Parameters()(2) = 4.0;
  module3.Parameters()(3) = 3.0;
  module3.Parameters()(8) = 1.0;
  module3.Reset();
  module3.Forward(input, output);
  // Value calculated using torch.nn.functional.conv_transpose2d()
  BOOST_REQUIRE_EQUAL(arma::accu(output), 2370.0);

  // Test the backward function.
  module3.Backward(input, output, delta);
  // Value calculated using torch.nn.functional.conv2d()
  BOOST_REQUIRE_EQUAL(arma::accu(delta), 19154.0);

  TransposedConvolution<> module4(1, 1, 3, 3, 1, 1, 0, 0, 5, 5, 7, 7);
  // Test the forward function.
  input = arma::linspace<arma::colvec>(0, 24, 25);
  module4.Parameters() = arma::mat(9 + 1, 1, arma::fill::zeros);
  module4.Parameters()(2) = 2.0;
  module4.Parameters()(4) = 4.0;
  module4.Parameters()(6) = 6.0;
  module4.Parameters()(8) = 8.0;
  module4.Reset();
  module4.Forward(input, output);
  // Value calculated using torch.nn.functional.conv_transpose2d()
  BOOST_REQUIRE_EQUAL(arma::accu(output), 6000.0);

  // Test the backward function.
  module4.Backward(input, output, delta);
  // Value calculated using torch.nn.functional.conv2d()
  BOOST_REQUIRE_EQUAL(arma::accu(delta), 86208.0);

  TransposedConvolution<> module5(1, 1, 3, 3, 2, 2, 0, 0, 2, 2, 5, 5);
  // Test the forward function.
  input = arma::linspace<arma::colvec>(0, 3, 4);
  module5.Parameters() = arma::mat(25 + 1, 1, arma::fill::zeros);
  module5.Parameters()(2) = 8.0;
  module5.Parameters()(4) = 6.0;
  module5.Parameters()(6) = 4.0;
  module5.Parameters()(8) = 2.0;
  module5.Reset();
  module5.Forward(input, output);
  // Value calculated using torch.nn.functional.conv_transpose2d()
  BOOST_REQUIRE_EQUAL(arma::accu(output), 120.0);

  // Test the backward function.
  module5.Backward(input, output, delta);
  // Value calculated using torch.nn.functional.conv2d()
  BOOST_REQUIRE_EQUAL(arma::accu(delta), 960.0);

  TransposedConvolution<> module6(1, 1, 3, 3, 2, 2, 1, 1, 3, 3, 5, 5);
  // Test the forward function.
  input = arma::linspace<arma::colvec>(0, 8, 9);
  module6.Parameters() = arma::mat(9 + 1, 1, arma::fill::zeros);
  module6.Parameters()(0) = 8.0;
  module6.Parameters()(3) = 6.0;
  module6.Parameters()(6) = 2.0;
  module6.Parameters()(8) = 4.0;
  module6.Reset();
  module6.Forward(input, output);
  // Value calculated using torch.nn.functional.conv_transpose2d()
  BOOST_REQUIRE_EQUAL(arma::accu(output), 410.0);

  // Test the backward function.
  module6.Backward(input, output, delta);
  // Value calculated using torch.nn.functional.conv2d()
  BOOST_REQUIRE_EQUAL(arma::accu(delta), 4444.0);

  TransposedConvolution<> module7(1, 1, 3, 3, 2, 2, 1, 1, 3, 3, 6, 6);
  // Test the forward function.
  input = arma::linspace<arma::colvec>(0, 8, 9);
  module7.Parameters() = arma::mat(9 + 1, 1, arma::fill::zeros);
  module7.Parameters()(0) = 8.0;
  module7.Parameters()(2) = 6.0;
  module7.Parameters()(4) = 2.0;
  module7.Parameters()(8) = 4.0;
  module7.Reset();
  module7.Forward(input, output);
  // Value calculated using torch.nn.functional.conv_transpose2d()
  BOOST_REQUIRE_EQUAL(arma::accu(output), 606.0);

  module7.Backward(input, output, delta);
  // Value calculated using torch.nn.functional.conv2d()
  BOOST_REQUIRE_EQUAL(arma::accu(delta), 7732.0);
}

/**
 * Transposed Convolution layer numerical gradient test.
 */
BOOST_AUTO_TEST_CASE(GradientTransposedConvolutionLayerTest)
{
  // Add function gradient instantiation.
  // To make this test robust, check it five times.
  bool pass = false;
  for (size_t trial = 0; trial < 5; trial++)
  {
    struct GradientFunction
    {
      GradientFunction()
      {
        input = arma::linspace<arma::colvec>(0, 35, 36);
        target = arma::mat("1");

        model = new FFN<NegativeLogLikelihood<>, RandomInitialization>();
        model->Predictors() = input;
        model->Responses() = target;
        model->Add<TransposedConvolution<> >
            (1, 1, 3, 3, 2, 2, 1, 1, 6, 6, 12, 12);
        model->Add<LogSoftMax<> >();
      }

      ~GradientFunction()
      {
        delete model;
      }

      double Gradient(arma::mat& gradient) const
      {
        double error = model->Evaluate(model->Parameters(), 0, 1);
        model->Gradient(model->Parameters(), 0, gradient, 1);
        return error;
      }

      arma::mat& Parameters() { return model->Parameters(); }

      FFN<NegativeLogLikelihood<>, RandomInitialization>* model;
      arma::mat input, target;
    } function;

    if (CheckGradient(function) < 1e-3)
    {
      pass = true;
      break;
    }
  }
  BOOST_REQUIRE_EQUAL(pass, true);
}

/**
 * Simple MultiplyMerge module test.
 */
BOOST_AUTO_TEST_CASE(SimpleMultiplyMergeLayerTest)
{
  arma::mat output, input, delta;
  input = arma::ones(10, 1);

  for (size_t i = 0; i < 5; ++i)
  {
    MultiplyMerge<> module(false, false);
    const size_t numMergeModules = math::RandInt(2, 10);
    for (size_t m = 0; m < numMergeModules; ++m)
    {
      IdentityLayer<> identityLayer;
      identityLayer.Forward(input, identityLayer.OutputParameter());

      module.Add<IdentityLayer<> >(identityLayer);
    }

    // Test the Forward function.
    module.Forward(input, output);
    BOOST_REQUIRE_EQUAL(10, arma::accu(output));

    // Test the Backward function.
    module.Backward(input, output, delta);
    BOOST_REQUIRE_EQUAL(arma::accu(output), arma::accu(delta));
  }
}

/**
 * Simple Atrous Convolution layer test.
 */
BOOST_AUTO_TEST_CASE(SimpleAtrousConvolutionLayerTest)
{
  arma::mat output, input, delta;

  AtrousConvolution<> module1(1, 1, 3, 3, 1, 1, 0, 0, 7, 7, 2, 2);
  // Test the Forward function.
  input = arma::linspace<arma::colvec>(0, 48, 49);
  module1.Parameters() = arma::mat(9 + 1, 1, arma::fill::zeros);
  module1.Parameters()(0) = 1.0;
  module1.Parameters()(8) = 2.0;
  module1.Reset();
  module1.Forward(input, output);
  // Value calculated using tensorflow.nn.atrous_conv2d()
  BOOST_REQUIRE_EQUAL(arma::accu(output), 792.0);

  // Test the Backward function.
  module1.Backward(input, output, delta);
  BOOST_REQUIRE_EQUAL(arma::accu(delta), 2376);

  AtrousConvolution<> module2(1, 1, 3, 3, 2, 2, 0, 0, 7, 7, 2, 2);
  // Test the forward function.
  input = arma::linspace<arma::colvec>(0, 48, 49);
  module2.Parameters() = arma::mat(9 + 1, 1, arma::fill::zeros);
  module2.Parameters()(0) = 1.0;
  module2.Parameters()(3) = 1.0;
  module2.Parameters()(6) = 1.0;
  module2.Reset();
  module2.Forward(input, output);
  // Value calculated using tensorflow.nn.conv2d()
  BOOST_REQUIRE_EQUAL(arma::accu(output), 264.0);

  // Test the backward function.
  module2.Backward(input, output, delta);
  BOOST_REQUIRE_EQUAL(arma::accu(delta), 792.0);
}

/**
 * Atrous Convolution layer numerical gradient test.
 */
BOOST_AUTO_TEST_CASE(GradientAtrousConvolutionLayerTest)
{
  // Add function gradient instantiation.
  struct GradientFunction
  {
    GradientFunction()
    {
      input = arma::linspace<arma::colvec>(0, 35, 36);
      target = arma::mat("1");

      model = new FFN<NegativeLogLikelihood<>, RandomInitialization>();
      model->Predictors() = input;
      model->Responses() = target;
      model->Add<IdentityLayer<> >();
      model->Add<AtrousConvolution<> >(1, 1, 3, 3, 1, 1, 0, 0, 6, 6, 2, 2);
      model->Add<LogSoftMax<> >();
    }

    ~GradientFunction()
    {
      delete model;
    }

    double Gradient(arma::mat& gradient) const
    {
      double error = model->Evaluate(model->Parameters(), 0, 1);
      model->Gradient(model->Parameters(), 0, gradient, 1);
      return error;
    }

    arma::mat& Parameters() { return model->Parameters(); }

    FFN<NegativeLogLikelihood<>, RandomInitialization>* model;
    arma::mat input, target;
  } function;

  // TODO: this tolerance seems far higher than necessary.  The implementation
  // should be checked.
  BOOST_REQUIRE_LE(CheckGradient(function), 0.2);
}

/**
 * Test the functions to access and modify the parameters of the
 * AtrousConvolution layer.
 */
BOOST_AUTO_TEST_CASE(AtrousConvolutionLayerParametersTest)
{
  // Parameter order for the constructor: inSize, outSize, kW, kH, dW, dH, padW,
  // padH, inputWidth, inputHeight, dilationW, dilationH, paddingType ("none").
  AtrousConvolution<> layer1(1, 2, 3, 4, 5, 6, std::make_tuple(7, 8),
      std::make_tuple(9, 10), 11, 12, 13, 14);
  AtrousConvolution<> layer2(2, 3, 4, 5, 6, 7, std::make_tuple(8, 9),
      std::make_tuple(10, 11), 12, 13, 14, 15);

  // Make sure we can get the parameters successfully.
  BOOST_REQUIRE_EQUAL(layer1.InputWidth(), 11);
  BOOST_REQUIRE_EQUAL(layer1.InputHeight(), 12);
  BOOST_REQUIRE_EQUAL(layer1.KernelWidth(), 3);
  BOOST_REQUIRE_EQUAL(layer1.KernelHeight(), 4);
  BOOST_REQUIRE_EQUAL(layer1.StrideWidth(), 5);
  BOOST_REQUIRE_EQUAL(layer1.StrideHeight(), 6);
  BOOST_REQUIRE_EQUAL(layer1.Padding().PadHTop(), 9);
  BOOST_REQUIRE_EQUAL(layer1.Padding().PadHBottom(), 10);
  BOOST_REQUIRE_EQUAL(layer1.Padding().PadWLeft(), 7);
  BOOST_REQUIRE_EQUAL(layer1.Padding().PadWRight(), 8);
  BOOST_REQUIRE_EQUAL(layer1.DilationWidth(), 13);
  BOOST_REQUIRE_EQUAL(layer1.DilationHeight(), 14);

  // Now modify the parameters to match the second layer.
  layer1.InputWidth() = 12;
  layer1.InputHeight() = 13;
  layer1.KernelWidth() = 4;
  layer1.KernelHeight() = 5;
  layer1.StrideWidth() = 6;
  layer1.StrideHeight() = 7;
  layer1.Padding().PadHTop() = 10;
  layer1.Padding().PadHBottom() = 11;
  layer1.Padding().PadWLeft() = 8;
  layer1.Padding().PadWRight() = 9;
  layer1.DilationWidth() = 14;
  layer1.DilationHeight() = 15;

  // Now ensure all results are the same.
  BOOST_REQUIRE_EQUAL(layer1.InputWidth(), layer2.InputWidth());
  BOOST_REQUIRE_EQUAL(layer1.InputHeight(), layer2.InputHeight());
  BOOST_REQUIRE_EQUAL(layer1.KernelWidth(), layer2.KernelWidth());
  BOOST_REQUIRE_EQUAL(layer1.KernelHeight(), layer2.KernelHeight());
  BOOST_REQUIRE_EQUAL(layer1.StrideWidth(), layer2.StrideWidth());
  BOOST_REQUIRE_EQUAL(layer1.StrideHeight(), layer2.StrideHeight());
  BOOST_REQUIRE_EQUAL(layer1.Padding().PadHTop(), layer2.Padding().PadHTop());
  BOOST_REQUIRE_EQUAL(layer1.Padding().PadHBottom(),
                      layer2.Padding().PadHBottom());
  BOOST_REQUIRE_EQUAL(layer1.Padding().PadWLeft(),
                      layer2.Padding().PadWLeft());
  BOOST_REQUIRE_EQUAL(layer1.Padding().PadWRight(),
                      layer2.Padding().PadWRight());
  BOOST_REQUIRE_EQUAL(layer1.DilationWidth(), layer2.DilationWidth());
  BOOST_REQUIRE_EQUAL(layer1.DilationHeight(), layer2.DilationHeight());
}

/**
 * Test that the padding options are working correctly in Atrous Convolution
 * layer.
 */
BOOST_AUTO_TEST_CASE(AtrousConvolutionLayerPaddingTest)
{
  arma::mat output, input, delta;

  // Check valid padding option.
  AtrousConvolution<> module1(1, 1, 3, 3, 1, 1,
      std::tuple<size_t, size_t>(1, 1), std::tuple<size_t, size_t>(1, 1), 7, 7,
      2, 2, "valid");

  // Test the Forward function.
  input = arma::linspace<arma::colvec>(0, 48, 49);
  module1.Parameters() = arma::mat(9 + 1, 1, arma::fill::zeros);
  module1.Reset();
  module1.Forward(input, output);

  BOOST_REQUIRE_EQUAL(arma::accu(output), 0);
  BOOST_REQUIRE_EQUAL(output.n_rows, 9);
  BOOST_REQUIRE_EQUAL(output.n_cols, 1);

  // Test the Backward function.
  module1.Backward(input, output, delta);

  // Check same padding option.
  AtrousConvolution<> module2(1, 1, 3, 3, 1, 1,
      std::tuple<size_t, size_t>(0, 0), std::tuple<size_t, size_t>(0, 0), 7, 7,
      2, 2, "same");

  // Test the forward function.
  input = arma::linspace<arma::colvec>(0, 48, 49);
  module2.Parameters() = arma::mat(9 + 1, 1, arma::fill::zeros);
  module2.Reset();
  module2.Forward(input, output);

  BOOST_REQUIRE_EQUAL(arma::accu(output), 0);
  BOOST_REQUIRE_EQUAL(output.n_rows, 49);
  BOOST_REQUIRE_EQUAL(output.n_cols, 1);

  // Test the backward function.
  module2.Backward(input, output, delta);
}

/**
 * Tests the LayerNorm layer.
 */
BOOST_AUTO_TEST_CASE(LayerNormTest)
{
  arma::mat input, output;
  input << 5.1 << 3.5 << arma::endr
        << 4.9 << 3.0 << arma::endr
        << 4.7 << 3.2 << arma::endr;

  LayerNorm<> model(input.n_rows);
  model.Reset();

  model.Forward(input, output);
  arma::mat result;
  result << 1.2247 << 1.2978 << arma::endr
         << 0 << -1.1355 << arma::endr
         << -1.2247 << -0.1622 << arma::endr;

  CheckMatrices(output, result, 1e-1);
  result.clear();

  output = model.Mean();
  result << 4.9000 << 3.2333 << arma::endr;

  CheckMatrices(output, result, 1e-1);
  result.clear();

  output = model.Variance();
  result << 0.0267 << 0.0422 << arma::endr;

  CheckMatrices(output, result, 1e-1);
}

/**
 * LayerNorm layer numerical gradient test.
 */
BOOST_AUTO_TEST_CASE(GradientLayerNormTest)
{
  // Add function gradient instantiation.
  struct GradientFunction
  {
    GradientFunction()
    {
      input = arma::randn(10, 256);
      arma::mat target;
      target.ones(1, 256);

      model = new FFN<NegativeLogLikelihood<>, NguyenWidrowInitialization>();
      model->Predictors() = input;
      model->Responses() = target;
      model->Add<IdentityLayer<> >();
      model->Add<Linear<> >(10, 10);
      model->Add<LayerNorm<> >(10);
      model->Add<Linear<> >(10, 2);
      model->Add<LogSoftMax<> >();
    }

    ~GradientFunction()
    {
      delete model;
    }

    double Gradient(arma::mat& gradient) const
    {
      double error = model->Evaluate(model->Parameters(), 0, 256, false);
      model->Gradient(model->Parameters(), 0, gradient, 256);
      return error;
    }

    arma::mat& Parameters() { return model->Parameters(); }

    FFN<NegativeLogLikelihood<>, NguyenWidrowInitialization>* model;
    arma::mat input, target;
  } function;

  BOOST_REQUIRE_LE(CheckGradient(function), 1e-4);
}

/**
 * Test if the AddMerge layer is able to forward the
 * Forward/Backward/Gradient calls.
 */
BOOST_AUTO_TEST_CASE(AddMergeRunTest)
{
  arma::mat output, input, delta, error;

  AddMerge<> module(true, true);

  Linear<>* linear = new Linear<>(10, 10);
  module.Add(linear);

  linear->Parameters().randu();
  linear->Reset();

  input = arma::zeros(10, 1);
  module.Forward(input, output);

  double parameterSum = arma::accu(linear->Parameters().submat(
      100, 0, linear->Parameters().n_elem - 1, 0));

  // Test the Backward function.
  module.Backward(input, input, delta);

  // Clean up before we break,
  delete linear;

  BOOST_REQUIRE_CLOSE(parameterSum, arma::accu(output), 1e-3);
  BOOST_REQUIRE_EQUAL(arma::accu(delta), 0);
}

/**
 * Test if the MultiplyMerge layer is able to forward the
 * Forward/Backward/Gradient calls.
 */
BOOST_AUTO_TEST_CASE(MultiplyMergeRunTest)
{
  arma::mat output, input, delta, error;

  MultiplyMerge<> module(true, true);

  Linear<>* linear = new Linear<>(10, 10);
  module.Add(linear);

  linear->Parameters().randu();
  linear->Reset();

  input = arma::zeros(10, 1);
  module.Forward(input, output);

  double parameterSum = arma::accu(linear->Parameters().submat(
      100, 0, linear->Parameters().n_elem - 1, 0));

  // Test the Backward function.
  module.Backward(input, input, delta);

  // Clean up before we break,
  delete linear;

  BOOST_REQUIRE_CLOSE(parameterSum, arma::accu(output), 1e-3);
  BOOST_REQUIRE_EQUAL(arma::accu(delta), 0);
}

/**
 * Simple subview module test.
 */
BOOST_AUTO_TEST_CASE(SimpleSubviewLayerTest)
{
  arma::mat output, input, delta, outputMat;
  Subview<> moduleRow(1, 10, 19);

  // Test the Forward function for a vector.
  input = arma::ones(20, 1);
  moduleRow.Forward(input, output);
  BOOST_REQUIRE_EQUAL(output.n_rows, 10);

  Subview<> moduleMat(4, 3, 6, 0, 2);

  // Test the Forward function for a matrix.
  input = arma::ones(20, 8);
  moduleMat.Forward(input, outputMat);
  BOOST_REQUIRE_EQUAL(outputMat.n_rows, 12);
  BOOST_REQUIRE_EQUAL(outputMat.n_cols, 2);

  // Test the Backward function.
  moduleMat.Backward(input, input, delta);
  BOOST_REQUIRE_EQUAL(accu(delta), 160);
  BOOST_REQUIRE_EQUAL(delta.n_rows, 20);
}

/**
 * Subview index test.
 */
BOOST_AUTO_TEST_CASE(SubviewIndexTest)
{
  arma::mat outputEnd, outputMid, outputStart, input, delta;
  input = arma::linspace<arma::vec>(1, 20, 20);

  // Slicing from the initial indices.
  Subview<> moduleStart(1, 0, 9);
  arma::mat subStart = arma::linspace<arma::vec>(1, 10, 10);

  moduleStart.Forward(input, outputStart);
  CheckMatrices(outputStart, subStart);

  // Slicing from the mid indices.
  Subview<> moduleMid(1, 6, 15);
  arma::mat subMid = arma::linspace<arma::vec>(7, 16, 10);

  moduleMid.Forward(input, outputMid);
  CheckMatrices(outputMid, subMid);

  // Slicing from the end indices.
  Subview<> moduleEnd(1, 10, 19);
  arma::mat subEnd = arma::linspace<arma::vec>(11, 20, 10);

  moduleEnd.Forward(input, outputEnd);
  CheckMatrices(outputEnd, subEnd);
}

/**
 * Subview batch test.
 */
BOOST_AUTO_TEST_CASE(SubviewBatchTest)
{
  arma::mat output, input, outputCol, outputMat, outputDef;

  // All rows selected.
  Subview<> moduleCol(1, 0, 19);

  // Test with inSize 1.
  input = arma::ones(20, 8);
  moduleCol.Forward(input, outputCol);
  CheckMatrices(outputCol, input);

  // Few rows and columns selected.
  Subview<> moduleMat(4, 3, 6, 0, 2);

  // Test with inSize greater than 1.
  moduleMat.Forward(input, outputMat);
  output = arma::ones(12, 2);
  CheckMatrices(outputMat, output);

  // endCol changed to 3 by default.
  Subview<> moduleDef(4, 1, 6, 0, 4);

  // Test with inSize greater than 1 and endCol >= inSize.
  moduleDef.Forward(input, outputDef);
  output = arma::ones(24, 2);
  CheckMatrices(outputDef, output);
}

/*
 * Simple Reparametrization module test.
 */
BOOST_AUTO_TEST_CASE(SimpleReparametrizationLayerTest)
{
  arma::mat input, output, delta;
  Reparametrization<> module(5);

  // Test the Forward function. As the mean is zero and the standard
  // deviation is small, after multiplying the gaussian sample, the
  // output should be small enough.
  input = join_cols(arma::ones<arma::mat>(5, 1) * -15,
      arma::zeros<arma::mat>(5, 1));
  module.Forward(input, output);
  BOOST_REQUIRE_LE(arma::accu(output), 1e-5);

  // Test the Backward function.
  arma::mat gy = arma::zeros<arma::mat>(5, 1);
  module.Backward(input, gy, delta);
  BOOST_REQUIRE(arma::accu(delta) != 0); // klBackward will be added.
}

/**
 * Reparametrization module stochastic boolean test.
 */
BOOST_AUTO_TEST_CASE(ReparametrizationLayerStochasticTest)
{
  arma::mat input, outputA, outputB;
  Reparametrization<> module(5, false);

  input = join_cols(arma::ones<arma::mat>(5, 1),
      arma::zeros<arma::mat>(5, 1));

  // Test if two forward passes generate same output.
  module.Forward(input, outputA);
  module.Forward(input, outputB);

  CheckMatrices(outputA, outputB);
}

/**
 * Reparametrization module includeKl boolean test.
 */
BOOST_AUTO_TEST_CASE(ReparametrizationLayerIncludeKlTest)
{
  arma::mat input, output, gy, delta;
  Reparametrization<> module(5, true, false);

  input = join_cols(arma::ones<arma::mat>(5, 1),
      arma::zeros<arma::mat>(5, 1));
  module.Forward(input, output);

  // As KL divergence is not included, with the above inputs, the delta
  // matrix should be all zeros.
  gy = arma::zeros(output.n_rows, output.n_cols);
  module.Backward(output, gy, delta);

  BOOST_REQUIRE_EQUAL(arma::accu(delta), 0);
}

/**
 * Jacobian Reparametrization module test.
 */
BOOST_AUTO_TEST_CASE(JacobianReparametrizationLayerTest)
{
  for (size_t i = 0; i < 5; i++)
  {
    const size_t inputElementsHalf = math::RandInt(2, 1000);

    arma::mat input;
    input.set_size(inputElementsHalf * 2, 1);

    Reparametrization<> module(inputElementsHalf, false, false);

    double error = JacobianTest(module, input);
    BOOST_REQUIRE_LE(error, 1e-5);
  }
}

/**
 * Reparametrization layer numerical gradient test.
 */
BOOST_AUTO_TEST_CASE(GradientReparametrizationLayerTest)
{
  // Linear function gradient instantiation.
  struct GradientFunction
  {
    GradientFunction()
    {
      input = arma::randu(10, 1);
      target = arma::mat("1");

      model = new FFN<NegativeLogLikelihood<>, NguyenWidrowInitialization>();
      model->Predictors() = input;
      model->Responses() = target;
      model->Add<IdentityLayer<> >();
      model->Add<Linear<> >(10, 6);
      model->Add<Reparametrization<> >(3, false, true, 1);
      model->Add<Linear<> >(3, 2);
      model->Add<LogSoftMax<> >();
    }

    ~GradientFunction()
    {
      delete model;
    }

    double Gradient(arma::mat& gradient) const
    {
      double error = model->Evaluate(model->Parameters(), 0, 1);
      model->Gradient(model->Parameters(), 0, gradient, 1);
      return error;
    }

    arma::mat& Parameters() { return model->Parameters(); }

    FFN<NegativeLogLikelihood<>, NguyenWidrowInitialization>* model;
    arma::mat input, target;
  } function;

  BOOST_REQUIRE_LE(CheckGradient(function), 1e-4);
}

/**
 * Reparametrization layer beta numerical gradient test.
 */
BOOST_AUTO_TEST_CASE(GradientReparametrizationLayerBetaTest)
{
  // Linear function gradient instantiation.
  struct GradientFunction
  {
    GradientFunction()
    {
      input = arma::randu(10, 2);
      target = arma::mat("1 1");

      model = new FFN<NegativeLogLikelihood<>, NguyenWidrowInitialization>();
      model->Predictors() = input;
      model->Responses() = target;
      model->Add<IdentityLayer<> >();
      model->Add<Linear<> >(10, 6);
      // Use a value of beta not equal to 1.
      model->Add<Reparametrization<> >(3, false, true, 2);
      model->Add<Linear<> >(3, 2);
      model->Add<LogSoftMax<> >();
    }

    ~GradientFunction()
    {
      delete model;
    }

    double Gradient(arma::mat& gradient) const
    {
      double error = model->Evaluate(model->Parameters(), 0, 1);
      model->Gradient(model->Parameters(), 0, gradient, 1);
      return error;
    }

    arma::mat& Parameters() { return model->Parameters(); }

    FFN<NegativeLogLikelihood<>, NguyenWidrowInitialization>* model;
    arma::mat input, target;
  } function;

  BOOST_REQUIRE_LE(CheckGradient(function), 1e-4);
}

/**
 * Simple residual module test.
 */
BOOST_AUTO_TEST_CASE(SimpleResidualLayerTest)
{
  arma::mat outputA, outputB, input, deltaA, deltaB;

  Sequential<>* sequential = new Sequential<>(true);
  Residual<>* residual = new Residual<>(true);

  Linear<>* linearA = new Linear<>(10, 10);
  linearA->Parameters().randu();
  linearA->Reset();
  Linear<>* linearB = new Linear<>(10, 10);
  linearB->Parameters().randu();
  linearB->Reset();

  // Add the same layers (with the same parameters) to both Sequential and
  // Residual object.
  sequential->Add(linearA);
  sequential->Add(linearB);

  residual->Add(linearA);
  residual->Add(linearB);

  // Test the Forward function (pass the same input to both).
  input = arma::randu(10, 1);
  sequential->Forward(input, outputA);
  residual->Forward(input, outputB);

  CheckMatrices(outputA, outputB - input);

  // Test the Backward function (pass the same error to both).
  sequential->Backward(input, input, deltaA);
  residual->Backward(input, input, deltaB);

  CheckMatrices(deltaA, deltaB - input);

  delete sequential;
  delete residual;
  delete linearA;
  delete linearB;
}

/**
 * Simple Highway module test.
 */
BOOST_AUTO_TEST_CASE(SimpleHighwayLayerTest)
{
  arma::mat outputA, outputB, input, deltaA, deltaB;
  Sequential<>* sequential = new Sequential<>(true);
  Highway<>* highway = new Highway<>(10, true);
  highway->Parameters().zeros();
  highway->Reset();

  Linear<>* linearA = new Linear<>(10, 10);
  linearA->Parameters().randu();
  linearA->Reset();
  Linear<>* linearB = new Linear<>(10, 10);
  linearB->Parameters().randu();
  linearB->Reset();

  // Add the same layers (with the same parameters) to both Sequential and
  // Highway object.
  highway->Add(linearA);
  highway->Add(linearB);
  sequential->Add(linearA);
  sequential->Add(linearB);

  // Test the Forward function (pass the same input to both).
  input = arma::randu(10, 1);
  sequential->Forward(input, outputA);
  highway->Forward(input, outputB);

  CheckMatrices(outputB, input * 0.5 + outputA * 0.5);

  delete sequential;
  delete highway;
  delete linearA;
  delete linearB;
}

/**
 * Sequential layer numerical gradient test.
 */
BOOST_AUTO_TEST_CASE(GradientHighwayLayerTest)
{
  // Linear function gradient instantiation.
  struct GradientFunction
  {
    GradientFunction()
    {
      input = arma::randu(5, 1);
      target = arma::mat("1");

      model = new FFN<NegativeLogLikelihood<>, NguyenWidrowInitialization>();
      model->Predictors() = input;
      model->Responses() = target;
      model->Add<IdentityLayer<> >();
      model->Add<Linear<> >(5, 10);

      highway = new Highway<>(10);
      highway->Add<Linear<> >(10, 10);
      highway->Add<ReLULayer<> >();
      highway->Add<Linear<> >(10, 10);
      highway->Add<ReLULayer<> >();

      model->Add(highway);
      model->Add<Linear<> >(10, 2);
      model->Add<LogSoftMax<> >();
    }

    ~GradientFunction()
    {
      delete model;
    }

    double Gradient(arma::mat& gradient) const
    {
      double error = model->Evaluate(model->Parameters(), 0, 1);
      model->Gradient(model->Parameters(), 0, gradient, 1);
      return error;
    }

    arma::mat& Parameters() { return model->Parameters(); }

    FFN<NegativeLogLikelihood<>, NguyenWidrowInitialization>* model;
    Highway<>* highway;
    arma::mat input, target;
  } function;

  BOOST_REQUIRE_LE(CheckGradient(function), 1e-4);
}

/**
 * Sequential layer numerical gradient test.
 */
BOOST_AUTO_TEST_CASE(GradientSequentialLayerTest)
{
  // Linear function gradient instantiation.
  struct GradientFunction
  {
    GradientFunction()
    {
      input = arma::randu(10, 1);
      target = arma::mat("1");

      model = new FFN<NegativeLogLikelihood<>, NguyenWidrowInitialization>();
      model->Predictors() = input;
      model->Responses() = target;
      model->Add<IdentityLayer<> >();
      model->Add<Linear<> >(10, 10);
      sequential = new Sequential<>();
      sequential->Add<Linear<> >(10, 10);
      sequential->Add<ReLULayer<> >();
      sequential->Add<Linear<> >(10, 5);
      sequential->Add<ReLULayer<> >();

      model->Add(sequential);
      model->Add<Linear<> >(5, 2);
      model->Add<LogSoftMax<> >();
    }

    ~GradientFunction()
    {
      delete model;
    }

    double Gradient(arma::mat& gradient) const
    {
      double error = model->Evaluate(model->Parameters(), 0, 1);
      model->Gradient(model->Parameters(), 0, gradient, 1);
      return error;
    }

    arma::mat& Parameters() { return model->Parameters(); }

    FFN<NegativeLogLikelihood<>, NguyenWidrowInitialization>* model;
    Sequential<>* sequential;
    arma::mat input, target;
  } function;

  BOOST_REQUIRE_LE(CheckGradient(function), 1e-4);
}

/**
 * WeightNorm layer numerical gradient test.
 */
BOOST_AUTO_TEST_CASE(GradientWeightNormLayerTest)
{
  // Linear function gradient instantiation.
  struct GradientFunction
  {
    GradientFunction()
    {
      input = arma::randu(10, 1);
      target = arma::mat("1");

      model = new FFN<NegativeLogLikelihood<>, NguyenWidrowInitialization>();
      model->Predictors() = input;
      model->Responses() = target;
      model->Add<Linear<> >(10, 10);

      Linear<>* linear = new Linear<>(10, 2);
      weightNorm = new WeightNorm<>(linear);

      model->Add(weightNorm);
      model->Add<LogSoftMax<> >();
    }

    ~GradientFunction()
    {
      delete model;
    }

    double Gradient(arma::mat& gradient) const
    {
      double error = model->Evaluate(model->Parameters(), 0, 1);
      model->Gradient(model->Parameters(), 0, gradient, 1);
      return error;
    }

    arma::mat& Parameters() { return model->Parameters(); }

    FFN<NegativeLogLikelihood<>, NguyenWidrowInitialization>* model;
    WeightNorm<>* weightNorm;
    arma::mat input, target;
  } function;

  BOOST_REQUIRE_LE(CheckGradient(function), 1e-4);
}

/**
 * Test if the WeightNorm layer is able to forward the
 * Forward/Backward/Gradient calls.
 */
BOOST_AUTO_TEST_CASE(WeightNormRunTest)
{
  arma::mat output, input, delta, error;

  Linear<>* linear = new Linear<>(10, 10);

  WeightNorm<> module(linear);

  module.Parameters().randu();
  module.Reset();

  linear->Bias().zeros();

  input = arma::zeros(10, 1);
  module.Forward(input, output);

  // Test the Backward function.
  module.Backward(input, input, delta);

  BOOST_REQUIRE_EQUAL(0, arma::accu(output));
  BOOST_REQUIRE_EQUAL(arma::accu(delta), 0);
}

// General ANN serialization test.
template<typename LayerType>
void ANNLayerSerializationTest(LayerType& layer)
{
  arma::mat input(5, 100, arma::fill::randu);
  arma::mat output(5, 100, arma::fill::randu);

  FFN<NegativeLogLikelihood<>, ann::RandomInitialization> model;
  model.Add<Linear<>>(input.n_rows, 10);
  model.Add<LayerType>(layer);
  model.Add<ReLULayer<>>();
  model.Add<Linear<>>(10, output.n_rows);
  model.Add<LogSoftMax<>>();

  ens::StandardSGD opt(0.1, 1, 5, -100, false);
  model.Train(input, output, opt);

  arma::mat originalOutput;
  model.Predict(input, originalOutput);

  // Now serialize the model.
  FFN<NegativeLogLikelihood<>, ann::RandomInitialization> xmlModel, textModel,
      binaryModel;
  SerializeObjectAll(model, xmlModel, textModel, binaryModel);

  // Ensure that predictions are the same.
  arma::mat modelOutput, xmlOutput, textOutput, binaryOutput;
  model.Predict(input, modelOutput);
  xmlModel.Predict(input, xmlOutput);
  textModel.Predict(input, textOutput);
  binaryModel.Predict(input, binaryOutput);

  CheckMatrices(originalOutput, modelOutput, 1e-5);
  CheckMatrices(originalOutput, xmlOutput, 1e-5);
  CheckMatrices(originalOutput, textOutput, 1e-5);
  CheckMatrices(originalOutput, binaryOutput, 1e-5);
}

/**
 * Simple serialization test for batch normalization layer.
 */
BOOST_AUTO_TEST_CASE(BatchNormSerializationTest)
{
  BatchNorm<> layer(10);
  ANNLayerSerializationTest(layer);
}

/**
 * Simple serialization test for layer normalization layer.
 */
BOOST_AUTO_TEST_CASE(LayerNormSerializationTest)
{
  LayerNorm<> layer(10);
  ANNLayerSerializationTest(layer);
}

/**
 * Test that the functions that can modify and access the parameters of the
 * Convolution layer work.
 */
BOOST_AUTO_TEST_CASE(ConvolutionLayerParametersTest)
{
  // Parameter order: inSize, outSize, kW, kH, dW, dH, padW, padH, inputWidth,
  // inputHeight, paddingType.
  Convolution<> layer1(1, 2, 3, 4, 5, 6, std::tuple<size_t, size_t>(7, 8),
      std::tuple<size_t, size_t>(9, 10), 11, 12, "none");
  Convolution<> layer2(2, 3, 4, 5, 6, 7, std::tuple<size_t, size_t>(8, 9),
      std::tuple<size_t, size_t>(10, 11), 12, 13, "none");

  // Make sure we can get the parameters successfully.
  BOOST_REQUIRE_EQUAL(layer1.InputWidth(), 11);
  BOOST_REQUIRE_EQUAL(layer1.InputHeight(), 12);
  BOOST_REQUIRE_EQUAL(layer1.KernelWidth(), 3);
  BOOST_REQUIRE_EQUAL(layer1.KernelHeight(), 4);
  BOOST_REQUIRE_EQUAL(layer1.StrideWidth(), 5);
  BOOST_REQUIRE_EQUAL(layer1.StrideHeight(), 6);
  BOOST_REQUIRE_EQUAL(layer1.PadWLeft(), 7);
  BOOST_REQUIRE_EQUAL(layer1.PadWRight(), 8);
  BOOST_REQUIRE_EQUAL(layer1.PadHTop(), 9);
  BOOST_REQUIRE_EQUAL(layer1.PadHBottom(), 10);

  // Now modify the parameters to match the second layer.
  layer1.InputWidth() = 12;
  layer1.InputHeight() = 13;
  layer1.KernelWidth() = 4;
  layer1.KernelHeight() = 5;
  layer1.StrideWidth() = 6;
  layer1.StrideHeight() = 7;
  layer1.PadWLeft() = 8;
  layer1.PadWRight() = 9;
  layer1.PadHTop() = 10;
  layer1.PadHBottom() = 11;

  // Now ensure all results are the same.
  BOOST_REQUIRE_EQUAL(layer1.InputWidth(), layer2.InputWidth());
  BOOST_REQUIRE_EQUAL(layer1.InputHeight(), layer2.InputHeight());
  BOOST_REQUIRE_EQUAL(layer1.KernelWidth(), layer2.KernelWidth());
  BOOST_REQUIRE_EQUAL(layer1.KernelHeight(), layer2.KernelHeight());
  BOOST_REQUIRE_EQUAL(layer1.StrideWidth(), layer2.StrideWidth());
  BOOST_REQUIRE_EQUAL(layer1.StrideHeight(), layer2.StrideHeight());
  BOOST_REQUIRE_EQUAL(layer1.PadWLeft(), layer2.PadWLeft());
  BOOST_REQUIRE_EQUAL(layer1.PadWRight(), layer2.PadWRight());
  BOOST_REQUIRE_EQUAL(layer1.PadHTop(), layer2.PadHTop());
  BOOST_REQUIRE_EQUAL(layer1.PadHBottom(), layer2.PadHBottom());
}

/**
 * Test that the padding options are working correctly in Convolution layer.
 */
BOOST_AUTO_TEST_CASE(ConvolutionLayerPaddingTest)
{
  arma::mat output, input, delta;

  // Check valid padding option.
  Convolution<> module1(1, 1, 3, 3, 1, 1, std::tuple<size_t, size_t>(1, 1),
      std::tuple<size_t, size_t>(1, 1), 7, 7, "valid");

  // Test the Forward function.
  input = arma::linspace<arma::colvec>(0, 48, 49);
  module1.Parameters() = arma::mat(9 + 1, 1, arma::fill::zeros);
  module1.Reset();
  module1.Forward(input, output);

  BOOST_REQUIRE_EQUAL(arma::accu(output), 0);
  BOOST_REQUIRE_EQUAL(output.n_rows, 25);
  BOOST_REQUIRE_EQUAL(output.n_cols, 1);

  // Test the Backward function.
  module1.Backward(input, output, delta);

  // Check same padding option.
  Convolution<> module2(1, 1, 3, 3, 1, 1, std::tuple<size_t, size_t>(0, 0),
      std::tuple<size_t, size_t>(0, 0), 7, 7, "same");

  // Test the forward function.
  input = arma::linspace<arma::colvec>(0, 48, 49);
  module2.Parameters() = arma::mat(9 + 1, 1, arma::fill::zeros);
  module2.Reset();
  module2.Forward(input, output);

  BOOST_REQUIRE_EQUAL(arma::accu(output), 0);
  BOOST_REQUIRE_EQUAL(output.n_rows, 49);
  BOOST_REQUIRE_EQUAL(output.n_cols, 1);

  // Test the backward function.
  module2.Backward(input, output, delta);
}

/**
 * Test that the padding options in Transposed Convolution layer.
 */
BOOST_AUTO_TEST_CASE(TransposedConvolutionLayerPaddingTest)
{
  arma::mat output, input, delta;

  TransposedConvolution<> module1(1, 1, 3, 3, 1, 1, 0, 0, 4, 4, 6, 6, "VALID");
  // Test the forward function.
  // Valid Should give the same result.
  input = arma::linspace<arma::colvec>(0, 15, 16);
  module1.Parameters() = arma::mat(9 + 1, 1, arma::fill::zeros);
  module1.Reset();
  module1.Forward(input, output);
  // Value calculated using tensorflow.nn.conv2d_transpose().
  BOOST_REQUIRE_EQUAL(arma::accu(output), 0.0);

  // Test the Backward Function.
  module1.Backward(input, output, delta);
  BOOST_REQUIRE_EQUAL(arma::accu(delta), 0.0);

  // Test Valid for non zero padding.
  TransposedConvolution<> module2(1, 1, 3, 3, 2, 2,
      std::tuple<size_t, size_t>(0, 0), std::tuple<size_t, size_t>(0, 0),
      2, 2, 5, 5, "VALID");
  // Test the forward function.
  input = arma::linspace<arma::colvec>(0, 3, 4);
  module2.Parameters() = arma::mat(25 + 1, 1, arma::fill::zeros);
  module2.Parameters()(2) = 8.0;
  module2.Parameters()(4) = 6.0;
  module2.Parameters()(6) = 4.0;
  module2.Parameters()(8) = 2.0;
  module2.Reset();
  module2.Forward(input, output);
  // Value calculated using torch.nn.functional.conv_transpose2d().
  BOOST_REQUIRE_EQUAL(arma::accu(output), 120.0);

  // Test the Backward Function.
  module2.Backward(input, output, delta);
  BOOST_REQUIRE_EQUAL(arma::accu(delta), 960.0);

  // Test for same padding type.
  TransposedConvolution<> module3(1, 1, 3, 3, 2, 2, 0, 0, 3, 3, 3, 3, "SAME");
  // Test the forward function.
  input = arma::linspace<arma::colvec>(0, 8, 9);
  module3.Parameters() = arma::mat(9 + 1, 1, arma::fill::zeros);
  module3.Reset();
  module3.Forward(input, output);
  BOOST_REQUIRE_EQUAL(arma::accu(output), 0);
  BOOST_REQUIRE_EQUAL(output.n_rows, input.n_rows);
  BOOST_REQUIRE_EQUAL(output.n_cols, input.n_cols);

  // Test the Backward Function.
  module3.Backward(input, output, delta);
  BOOST_REQUIRE_EQUAL(arma::accu(delta), 0.0);

  // Output shape should equal input.
  TransposedConvolution<> module4(1, 1, 3, 3, 1, 1,
    std::tuple<size_t, size_t>(2, 2), std::tuple<size_t, size_t>(2, 2),
    5, 5, 5, 5, "SAME");
  // Test the forward function.
  input = arma::linspace<arma::colvec>(0, 24, 25);
  module4.Parameters() = arma::mat(9 + 1, 1, arma::fill::zeros);
  module4.Reset();
  module4.Forward(input, output);
  BOOST_REQUIRE_EQUAL(arma::accu(output), 0);
  BOOST_REQUIRE_EQUAL(output.n_rows, input.n_rows);
  BOOST_REQUIRE_EQUAL(output.n_cols, input.n_cols);

  // Test the Backward Function.
  module4.Backward(input, output, delta);
  BOOST_REQUIRE_EQUAL(arma::accu(delta), 0.0);

  TransposedConvolution<> module5(1, 1, 3, 3, 2, 2, 0, 0, 2, 2, 2, 2, "SAME");
  // Test the forward function.
  input = arma::linspace<arma::colvec>(0, 3, 4);
  module5.Parameters() = arma::mat(25 + 1, 1, arma::fill::zeros);
  module5.Reset();
  module5.Forward(input, output);
  BOOST_REQUIRE_EQUAL(arma::accu(output), 0);
  BOOST_REQUIRE_EQUAL(output.n_rows, input.n_rows);
  BOOST_REQUIRE_EQUAL(output.n_cols, input.n_cols);

  // Test the Backward Function.
  module5.Backward(input, output, delta);
  BOOST_REQUIRE_EQUAL(arma::accu(delta), 0.0);

  TransposedConvolution<> module6(1, 1, 4, 4, 1, 1, 1, 1, 5, 5, 5, 5, "SAME");
  // Test the forward function.
  input = arma::linspace<arma::colvec>(0, 24, 25);
  module6.Parameters() = arma::mat(16 + 1, 1, arma::fill::zeros);
  module6.Reset();
  module6.Forward(input, output);
  BOOST_REQUIRE_EQUAL(arma::accu(output), 0);
  BOOST_REQUIRE_EQUAL(output.n_rows, input.n_rows);
  BOOST_REQUIRE_EQUAL(output.n_cols, input.n_cols);

  // Test the Backward Function.
  module6.Backward(input, output, delta);
  BOOST_REQUIRE_EQUAL(arma::accu(delta), 0.0);
}

/**
 * Simple test for Max Pooling layer.
 */
BOOST_AUTO_TEST_CASE(MaxPoolingTestCase)
{
  // For rectangular input to pooling layers.
  arma::mat input = arma::mat(12, 1);
  arma::mat output;
  input.zeros();
  input(0) = 1;
  input(1) = 2;
  input(2) = 3;
  input(3) = input(8) = 7;
  input(4) = 4;
  input(5) = 5;
  input(6) = input(7) = 6;
  input(10) = 8;
  input(11) = 9;
  // Output-Size should be 2 x 2.
  // Square output.
  MaxPooling<> module1(2, 2, 2, 1);
  module1.InputHeight() = 3;
  module1.InputWidth() = 4;
  module1.Forward(input, output);
  // Calculated using torch.nn.MaxPool2d().
  BOOST_REQUIRE_EQUAL(arma::accu(output), 28);
  BOOST_REQUIRE_EQUAL(output.n_elem, 4);
  BOOST_REQUIRE_EQUAL(output.n_cols, 1);

  // For Square input.
  input = arma::mat(9, 1);
  input.zeros();
  input(0) = 6;
  input(1) = 3;
  input(2) = 9;
  input(3) = 3;
  input(6) = 3;
  // Output-Size should be 1 x 2.
  // Rectangular output.
  MaxPooling<> module2(3, 2, 3, 1);
  module2.InputHeight() = 3;
  module2.InputWidth() = 3;
  module2.Forward(input, output);
  // Calculated using torch.nn.MaxPool2d().
  BOOST_REQUIRE_EQUAL(arma::accu(output), 12.0);
  BOOST_REQUIRE_EQUAL(output.n_elem, 2);
  BOOST_REQUIRE_EQUAL(output.n_cols, 1);

  // For Square input.
  input = arma::mat(16, 1);
  input.zeros();
  input(0) = 6;
  input(1) = 3;
  input(2) = 9;
  input(4) = 3;
  input(8) = 3;
  // Output-Size should be 3 x 3.
  // Square output.
  MaxPooling<> module3(2, 2, 1, 1);
  module3.InputHeight() = 4;
  module3.InputWidth() = 4;
  module3.Forward(input, output);
  // Calculated using torch.nn.MaxPool2d().
  BOOST_REQUIRE_EQUAL(arma::accu(output), 30.0);
  BOOST_REQUIRE_EQUAL(output.n_elem, 9);
  BOOST_REQUIRE_EQUAL(output.n_cols, 1);

  // For Rectangular input.
  input = arma::mat(6, 1);
  input.zeros();
  input(0) = 1;
  input(1) = 1;
  input(3) = 1;
  // Output-Size should be 2 x 2.
  // Square output.
  MaxPooling<> module4(2, 1, 1, 1);
  module4.InputHeight() = 2;
  module4.InputWidth() = 3;
  module4.Forward(input, output);
  // Calculated using torch.nn.MaxPool2d().
  BOOST_REQUIRE_EQUAL(arma::accu(output), 3);
  BOOST_REQUIRE_EQUAL(output.n_elem, 4);
  BOOST_REQUIRE_EQUAL(output.n_cols, 1);
}
BOOST_AUTO_TEST_SUITE_END();<|MERGE_RESOLUTION|>--- conflicted
+++ resolved
@@ -1138,10 +1138,6 @@
     double Gradient(arma::mat& gradient) const
     {
       arma::mat output;
-<<<<<<< HEAD
-
-=======
->>>>>>> 3f9bf13a
       double error = model->Evaluate(model->Parameters(), 0, 1);
       model->Gradient(model->Parameters(), 0, gradient, 1);
       return error;
