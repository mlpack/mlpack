--- conflicted
+++ resolved
@@ -22,12 +22,9 @@
 #include <mlpack/methods/ann/activation_functions/swish_function.hpp>
 #include <mlpack/methods/ann/activation_functions/hard_sigmoid_function.hpp>
 #include <mlpack/methods/ann/activation_functions/mish_function.hpp>
-<<<<<<< HEAD
 #include <mlpack/methods/ann/activation_functions/sqnl_function.hpp>
-=======
 #include <mlpack/methods/ann/activation_functions/lisht_function.hpp>
 #include <mlpack/methods/ann/activation_functions/gelu_function.hpp>
->>>>>>> f9c6356a
 
 #include <boost/test/unit_test.hpp>
 #include "test_tools.hpp"
@@ -664,7 +661,6 @@
 }
 
 /**
-<<<<<<< HEAD
  * Basic test of the SQNL function.
  */
 BOOST_AUTO_TEST_CASE(SQNLFunctionTest)
@@ -678,7 +674,7 @@
                                        desiredDerivatives);
 }
 
-=======
+/**
  * Basic test of the LiSHT function.
  */
 BOOST_AUTO_TEST_CASE(LiSHTFunctionTest)
@@ -729,5 +725,4 @@
                                         desiredDerivatives);
 }
 
->>>>>>> f9c6356a
 BOOST_AUTO_TEST_SUITE_END();