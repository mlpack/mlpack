--- conflicted
+++ resolved
@@ -815,7 +815,6 @@
 }
 
 /**
-<<<<<<< HEAD
  * Basic test of the EliSH function.
  */
 BOOST_AUTO_TEST_CASE(ElishFunctionTest)
@@ -838,7 +837,10 @@
   CheckActivationCorrect<ElishFunction>(activationData,
                                    desiredActivations);
   CheckDerivativeCorrect<ElishFunction>(desiredActivations,
-=======
+                                   desiredDerivatives);
+}
+
+ /** 
  * Basic test of the Soft Shrink function.
  */
 BOOST_AUTO_TEST_CASE(SoftShrinkFunctionTest)
@@ -850,7 +852,6 @@
   CheckSoftShrinkActivationCorrect(activationData,
                                    desiredActivations);
   CheckSoftShrinkDerivativeCorrect(desiredActivations,
->>>>>>> ba25b8e1
                                    desiredDerivatives);
 }
 
