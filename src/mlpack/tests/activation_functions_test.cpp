--- conflicted
+++ resolved
@@ -757,7 +757,6 @@
                                         desiredDerivatives);
 }
 
-<<<<<<< HEAD
 BOOST_AUTO_TEST_CASE(SoftShrinkFunctionTest)
 {
   const arma::colvec desiredActivations("-1.5 2.7 4 -99.7 0.5 -0.5 1.5 0");
@@ -769,6 +768,5 @@
   CheckSoftShrinkDerivativeCorrect(desiredActivations,
                                    desiredDerivatives);
 }
-=======
->>>>>>> 08b12859
+
 BOOST_AUTO_TEST_SUITE_END();