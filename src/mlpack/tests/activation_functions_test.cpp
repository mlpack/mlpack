--- conflicted
+++ resolved
@@ -22,11 +22,8 @@
 #include <mlpack/methods/ann/layer/linear_layer.hpp>
 #include <mlpack/methods/ann/layer/base_layer.hpp>
 #include <mlpack/methods/ann/layer/binary_classification_layer.hpp>
-<<<<<<< HEAD
 #include <mlpack/methods/ann/layer/leaky_relu_layer.hpp>
-=======
 #include <mlpack/methods/ann/layer/hard_tanh_layer.hpp>
->>>>>>> fd84f3a2
 
 #include <boost/test/unit_test.hpp>
 #include "old_boost_test_definitions.hpp"
@@ -108,7 +105,7 @@
 template<class ActivationFunction>
 void CheckInverseCorrect(const arma::colvec input)
 {
-    // Test the calculation of the inverse using a single value as input.
+  // Test the calculation of the inverse using a single value as input.
   for (size_t i = 0; i < input.n_elem; i++)
   {
     BOOST_REQUIRE_CLOSE(ActivationFunction::inv(ActivationFunction::fn(
@@ -127,7 +124,51 @@
 }
 
 /*
-<<<<<<< HEAD
+ * Implementation of the HardTanH activation function test. The function is
+ * implemented as a HardTanH Layer in hard_tanh_layer.hpp
+ *
+ * @param input Input data used for evaluating the HardTanH activation function.
+ * @param target Target data used to evaluate the HardTanH activation.
+ */
+void CheckHardTanHActivationCorrect(const arma::colvec input,
+                                    const arma::colvec target)
+{
+  HardTanHLayer<> htf;
+
+  // Test the activation function using the entire vector as input.
+  arma::colvec activations;
+  htf.Forward(input, activations);
+  for (size_t i = 0; i < activations.n_elem; i++)
+  {
+    BOOST_REQUIRE_CLOSE(activations.at(i), target.at(i), 1e-3);
+  }
+}
+
+/*
+ * Implementation of the HardTanH activation function derivative test. The
+ * derivative is implemented as HardTanH Layer in hard_tanh_layer.hpp
+ *
+ * @param input Input data used for evaluating the HardTanH activation function.
+ * @param target Target data used to evaluate the HardTanH activation.
+ */
+void CheckHardTanHDerivativeCorrect(const arma::colvec input,
+                                    const arma::colvec target)
+{
+  HardTanHLayer<> htf;
+
+  // Test the calculation of the derivatives using the entire vector as input.
+  arma::colvec derivatives;
+
+  // This error vector will be set to 1 to get the derivatives.
+  arma::colvec error(input.n_elem);
+  htf.Backward(input, (arma::colvec)error.ones(), derivatives);
+  for (size_t i = 0; i < derivatives.n_elem; i++)
+  {
+    BOOST_REQUIRE_CLOSE(derivatives.at(i), target.at(i), 1e-3);
+  }
+}
+
+/*
  * Implementation of the LeakyReLU activation function test. The function is  
  * implemented as LeakyReLU layer in the file leaky_relu_layer.hpp
  * 
@@ -142,22 +183,6 @@
   // Test the activation function using the entire vector as input.
   arma::colvec activations;
   lrf.Forward(input, activations);
-=======
- * Implementation of the HardTanH activation function test. The function is
- * implemented as a HardTanH Layer in hard_tanh_layer.hpp
- *
- * @param input Input data used for evaluating the HardTanH activation function.
- * @param target Target data used to evaluate the HardTanH activation.
- */
-void CheckHardTanHActivationCorrect(const arma::colvec input,
-                                    const arma::colvec target)
-{
-  HardTanHLayer<> htf;
-
-  // Test the activation function using the entire vector as input.
-  arma::colvec activations;
-  htf.Forward(input, activations);
->>>>>>> fd84f3a2
   for (size_t i = 0; i < activations.n_elem; i++)
   {
     BOOST_REQUIRE_CLOSE(activations.at(i), target.at(i), 1e-3);
@@ -165,7 +190,6 @@
 }
 
 /*
-<<<<<<< HEAD
  * Implementation of the LeakyReLU activation function derivative test. 
  * The derivative function is implemented as LeakyReLU layer in the file 
  * leaky_relu_layer.hpp
@@ -178,39 +202,21 @@
                                      const arma::colvec target)
 {
   LeakyReLULayer<> lrf;
-=======
- * Implementation of the HardTanH activation function derivative test. The
- * derivative is implemented as HardTanH Layer in hard_tanh_layer.hpp
- *
- * @param input Input data used for evaluating the HardTanH activation function.
- * @param target Target data used to evaluate the HardTanH activation.
- */
-void CheckHardTanHDerivativeCorrect(const arma::colvec input,
-                                    const arma::colvec target)
-{
-  HardTanHLayer<> htf;
->>>>>>> fd84f3a2
 
   // Test the calculation of the derivatives using the entire vector as input.
   arma::colvec derivatives;
 
   // This error vector will be set to 1 to get the derivatives.
   arma::colvec error(input.n_elem);
-<<<<<<< HEAD
   lrf.Backward(input, (arma::colvec)error.ones(), derivatives);
-=======
-  htf.Backward(input, (arma::colvec)error.ones(), derivatives);
->>>>>>> fd84f3a2
   for (size_t i = 0; i < derivatives.n_elem; i++)
   {
     BOOST_REQUIRE_CLOSE(derivatives.at(i), target.at(i), 1e-3);
   }
 }
 
-<<<<<<< HEAD
-
-=======
->>>>>>> fd84f3a2
+
+
 /**
  * Basic test of the tanh function.
  */
@@ -291,7 +297,6 @@
 }
 
 /**
-<<<<<<< HEAD
  * Basic test of the LeakyReLU function.
  */
 BOOST_AUTO_TEST_CASE(LeakyReLUFunctionTest)
@@ -307,8 +312,7 @@
 }
 
 
-BOOST_AUTO_TEST_SUITE_END();
-=======
+/**
  * Basic test of the HardTanH function.
  */
 BOOST_AUTO_TEST_CASE(HardTanHFunctionTest)
@@ -324,4 +328,3 @@
 }
 
 BOOST_AUTO_TEST_SUITE_END();
->>>>>>> fd84f3a2
