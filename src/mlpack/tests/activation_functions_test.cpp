--- conflicted
+++ resolved
@@ -707,7 +707,6 @@
 }
 
 /**
-<<<<<<< HEAD
  * Basic test of the ISRU function.
  */
 BOOST_AUTO_TEST_CASE(ISRUFunctionTest)
@@ -725,7 +724,8 @@
   CheckISRUActivationCorrect(activationData, desiredActivations);
   CheckISRUDerivativeCorrect(desiredActivations, desiredDerivatives);
 }
-=======
+
+/**
  * Basic test of the LiSHT function.
  */
 BOOST_AUTO_TEST_CASE(LiSHTFunctionTest)
@@ -776,5 +776,4 @@
                                         desiredDerivatives);
 }
 
->>>>>>> 08b12859
 BOOST_AUTO_TEST_SUITE_END();