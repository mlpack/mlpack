--- conflicted
+++ resolved
@@ -38,7 +38,7 @@
     arma::rowvec bootstrapWeights;
 
     DefaultBootstrap().Bootstrap<false>(dataset, labels, weights,
-      bootstrapDataset, bootstrapLabels, bootstrapWeights);
+        bootstrapDataset, bootstrapLabels, bootstrapWeights);
 
     REQUIRE(bootstrapDataset.n_cols == 1000);
     REQUIRE(bootstrapDataset.n_rows == 1);
@@ -73,7 +73,7 @@
     arma::rowvec bootstrapWeights;
 
     DefaultBootstrap().Bootstrap<true>(dataset, labels, weights,
-      bootstrapDataset, bootstrapLabels, bootstrapWeights);
+        bootstrapDataset, bootstrapLabels, bootstrapWeights);
 
     REQUIRE(bootstrapDataset.n_cols == 1000);
     REQUIRE(bootstrapDataset.n_rows == 1);
@@ -107,9 +107,9 @@
   REQUIRE_THROWS_AS(rf.Classify(points, predictions), std::invalid_argument);
   REQUIRE_THROWS_AS(rf.Classify(points.col(0)), std::invalid_argument);
   REQUIRE_THROWS_AS(rf.Classify(points, predictions, probabilities),
-    std::invalid_argument);
+      std::invalid_argument);
   REQUIRE_THROWS_AS(rf.Classify(points.col(0), prediction,
-    pointProbabilities), std::invalid_argument);
+      pointProbabilities), std::invalid_argument);
 }
 
 /**
@@ -227,7 +227,7 @@
 
   // Train a random forest and a decision tree.
   RandomForest<> rf(trainingData, di, trainingLabels, 5, 25 /* 25 trees */, 1,
-    1e-7, 0, MultipleRandomDimensionSelect(4));
+      1e-7, 0, MultipleRandomDimensionSelect(4));
   DecisionTree<> dt(trainingData, di, trainingLabels, 5, 5);
 
   // Get performance statistics on test data.
@@ -285,7 +285,7 @@
 
   // Build a random forest and a decision tree.
   RandomForest<> rf(fullData, di, fullLabels, 5, weights, 25 /* 25 trees */, 1,
-    1e-7, 0, MultipleRandomDimensionSelect(4));
+      1e-7, 0, MultipleRandomDimensionSelect(4));
   DecisionTree<> dt(fullData, di, fullLabels, 5, weights, 5);
 
   // Get performance statistics on test data.
@@ -371,9 +371,9 @@
   binaryForest.Classify(dataset, binaryPredictions, binaryProbabilities);
 
   CheckMatrices(beforePredictions, xmlPredictions, jsonPredictions,
-    binaryPredictions);
+      binaryPredictions);
   CheckMatrices(beforeProbabilities, xmlProbabilities, jsonProbabilities,
-    binaryProbabilities);
+      binaryProbabilities);
 }
 
 /**
@@ -455,14 +455,14 @@
   // Test random forest on unweighted categorical dataset.
   RandomForest<> rf;
   double entropy = rf.Train(fullData, di, fullLabels, 5, 15 /* 15 trees */, 1,
-    1e-7, 0, false, MultipleRandomDimensionSelect(3));
+      1e-7, 0, false, MultipleRandomDimensionSelect(3));
 
   REQUIRE(std::isfinite(entropy) == true);
 
   // Test random forest on weighted categorical dataset.
   RandomForest<> wrf;
   entropy = wrf.Train(fullData, di, fullLabels, 5, weights, 15 /* 15 trees */,
-    1, 1e-7, 0, false, MultipleRandomDimensionSelect(3));
+      1, 1e-7, 0, false, MultipleRandomDimensionSelect(3));
 
   REQUIRE(std::isfinite(entropy) == true);
 }
@@ -511,12 +511,12 @@
 
   // Train a random forest.
   RandomForest<> rf(trainingData, di, trainingLabels, 5, 25 /* 25 trees */, 1,
-    1e-7, 0, MultipleRandomDimensionSelect(4));
+      1e-7, 0, MultipleRandomDimensionSelect(4));
 
   REQUIRE(rf.NumTrees() == 25);
 
   rf.Train(trainingData, di, trainingLabels, 5, 20 /* 20 trees */, 1, 1e-7, 0,
-    true /* warmStart */, MultipleRandomDimensionSelect(4));
+      true /* warmStart */, MultipleRandomDimensionSelect(4));
 
   REQUIRE(rf.NumTrees() == 25 + 20);
 }
@@ -535,7 +535,7 @@
 
   // Train a random forest.
   RandomForest<> rf(trainingData, di, trainingLabels, 5, 3 /* 3 trees */, 1,
-    1e-7, 0, MultipleRandomDimensionSelect(4));
+      1e-7, 0, MultipleRandomDimensionSelect(4));
 
   // Get performance statistics on train data.
   arma::Row<size_t> oldPredictions;
@@ -545,7 +545,7 @@
   size_t oldCorrect = accu(oldPredictions == trainingLabels);
 
   rf.Train(trainingData, di, trainingLabels, 5, 20 /* 20 trees */, 1, 1e-7, 0,
-    true /* warmStart */, MultipleRandomDimensionSelect(4));
+      true /* warmStart */, MultipleRandomDimensionSelect(4));
 
   // Get performance statistics on train data.
   arma::Row<size_t> newPredictions;
@@ -610,7 +610,7 @@
 
 /**
  * Test ComputeAverageUniqueness.
- *
+ * 
  * Average uniqueness is defined as average over the lifetime of an event
  * of how many other events are active at every point in time.
  */
@@ -642,19 +642,11 @@
   arma::vec       avg(3);
 
   avg[0] = SequentialBootstrap<>::ComputeAverageUniqueness(
-<<<<<<< HEAD
-    indM(0, 0), indM(1, 0), invConcurrency);
-  avg[1] = SequentialBootstrap<>::ComputeAverageUniqueness(
-    indM(0, 1), indM(1, 1), invConcurrency);
-  avg[2] = SequentialBootstrap<>::ComputeAverageUniqueness(
-    indM(0, 2), indM(1, 2), invConcurrency);
-=======
       indM(0, 0), indM(1, 0), invConcurrency);
   avg[1] = SequentialBootstrap<>::ComputeAverageUniqueness(
       indM(0, 1), indM(1, 1), invConcurrency);
   avg[2] = SequentialBootstrap<>::ComputeAverageUniqueness(
       indM(0, 2), indM(1, 2), invConcurrency);
->>>>>>> 02bf1ffb
 
   REQUIRE(avg(0) == Approx(5.0 / 6.0));
   REQUIRE(avg(1) == Approx(0.75));
@@ -688,11 +680,7 @@
   // Compute the probabilities that observations 0, 1, 2 are drawn after
   // observation 1 has already been drawn.
   SequentialBootstrap<>::ComputeNextDrawProbabilities(
-<<<<<<< HEAD
-    phi1, 1, concurrency, invConcurrency, indM, delta2);
-=======
       phi1, 1, concurrency, invConcurrency, indM, delta2);
->>>>>>> 02bf1ffb
 
   REQUIRE(delta2(0) == Approx(5.0 / 14.0));
   // Should have the lowest probability as it has already been drawn.
@@ -753,11 +741,7 @@
   arma::rowvec bsWeights;
 
   bootstrap.Bootstrap<true>(
-<<<<<<< HEAD
-    ds, labels, weights, bsDataset, bsLabels, bsWeights);
-=======
       ds, labels, weights, bsDataset, bsLabels, bsWeights);
->>>>>>> 02bf1ffb
 
   // Check that dimensions are the same.
   REQUIRE(ds.n_rows == bsDataset.n_rows);
@@ -785,26 +769,6 @@
   SequentialBootstrap<> bootstrap(indM);
 
   using RF = RandomForest<
-<<<<<<< HEAD
-    mlpack::GiniGain,
-    mlpack::MultipleRandomDimensionSelect,
-    mlpack::BestBinaryNumericSplit,
-    mlpack::AllCategoricalSplit,
-    true,
-    mlpack::SequentialBootstrap<>>;
-
-  RF rf(
-    ds,
-    labels,
-    2,
-    weights,
-    20,
-    1,
-    1e-7,
-    0,
-    mlpack::MultipleRandomDimensionSelect(),
-    bootstrap);
-=======
       mlpack::GiniGain,
       mlpack::MultipleRandomDimensionSelect,
       mlpack::BestBinaryNumericSplit,
@@ -823,7 +787,6 @@
       0,
       mlpack::MultipleRandomDimensionSelect(),
       bootstrap);
->>>>>>> 02bf1ffb
 
   // Sanity check: ensure that the predictions are reasonable.
   arma::Row<size_t> predictions;
