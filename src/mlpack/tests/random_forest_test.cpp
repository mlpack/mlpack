<<<<<<< HEAD
/**
 * @file tests/random_forest_test.cpp
 * @author Ryan Curtin
 *
 * Tests for the RandomForest class and related classes.
 *
 * mlpack is free software; you may redistribute it and/or modify it under the
 * terms of the 3-clause BSD license.  You should have received a copy of the
 * 3-clause BSD license along with mlpack.  If not, see
 * http://www.opensource.org/licenses/BSD-3-Clause for more information.
 */
#include <mlpack/core.hpp>
#include <mlpack/methods/random_forest.hpp>

#include "serialization.hpp"
#include "test_catch_tools.hpp"
#include "catch.hpp"
#include "mock_categorical_data.hpp"

using namespace mlpack;

/**
 * Make sure bootstrap sampling produces numbers in the dataset.
 */
TEST_CASE("BootstrapNoWeightsTest", "[RandomForestTest]")
{
  arma::mat dataset(1, 1000);
  dataset.row(0) = arma::linspace<arma::rowvec>(1000, 1999, 1000);
  arma::Row<size_t> labels(1000);
  labels.fill(1); // Don't care about the labels.
  arma::rowvec weights; // Unused.

  // When we make bootstrap samples, they should include elements from 1k to 2k.
  for (size_t trial = 0; trial < 5; ++trial)
  {
    arma::mat bootstrapDataset;
    arma::Row<size_t> bootstrapLabels;
    arma::rowvec bootstrapWeights;

    DefaultBootstrap().Bootstrap<false>(dataset, labels, weights,
        bootstrapDataset, bootstrapLabels, bootstrapWeights);

    REQUIRE(bootstrapDataset.n_cols == 1000);
    REQUIRE(bootstrapDataset.n_rows == 1);
    REQUIRE(bootstrapLabels.n_elem == 1000);

    // Check each dataset element.
    for (size_t i = 0; i < dataset.n_cols; ++i)
    {
      REQUIRE(bootstrapDataset(0, i) >= 1000);
      REQUIRE(bootstrapDataset(0, i) <= 1999);
      REQUIRE(bootstrapLabels[i] == 1);
    }
  }
}

/**
 * Make sure bootstrap sampling produces numbers in the dataset.
 */
TEST_CASE("BootstrapWeightsTest", "[RandomForestTest]")
{
  arma::mat dataset(1, 1000);
  dataset.row(0) = arma::linspace<arma::rowvec>(1000, 1999, 1000);
  arma::Row<size_t> labels(1000);
  labels.fill(1); // Don't care about the labels.
  arma::rowvec weights(1000, arma::fill::randu); // Unused.

  // When we make bootstrap samples, they should include elements from 1k to 2k.
  for (size_t trial = 0; trial < 5; ++trial)
  {
    arma::mat bootstrapDataset;
    arma::Row<size_t> bootstrapLabels;
    arma::rowvec bootstrapWeights;

    DefaultBootstrap().Bootstrap<true>(dataset, labels, weights,
        bootstrapDataset, bootstrapLabels, bootstrapWeights);

    REQUIRE(bootstrapDataset.n_cols == 1000);
    REQUIRE(bootstrapDataset.n_rows == 1);
    REQUIRE(bootstrapLabels.n_elem == 1000);
    REQUIRE(bootstrapWeights.n_elem == 1000);

    // Check each dataset element.
    for (size_t i = 0; i < dataset.n_cols; ++i)
    {
      REQUIRE(bootstrapDataset(0, i) >= 1000);
      REQUIRE(bootstrapDataset(0, i) <= 1999);
      REQUIRE(bootstrapLabels[i] == 1);
      REQUIRE(bootstrapWeights[i] >= 0.0);
      REQUIRE(bootstrapWeights[i] <= 1.0);
    }
  }
}

/**
 * Make sure an empty forest cannot predict.
 */
TEST_CASE("EmptyClassifyTest", "[RandomForestTest]")
{
  RandomForest<> rf; // No training.

  arma::mat points(10, 100, arma::fill::randu);
  arma::Row<size_t> predictions;
  arma::mat probabilities;
  size_t prediction;
  arma::vec pointProbabilities;
  REQUIRE_THROWS_AS(rf.Classify(points, predictions), std::invalid_argument);
  REQUIRE_THROWS_AS(rf.Classify(points.col(0)), std::invalid_argument);
  REQUIRE_THROWS_AS(rf.Classify(points, predictions, probabilities),
      std::invalid_argument);
  REQUIRE_THROWS_AS(rf.Classify(points.col(0), prediction,
      pointProbabilities), std::invalid_argument);
}

/**
 * Test unweighted numeric learning, making sure that we get better performance
 * than a single decision tree.
 */
TEST_CASE("UnweightedNumericLearningTest", "[RandomForestTest]")
{
  // Load the vc2 dataset.
  arma::mat dataset;
  if (!data::Load("vc2.csv", dataset))
    FAIL("Cannot load dataset vc2.csv");
  arma::Row<size_t> labels;
  if (!data::Load("vc2_labels.txt", labels))
    FAIL("Cannot load dataset vc2_labels.txt");

  // Build a random forest and a decision tree.
  RandomForest<> rf(dataset, labels, 3, 20 /* 20 trees */, 1, 1e-7);
  DecisionTree<> dt(dataset, labels, 3, 5);

  // Get performance statistics on test data.
  arma::mat testDataset;
  if (!data::Load("vc2_test.csv", testDataset))
    FAIL("Cannot load dataset vc2_test.csv");
  arma::Row<size_t> testLabels;
  if (!data::Load("vc2_test_labels.txt", testLabels))
    FAIL("Cannot load dataset vc2_test_labels.txt");

  arma::Row<size_t> rfPredictions;
  arma::Row<size_t> dtPredictions;

  rf.Classify(testDataset, rfPredictions);
  dt.Classify(testDataset, dtPredictions);

  // Calculate the number of correct points.
  size_t rfCorrect = accu(rfPredictions == testLabels);
  size_t dtCorrect = accu(dtPredictions == testLabels);

  REQUIRE(rfCorrect >= dtCorrect * 0.9);
  REQUIRE(rfCorrect >= size_t(0.7 * testDataset.n_cols));
}

/**
 * Test weighted numeric learning, making sure that we get better performance
 * than a single decision tree.
 */
TEST_CASE("WeightedNumericLearningTest", "[RandomForestTest]")
{
  arma::mat dataset;
  arma::Row<size_t> labels;
  if (!data::Load("vc2.csv", dataset))
    FAIL("Cannot load dataset vc2.csv");
  if (!data::Load("vc2_labels.txt", labels))
    FAIL("Cannot load dataset vc2_labels.txt");

  // Add some noise.
  arma::mat noise(dataset.n_rows, 1000, arma::fill::randu);
  arma::Row<size_t> noiseLabels(1000);
  for (size_t i = 0; i < noiseLabels.n_elem; ++i)
    noiseLabels[i] = RandInt(3); // Random label.

  // Concatenate data matrices.
  arma::mat fullData = join_rows(dataset, noise);
  arma::Row<size_t> fullLabels = join_rows(labels, noiseLabels);

  // Now set weights.
  arma::rowvec weights(dataset.n_cols + 1000);
  for (size_t i = 0; i < dataset.n_cols; ++i)
    weights[i] = Random(0.9, 1.0);
  for (size_t i = dataset.n_cols; i < dataset.n_cols + 1000; ++i)
    weights[i] = Random(0.0, 0.01); // Low weights for false points.

  // Train decision tree and random forest.
  RandomForest<> rf(fullData, fullLabels, 3, weights, 20, 1);
  DecisionTree<> dt(fullData, fullLabels, 3, weights, 5);

  // Get performance statistics on test data.
  arma::mat testDataset;
  if (!data::Load("vc2_test.csv", testDataset))
    FAIL("Cannot load dataset vc2_test.csv");
  arma::Row<size_t> testLabels;
  if (!data::Load("vc2_test_labels.txt", testLabels))
    FAIL("Cannot load dataset vc2_test_labels.txt");

  arma::Row<size_t> rfPredictions;
  arma::Row<size_t> dtPredictions;

  rf.Classify(testDataset, rfPredictions);
  dt.Classify(testDataset, dtPredictions);

  // Calculate the number of correct points.
  size_t rfCorrect = accu(rfPredictions == testLabels);
  size_t dtCorrect = accu(dtPredictions == testLabels);

  REQUIRE(rfCorrect >= dtCorrect * 0.8);
  REQUIRE(rfCorrect >= size_t(0.7 * testDataset.n_cols));
}

/**
 * Test unweighted categorical learning.  Ensure that we get better performance
 * with a random forest.
 */
TEST_CASE("UnweightedCategoricalLearningTest", "[RandomForestTest]")
{
  arma::mat d;
  arma::Row<size_t> l;
  data::DatasetInfo di;
  MockCategoricalData(d, l, di);

  // Split into a training set and a test set.
  arma::mat trainingData = d.cols(0, 1999);
  arma::mat testData = d.cols(2000, 3999);
  arma::Row<size_t> trainingLabels = l.subvec(0, 1999);
  arma::Row<size_t> testLabels = l.subvec(2000, 3999);

  // Train a random forest and a decision tree.
  RandomForest<> rf(trainingData, di, trainingLabels, 5, 25 /* 25 trees */, 1,
      1e-7, 0, MultipleRandomDimensionSelect(4));
  DecisionTree<> dt(trainingData, di, trainingLabels, 5, 5);

  // Get performance statistics on test data.
  arma::Row<size_t> rfPredictions;
  arma::Row<size_t> dtPredictions;

  rf.Classify(testData, rfPredictions);
  dt.Classify(testData, dtPredictions);

  // Calculate the number of correct points.
  size_t rfCorrect = accu(rfPredictions == testLabels);
  size_t dtCorrect = accu(dtPredictions == testLabels);

  REQUIRE(rfCorrect >= dtCorrect - 35);
  REQUIRE(rfCorrect >= size_t(0.7 * testData.n_cols));
}

/**
 * Test weighted categorical learning.
 */
TEST_CASE("WeightedCategoricalLearningTest", "[RandomForestTest]")
{
  arma::mat d;
  arma::Row<size_t> l;
  data::DatasetInfo di;
  MockCategoricalData(d, l, di);

  // Split into a training set and a test set.
  arma::mat trainingData = d.cols(0, 1999);
  arma::mat testData = d.cols(2000, 3999);
  arma::Row<size_t> trainingLabels = l.subvec(0, 1999);
  arma::Row<size_t> testLabels = l.subvec(2000, 3999);

  // Now create random points.
  arma::mat randomNoise(4, 2000);
  arma::Row<size_t> randomLabels(2000);
  for (size_t i = 0; i < 2000; ++i)
  {
    randomNoise(0, i) = Random();
    randomNoise(1, i) = Random();
    randomNoise(2, i) = RandInt(4);
    randomNoise(3, i) = RandInt(2);
    randomLabels[i] = RandInt(5);
  }

  // Generate weights.
  arma::rowvec weights(4000);
  for (size_t i = 0; i < 2000; ++i)
    weights[i] = Random(0.9, 1.0);
  for (size_t i = 2000; i < 4000; ++i)
    weights[i] = Random(0.0, 0.001);

  arma::mat fullData = join_rows(trainingData, randomNoise);
  arma::Row<size_t> fullLabels = join_rows(trainingLabels, randomLabels);

  // Build a random forest and a decision tree.
  RandomForest<> rf(fullData, di, fullLabels, 5, weights, 25 /* 25 trees */, 1,
      1e-7, 0, MultipleRandomDimensionSelect(4));
  DecisionTree<> dt(fullData, di, fullLabels, 5, weights, 5);

  // Get performance statistics on test data.
  arma::Row<size_t> rfPredictions;
  arma::Row<size_t> dtPredictions;

  rf.Classify(testData, rfPredictions);
  dt.Classify(testData, dtPredictions);

  // Calculate the number of correct points.
  size_t rfCorrect = accu(rfPredictions == testLabels);
  size_t dtCorrect = accu(dtPredictions == testLabels);

  REQUIRE(rfCorrect >= dtCorrect - 25);
  REQUIRE(rfCorrect >= size_t(0.7 * testData.n_cols));
}

/**
 * Test that a leaf size equal to the dataset size learns nothing.
 */
TEST_CASE("LeafSizeDatasetTest", "[RandomForestTest]")
{
  // Load the vc2 dataset.
  arma::mat dataset;
  if (!data::Load("vc2.csv", dataset))
    FAIL("Cannot load dataset vc2.csv");
  arma::Row<size_t> labels;
  if (!data::Load("vc2_labels.txt", labels))
    FAIL("Cannot load dataset vc2_labels.txt");

  // Build a random forest with a leaf size equal to the number of points in the
  // dataset.
  RandomForest<> rf(dataset, labels, 3, 10 /* 10 trees */, dataset.n_cols);

  // Predict on the training set.
  arma::Row<size_t> predictions;
  arma::mat probabilities;
  rf.Classify(dataset, predictions, probabilities);

  // We want to check that all the classes and probabilities are the same for
  // all predictions.
  size_t majorityClass = predictions[0];
  arma::vec majorityProbs = probabilities.col(0);

  REQUIRE(probabilities.n_rows == 3);
  REQUIRE(probabilities.n_cols == dataset.n_cols);
  REQUIRE(predictions.n_elem == dataset.n_cols);
  for (size_t i = 1; i < predictions.n_cols; ++i)
  {
    REQUIRE(predictions[i] == majorityClass);
    for (size_t j = 0; j < probabilities.n_rows; ++j)
      REQUIRE(probabilities(j, i) == Approx(majorityProbs[j]).epsilon(1e-7));
  }
}

// Make sure we can serialize a random forest.
TEST_CASE("RandomForestSerializationTest", "[RandomForestTest]")
{
  // Load the vc2 dataset.
  arma::mat dataset;
  if (!data::Load("vc2.csv", dataset))
    FAIL("Cannot load dataset vc2.csv");
  arma::Row<size_t> labels;
  if (!data::Load("vc2_labels.txt", labels))
    FAIL("Cannot load dataset vc2_labels.txt");

  RandomForest<> rf(dataset, labels, 3, 10 /* 10 trees */, 1);

  arma::Row<size_t> beforePredictions;
  arma::mat beforeProbabilities;
  rf.Classify(dataset, beforePredictions, beforeProbabilities);

  RandomForest<> xmlForest, jsonForest, binaryForest;
  binaryForest.Train(dataset, labels, 3, 3, 5, 1);
  SerializeObjectAll(rf, xmlForest, jsonForest, binaryForest);

  // Now check that we get the same results serializing other things.
  arma::Row<size_t> xmlPredictions, jsonPredictions, binaryPredictions;
  arma::mat xmlProbabilities, jsonProbabilities, binaryProbabilities;

  xmlForest.Classify(dataset, xmlPredictions, xmlProbabilities);
  jsonForest.Classify(dataset, jsonPredictions, jsonProbabilities);
  binaryForest.Classify(dataset, binaryPredictions, binaryProbabilities);

  CheckMatrices(beforePredictions, xmlPredictions, jsonPredictions,
      binaryPredictions);
  CheckMatrices(beforeProbabilities, xmlProbabilities, jsonProbabilities,
      binaryProbabilities);
}

/**
 * Test that RandomForest::Train() returns finite average entropy on numeric
 * dataset.
 */
TEST_CASE("RandomForestNumericTrainReturnEntropy", "[RandomForestTest]")
{
  arma::mat dataset;
  arma::Row<size_t> labels;
  if (!data::Load("vc2.csv", dataset))
    FAIL("Cannot load dataset vc2.csv");
  if (!data::Load("vc2_labels.txt", labels))
    FAIL("Cannot load dataset vc2_labels.txt");

  // Add some noise.
  arma::mat noise(dataset.n_rows, 1000, arma::fill::randu);
  arma::Row<size_t> noiseLabels(1000);
  for (size_t i = 0; i < noiseLabels.n_elem; ++i)
    noiseLabels[i] = RandInt(3); // Random label.

  // Concatenate data matrices.
  arma::mat fullData = join_rows(dataset, noise);
  arma::Row<size_t> fullLabels = join_rows(labels, noiseLabels);

  // Now set weights.
  arma::rowvec weights(dataset.n_cols + 1000);
  for (size_t i = 0; i < dataset.n_cols; ++i)
    weights[i] = Random(0.9, 1.0);
  for (size_t i = dataset.n_cols; i < dataset.n_cols + 1000; ++i)
    weights[i] = Random(0.0, 0.01); // Low weights for false points.

  // Test random forest on unweighted numeric dataset.
  RandomForest<GiniGain, RandomDimensionSelect> rf;
  double entropy = rf.Train(fullData, fullLabels, 3, 10, 1);

  REQUIRE(std::isfinite(entropy) == true);

  // Test random forest on weighted numeric dataset.
  RandomForest<GiniGain, RandomDimensionSelect> wrf;
  entropy = wrf.Train(fullData, fullLabels, 3, weights, 10, 1);

  REQUIRE(std::isfinite(entropy) == true);
}

/**
 * Test that RandomForest::Train() returns finite average entropy on categorical
 * dataset.
 */
TEST_CASE("RandomForestCategoricalTrainReturnEntropy", "[RandomForestTest]")
{
  arma::mat d;
  arma::Row<size_t> l;
  data::DatasetInfo di;
  MockCategoricalData(d, l, di);

  // Now create random points.
  arma::mat randomNoise(4, 2000);
  arma::Row<size_t> randomLabels(2000);
  for (size_t i = 0; i < 2000; ++i)
  {
    randomNoise(0, i) = Random();
    randomNoise(1, i) = Random();
    randomNoise(2, i) = RandInt(4);
    randomNoise(3, i) = RandInt(2);
    randomLabels[i] = RandInt(5);
  }

  // Generate weights.
  arma::rowvec weights(6000);
  for (size_t i = 0; i < 4000; ++i)
    weights[i] = Random(0.9, 1.0);
  for (size_t i = 4000; i < 6000; ++i)
    weights[i] = Random(0.0, 0.001);

  arma::mat fullData = join_rows(d, randomNoise);
  arma::Row<size_t> fullLabels = join_rows(l, randomLabels);

  // Test random forest on unweighted categorical dataset.
  RandomForest<> rf;
  double entropy = rf.Train(fullData, di, fullLabels, 5, 15 /* 15 trees */, 1,
      1e-7, 0, false, MultipleRandomDimensionSelect(3));

  REQUIRE(std::isfinite(entropy) == true);

  // Test random forest on weighted categorical dataset.
  RandomForest<> wrf;
  entropy = wrf.Train(fullData, di, fullLabels, 5, weights, 15 /* 15 trees */,
      1, 1e-7, 0, false, MultipleRandomDimensionSelect(3));

  REQUIRE(std::isfinite(entropy) == true);
}

/**
 * Test that different trees get generated.
 */
TEST_CASE("DifferentTreesTest", "[RandomForestTest]")
{
  arma::mat d(10, 100, arma::fill::randu);
  arma::Row<size_t> l(100);
  for (size_t i = 0; i < 50; ++i)
    l(i) = 0;
  for (size_t i = 50; i < 100; ++i)
    l(i) = 1;

  bool success = false;
  size_t trial = 0;

  // It's possible we might get the same random dimensions selected, so let's do
  // multiple trials.
  while (!success && trial < 5)
  {
    RandomForest<GiniGain, RandomDimensionSelect> rf;
    rf.Train(d, l, 2, 2, 5);

    success = (rf.Tree(0).SplitDimension() != rf.Tree(1).SplitDimension());

    ++trial;
  }

  REQUIRE(success == true);
}

/**
 * Test that RandomForest::Train() when passed warmStart = True trains on top
 * of exixting forest and adds the newly trained trees to the previously
 * exixting forest.
 */
TEST_CASE("WarmStartTreesTest", "[RandomForestTest]")
{
  arma::mat trainingData;
  arma::Row<size_t> trainingLabels;
  data::DatasetInfo di;
  MockCategoricalData(trainingData, trainingLabels, di);

  // Train a random forest.
  RandomForest<> rf(trainingData, di, trainingLabels, 5, 25 /* 25 trees */, 1,
      1e-7, 0, MultipleRandomDimensionSelect(4));

  REQUIRE(rf.NumTrees() == 25);

  rf.Train(trainingData, di, trainingLabels, 5, 20 /* 20 trees */, 1, 1e-7, 0,
      true /* warmStart */, MultipleRandomDimensionSelect(4));

  REQUIRE(rf.NumTrees() == 25 + 20);
}

/**
 * Test that RandomForest::Train() when passed warmStart = True does not drop
 * prediction quality on train data. Note that prediction quality may drop due
 * to overfitting in some cases.
 */
TEST_CASE("WarmStartTreesPredictionsQualityTest", "[RandomForestTest]")
{
  arma::mat trainingData;
  arma::Row<size_t> trainingLabels;
  data::DatasetInfo di;
  MockCategoricalData(trainingData, trainingLabels, di);

  // Train a random forest.
  RandomForest<> rf(trainingData, di, trainingLabels, 5, 3 /* 3 trees */, 1,
      1e-7, 0, MultipleRandomDimensionSelect(4));

  // Get performance statistics on train data.
  arma::Row<size_t> oldPredictions;
  rf.Classify(trainingData, oldPredictions);

  // Calculate the number of correct points.
  size_t oldCorrect = accu(oldPredictions == trainingLabels);

  rf.Train(trainingData, di, trainingLabels, 5, 20 /* 20 trees */, 1, 1e-7, 0,
      true /* warmStart */, MultipleRandomDimensionSelect(4));

  // Get performance statistics on train data.
  arma::Row<size_t> newPredictions;
  rf.Classify(trainingData, newPredictions);

  // Calculate the number of correct points.
  size_t newCorrect = accu(newPredictions == trainingLabels);

  REQUIRE(newCorrect >= oldCorrect);
}

/**
 * Ensure that the Extra Trees algorithm gives decent accuracy.
 */
TEST_CASE("ExtraTreesAccuracyTest", "[RandomForestTest]")
{
  // Load the iris dataset.
  arma::mat dataset;
  if (!data::Load("iris_train.csv", dataset))
    FAIL("Cannot load dataset iris_train.csv");
  arma::Row<size_t> labels;
  if (!data::Load("iris_train_labels.csv", labels))
    FAIL("Cannot load dataset iris_train_labels.csv");

  // Add some noise.
  arma::mat noise(dataset.n_rows, 1000, arma::fill::randu);
  arma::Row<size_t> noiseLabels(1000);
  for (size_t i = 0; i < noiseLabels.n_elem; ++i)
    noiseLabels[i] = RandInt(3); // Random label.

  // Concatenate data matrices.
  arma::mat fullData = join_rows(dataset, noise);
  arma::Row<size_t> fullLabels = join_rows(labels, noiseLabels);

  // Now set weights.
  arma::rowvec weights(dataset.n_cols + 1000);
  for (size_t i = 0; i < dataset.n_cols; ++i)
    weights[i] = Random(0.9, 1.0);
  for (size_t i = dataset.n_cols; i < dataset.n_cols + 1000; ++i)
    weights[i] = Random(0.0, 0.01); // Low weights for false points.

  // Train extra tree.
  ExtraTrees<> et(fullData, fullLabels, 3, weights, 20, 1);

  // Get performance statistics on test data.
  arma::mat testDataset;
  if (!data::Load("iris_test.csv", testDataset))
    FAIL("Cannot load dataset iris_test.csv");
  arma::Row<size_t> testLabels;
  if (!data::Load("iris_test_labels.csv", testLabels))
    FAIL("Cannot load dataset iris_test_labels.csv");

  arma::Row<size_t> predictions;
  et.Classify(testDataset, predictions);

  // Calculate the prediction accuracy.
  double accuracy = accu(predictions == testLabels);
  accuracy /= predictions.n_elem;

  REQUIRE(accuracy >= 0.85);
}

/**
 * Test ComputeAverageUniqueness.
 * 
 * Average uniqueness is defined as average over the lifetime of an event
 * of how many other events are active at every point in time.
 */
TEST_CASE("ComputeAverageUniquenessTest", "[RandomForestTest]")
{
  arma::umat indM(2 /* rows */, 3 /* cols */, arma::fill::zeros);

  // indM = [1 1 1 0 0 0
  //         0 0 1 1 0 0
  //         0 0 0 0 1 1]
  // The last event is fully isolated.
  // The first two events overlap in the third column.
  indM(0, 0) = 0;
  indM(1, 0) = 2;
  indM(0, 1) = 2;
  indM(1, 1) = 3;
  indM(0, 2) = 4;
  indM(1, 2) = 5;

  arma::vec concurrency(6);
  concurrency[0] = 1;
  concurrency[1] = 1;
  concurrency[2] = 2;
  concurrency[3] = 1;
  concurrency[4] = 1;
  concurrency[5] = 1;

  const arma::vec avg(SequentialBootstrap<>::ComputeAverageUniqueness(indM,
    arma::linspace<arma::uvec>(0, 2, 3), concurrency));

  REQUIRE(avg.n_rows == 3);
  REQUIRE(avg(0) == 5.0 / 6.0);
  REQUIRE(avg(1) == 0.75);
  REQUIRE(avg(2) == 1.0);
}

/**
 * Test ComputeNextDrawProbabilities.
 */
TEST_CASE("ComputeNextDrawProbabilitiesTest", "[RandomForestTest]")
{
  arma::uvec phi1(2);
  arma::umat indM(2 /* rows */, 3 /* cols */, arma::fill::zeros);

  phi1[0] = 1u;

  indM(0, 0) = 0;
  indM(1, 0) = 2;
  indM(0, 1) = 2;
  indM(1, 1) = 3;
  indM(0, 2) = 4;
  indM(1, 2) = 5;

  arma::vec concurrency(6);
  concurrency[0] = 0;
  concurrency[1] = 0;
  concurrency[2] = 1;
  concurrency[3] = 1;
  concurrency[4] = 0;
  concurrency[5] = 0;

  // Compute the probabilities that observations 0, 1, 2 are drawn after
  // observation 1 has already been drawn.
  const arma::vec delta2(SequentialBootstrap<>::ComputeNextDrawProbabilities(
    phi1, 1, concurrency, indM));

  REQUIRE(delta2(0) == 5.0 / 14.0);
  // Should have the lowest probability as it has already been drawn.
  REQUIRE(delta2(1) == 3.0 / 14.0);
  // Should have the highest probability as this event does not overlap
  // with others.
  REQUIRE(delta2(2) == 6.0 / 14.0);
}

/**
 * Test ComputeSamples.
 */
TEST_CASE("ComputeSamplesTest", "[RandomForestTest]")
{
  arma::umat indM(2 /* rows */, 6 /* cols */, arma::fill::zeros);

  indM(0, 0) = 0;
  indM(1, 0) = 2;
  indM(0, 1) = 2;
  indM(1, 1) = 3;
  indM(0, 2) = 4;
  indM(1, 2) = 5;

  indM(1, 3) = indM(1, 4) = indM(1, 5) = 5;

  SequentialBootstrap bootstrap(indM);
  const arma::uvec phi(bootstrap.ComputeSamples(6));

  // Can only check that the next draw does not yield indices
  // outside of the range of observations.
  REQUIRE(phi(0) < 6);
  REQUIRE(phi(1) < 6);
  REQUIRE(phi(2) < 6);
}

/**
 * Test SequentialBootstrap.
 */
TEST_CASE("SequentialBootstrapTest", "[RandomForestTest]")
{
  const arma::mat ds(10 /* rows */, 6 /* cols */, arma::fill::randu);
  const arma::Row<size_t> labels{ 1, 0, 0, 0, 0, 0 };
  const arma::vec weights(6, arma::fill::ones);
  arma::umat indM(2 /* rows */, 6 /* cols */, arma::fill::zeros);

  indM(0, 0) = 0;
  indM(1, 0) = 2;
  indM(0, 1) = 2;
  indM(1, 1) = 3;
  indM(0, 2) = 4;
  indM(1, 2) = 5;

  indM(1, 3) = indM(1, 4) = indM(1, 5) = 5;

  SequentialBootstrap<> bootstrap(indM);
  arma::mat bsDataset;
  arma::Row<size_t> bsLabels;
  arma::vec bsWeights;

  bootstrap.Bootstrap<true>(ds, labels, weights, bsDataset,
    bsLabels, bsWeights);

  // Check that dimensions are the same.
  REQUIRE(ds.n_rows == bsDataset.n_rows);
  REQUIRE(ds.n_cols == bsDataset.n_cols);
  REQUIRE(labels.n_cols == bsLabels.n_cols);
  REQUIRE(weights.n_rows == bsWeights.n_rows);
}
=======
/**
 * @file tests/random_forest_test.cpp
 * @author Ryan Curtin
 *
 * Tests for the RandomForest class and related classes.
 *
 * mlpack is free software; you may redistribute it and/or modify it under the
 * terms of the 3-clause BSD license.  You should have received a copy of the
 * 3-clause BSD license along with mlpack.  If not, see
 * http://www.opensource.org/licenses/BSD-3-Clause for more information.
 */
#include <mlpack/core.hpp>
#include <mlpack/methods/random_forest.hpp>

#include "serialization.hpp"
#include "test_catch_tools.hpp"
#include "catch.hpp"
#include "mock_categorical_data.hpp"

using namespace mlpack;

/**
 * Make sure bootstrap sampling produces numbers in the dataset.
 */
TEST_CASE("BootstrapNoWeightsTest", "[RandomForestTest]")
{
  arma::mat dataset(1, 1000);
  dataset.row(0) = arma::linspace<arma::rowvec>(1000, 1999, 1000);
  arma::Row<size_t> labels(1000);
  labels.fill(1); // Don't care about the labels.
  arma::rowvec weights; // Unused.

  // When we make bootstrap samples, they should include elements from 1k to 2k.
  for (size_t trial = 0; trial < 5; ++trial)
  {
    arma::mat bootstrapDataset;
    arma::Row<size_t> bootstrapLabels;
    arma::rowvec bootstrapWeights;

    DefaultBootstrap().Bootstrap<false>(dataset, labels, weights,
        bootstrapDataset, bootstrapLabels, bootstrapWeights);

    REQUIRE(bootstrapDataset.n_cols == 1000);
    REQUIRE(bootstrapDataset.n_rows == 1);
    REQUIRE(bootstrapLabels.n_elem == 1000);

    // Check each dataset element.
    for (size_t i = 0; i < dataset.n_cols; ++i)
    {
      REQUIRE(bootstrapDataset(0, i) >= 1000);
      REQUIRE(bootstrapDataset(0, i) <= 1999);
      REQUIRE(bootstrapLabels[i] == 1);
    }
  }
}

/**
 * Make sure bootstrap sampling produces numbers in the dataset.
 */
TEST_CASE("BootstrapWeightsTest", "[RandomForestTest]")
{
  arma::mat dataset(1, 1000);
  dataset.row(0) = arma::linspace<arma::rowvec>(1000, 1999, 1000);
  arma::Row<size_t> labels(1000);
  labels.fill(1); // Don't care about the labels.
  arma::rowvec weights(1000, arma::fill::randu); // Unused.

  // When we make bootstrap samples, they should include elements from 1k to 2k.
  for (size_t trial = 0; trial < 5; ++trial)
  {
    arma::mat bootstrapDataset;
    arma::Row<size_t> bootstrapLabels;
    arma::rowvec bootstrapWeights;

    DefaultBootstrap().Bootstrap<true>(dataset, labels, weights,
        bootstrapDataset, bootstrapLabels, bootstrapWeights);

    REQUIRE(bootstrapDataset.n_cols == 1000);
    REQUIRE(bootstrapDataset.n_rows == 1);
    REQUIRE(bootstrapLabels.n_elem == 1000);
    REQUIRE(bootstrapWeights.n_elem == 1000);

    // Check each dataset element.
    for (size_t i = 0; i < dataset.n_cols; ++i)
    {
      REQUIRE(bootstrapDataset(0, i) >= 1000);
      REQUIRE(bootstrapDataset(0, i) <= 1999);
      REQUIRE(bootstrapLabels[i] == 1);
      REQUIRE(bootstrapWeights[i] >= 0.0);
      REQUIRE(bootstrapWeights[i] <= 1.0);
    }
  }
}

/**
 * Make sure an empty forest cannot predict.
 */
TEST_CASE("EmptyClassifyTest", "[RandomForestTest]")
{
  RandomForest<> rf; // No training.

  arma::mat points(10, 100, arma::fill::randu);
  arma::Row<size_t> predictions;
  arma::mat probabilities;
  size_t prediction;
  arma::vec pointProbabilities;
  REQUIRE_THROWS_AS(rf.Classify(points, predictions), std::invalid_argument);
  REQUIRE_THROWS_AS(rf.Classify(points.col(0)), std::invalid_argument);
  REQUIRE_THROWS_AS(rf.Classify(points, predictions, probabilities),
      std::invalid_argument);
  REQUIRE_THROWS_AS(rf.Classify(points.col(0), prediction,
      pointProbabilities), std::invalid_argument);
}

/**
 * Test unweighted numeric learning, making sure that we get better performance
 * than a single decision tree.
 */
TEST_CASE("UnweightedNumericLearningTest", "[RandomForestTest]")
{
  // Load the vc2 dataset.
  arma::mat dataset;
  if (!data::Load("vc2.csv", dataset))
    FAIL("Cannot load dataset vc2.csv");
  arma::Row<size_t> labels;
  if (!data::Load("vc2_labels.txt", labels))
    FAIL("Cannot load dataset vc2_labels.txt");

  // Build a random forest and a decision tree.
  RandomForest<> rf(dataset, labels, 3, 20 /* 20 trees */, 1, 1e-7);
  DecisionTree<> dt(dataset, labels, 3, 5);

  // Get performance statistics on test data.
  arma::mat testDataset;
  if (!data::Load("vc2_test.csv", testDataset))
    FAIL("Cannot load dataset vc2_test.csv");
  arma::Row<size_t> testLabels;
  if (!data::Load("vc2_test_labels.txt", testLabels))
    FAIL("Cannot load dataset vc2_test_labels.txt");

  arma::Row<size_t> rfPredictions;
  arma::Row<size_t> dtPredictions;

  rf.Classify(testDataset, rfPredictions);
  dt.Classify(testDataset, dtPredictions);

  // Calculate the number of correct points.
  size_t rfCorrect = accu(rfPredictions == testLabels);
  size_t dtCorrect = accu(dtPredictions == testLabels);

  REQUIRE(rfCorrect >= dtCorrect * 0.9);
  REQUIRE(rfCorrect >= size_t(0.7 * testDataset.n_cols));
}

/**
 * Test weighted numeric learning, making sure that we get better performance
 * than a single decision tree.
 */
TEST_CASE("WeightedNumericLearningTest", "[RandomForestTest]")
{
  arma::mat dataset;
  arma::Row<size_t> labels;
  if (!data::Load("vc2.csv", dataset))
    FAIL("Cannot load dataset vc2.csv");
  if (!data::Load("vc2_labels.txt", labels))
    FAIL("Cannot load dataset vc2_labels.txt");

  // Add some noise.
  arma::mat noise(dataset.n_rows, 1000, arma::fill::randu);
  arma::Row<size_t> noiseLabels(1000);
  for (size_t i = 0; i < noiseLabels.n_elem; ++i)
    noiseLabels[i] = RandInt(3); // Random label.

  // Concatenate data matrices.
  arma::mat fullData = join_rows(dataset, noise);
  arma::Row<size_t> fullLabels = join_rows(labels, noiseLabels);

  // Now set weights.
  arma::rowvec weights(dataset.n_cols + 1000);
  for (size_t i = 0; i < dataset.n_cols; ++i)
    weights[i] = Random(0.9, 1.0);
  for (size_t i = dataset.n_cols; i < dataset.n_cols + 1000; ++i)
    weights[i] = Random(0.0, 0.01); // Low weights for false points.

  // Train decision tree and random forest.
  RandomForest<> rf(fullData, fullLabels, 3, weights, 20, 1);
  DecisionTree<> dt(fullData, fullLabels, 3, weights, 5);

  // Get performance statistics on test data.
  arma::mat testDataset;
  if (!data::Load("vc2_test.csv", testDataset))
    FAIL("Cannot load dataset vc2_test.csv");
  arma::Row<size_t> testLabels;
  if (!data::Load("vc2_test_labels.txt", testLabels))
    FAIL("Cannot load dataset vc2_test_labels.txt");

  arma::Row<size_t> rfPredictions;
  arma::Row<size_t> dtPredictions;

  rf.Classify(testDataset, rfPredictions);
  dt.Classify(testDataset, dtPredictions);

  // Calculate the number of correct points.
  size_t rfCorrect = accu(rfPredictions == testLabels);
  size_t dtCorrect = accu(dtPredictions == testLabels);

  REQUIRE(rfCorrect >= dtCorrect * 0.8);
  REQUIRE(rfCorrect >= size_t(0.7 * testDataset.n_cols));
}

/**
 * Test unweighted categorical learning.  Ensure that we get better performance
 * with a random forest.
 */
TEST_CASE("UnweightedCategoricalLearningTest", "[RandomForestTest]")
{
  arma::mat d;
  arma::Row<size_t> l;
  data::DatasetInfo di;
  MockCategoricalData(d, l, di);

  // Split into a training set and a test set.
  arma::mat trainingData = d.cols(0, 1999);
  arma::mat testData = d.cols(2000, 3999);
  arma::Row<size_t> trainingLabels = l.subvec(0, 1999);
  arma::Row<size_t> testLabels = l.subvec(2000, 3999);

  // Train a random forest and a decision tree.
  RandomForest<> rf(trainingData, di, trainingLabels, 5, 25 /* 25 trees */, 1,
      1e-7, 0, MultipleRandomDimensionSelect(4));
  DecisionTree<> dt(trainingData, di, trainingLabels, 5, 5);

  // Get performance statistics on test data.
  arma::Row<size_t> rfPredictions;
  arma::Row<size_t> dtPredictions;

  rf.Classify(testData, rfPredictions);
  dt.Classify(testData, dtPredictions);

  // Calculate the number of correct points.
  size_t rfCorrect = accu(rfPredictions == testLabels);
  size_t dtCorrect = accu(dtPredictions == testLabels);

  REQUIRE(rfCorrect >= dtCorrect - 35);
  REQUIRE(rfCorrect >= size_t(0.7 * testData.n_cols));
}

/**
 * Test weighted categorical learning.
 */
TEST_CASE("WeightedCategoricalLearningTest", "[RandomForestTest]")
{
  arma::mat d;
  arma::Row<size_t> l;
  data::DatasetInfo di;
  MockCategoricalData(d, l, di);

  // Split into a training set and a test set.
  arma::mat trainingData = d.cols(0, 1999);
  arma::mat testData = d.cols(2000, 3999);
  arma::Row<size_t> trainingLabels = l.subvec(0, 1999);
  arma::Row<size_t> testLabels = l.subvec(2000, 3999);

  // Now create random points.
  arma::mat randomNoise(4, 2000);
  arma::Row<size_t> randomLabels(2000);
  for (size_t i = 0; i < 2000; ++i)
  {
    randomNoise(0, i) = Random();
    randomNoise(1, i) = Random();
    randomNoise(2, i) = RandInt(4);
    randomNoise(3, i) = RandInt(2);
    randomLabels[i] = RandInt(5);
  }

  // Generate weights.
  arma::rowvec weights(4000);
  for (size_t i = 0; i < 2000; ++i)
    weights[i] = Random(0.9, 1.0);
  for (size_t i = 2000; i < 4000; ++i)
    weights[i] = Random(0.0, 0.001);

  arma::mat fullData = join_rows(trainingData, randomNoise);
  arma::Row<size_t> fullLabels = join_rows(trainingLabels, randomLabels);

  // Build a random forest and a decision tree.
  RandomForest<> rf(fullData, di, fullLabels, 5, weights, 25 /* 25 trees */, 1,
      1e-7, 0, MultipleRandomDimensionSelect(4));
  DecisionTree<> dt(fullData, di, fullLabels, 5, weights, 5);

  // Get performance statistics on test data.
  arma::Row<size_t> rfPredictions;
  arma::Row<size_t> dtPredictions;

  rf.Classify(testData, rfPredictions);
  dt.Classify(testData, dtPredictions);

  // Calculate the number of correct points.
  size_t rfCorrect = accu(rfPredictions == testLabels);
  size_t dtCorrect = accu(dtPredictions == testLabels);

  REQUIRE(rfCorrect >= dtCorrect - 25);
  REQUIRE(rfCorrect >= size_t(0.7 * testData.n_cols));
}

/**
 * Test that a leaf size equal to the dataset size learns nothing.
 */
TEST_CASE("LeafSizeDatasetTest", "[RandomForestTest]")
{
  // Load the vc2 dataset.
  arma::mat dataset;
  if (!data::Load("vc2.csv", dataset))
    FAIL("Cannot load dataset vc2.csv");
  arma::Row<size_t> labels;
  if (!data::Load("vc2_labels.txt", labels))
    FAIL("Cannot load dataset vc2_labels.txt");

  // Build a random forest with a leaf size equal to the number of points in the
  // dataset.
  RandomForest<> rf(dataset, labels, 3, 10 /* 10 trees */, dataset.n_cols);

  // Predict on the training set.
  arma::Row<size_t> predictions;
  arma::mat probabilities;
  rf.Classify(dataset, predictions, probabilities);

  // We want to check that all the classes and probabilities are the same for
  // all predictions.
  size_t majorityClass = predictions[0];
  arma::vec majorityProbs = probabilities.col(0);

  REQUIRE(probabilities.n_rows == 3);
  REQUIRE(probabilities.n_cols == dataset.n_cols);
  REQUIRE(predictions.n_elem == dataset.n_cols);
  for (size_t i = 1; i < predictions.n_cols; ++i)
  {
    REQUIRE(predictions[i] == majorityClass);
    for (size_t j = 0; j < probabilities.n_rows; ++j)
      REQUIRE(probabilities(j, i) == Approx(majorityProbs[j]).epsilon(1e-7));
  }
}

// Make sure we can serialize a random forest.
TEST_CASE("RandomForestSerializationTest", "[RandomForestTest]")
{
  // Load the vc2 dataset.
  arma::mat dataset;
  if (!data::Load("vc2.csv", dataset))
    FAIL("Cannot load dataset vc2.csv");
  arma::Row<size_t> labels;
  if (!data::Load("vc2_labels.txt", labels))
    FAIL("Cannot load dataset vc2_labels.txt");

  RandomForest<> rf(dataset, labels, 3, 10 /* 10 trees */, 1);

  arma::Row<size_t> beforePredictions;
  arma::mat beforeProbabilities;
  rf.Classify(dataset, beforePredictions, beforeProbabilities);

  RandomForest<> xmlForest, jsonForest, binaryForest;
  binaryForest.Train(dataset, labels, 3, 3, 5, 1);
  SerializeObjectAll(rf, xmlForest, jsonForest, binaryForest);

  // Now check that we get the same results serializing other things.
  arma::Row<size_t> xmlPredictions, jsonPredictions, binaryPredictions;
  arma::mat xmlProbabilities, jsonProbabilities, binaryProbabilities;

  xmlForest.Classify(dataset, xmlPredictions, xmlProbabilities);
  jsonForest.Classify(dataset, jsonPredictions, jsonProbabilities);
  binaryForest.Classify(dataset, binaryPredictions, binaryProbabilities);

  CheckMatrices(beforePredictions, xmlPredictions, jsonPredictions,
      binaryPredictions);
  CheckMatrices(beforeProbabilities, xmlProbabilities, jsonProbabilities,
      binaryProbabilities);
}

/**
 * Test that RandomForest::Train() returns finite average entropy on numeric
 * dataset.
 */
TEST_CASE("RandomForestNumericTrainReturnEntropy", "[RandomForestTest]")
{
  arma::mat dataset;
  arma::Row<size_t> labels;
  if (!data::Load("vc2.csv", dataset))
    FAIL("Cannot load dataset vc2.csv");
  if (!data::Load("vc2_labels.txt", labels))
    FAIL("Cannot load dataset vc2_labels.txt");

  // Add some noise.
  arma::mat noise(dataset.n_rows, 1000, arma::fill::randu);
  arma::Row<size_t> noiseLabels(1000);
  for (size_t i = 0; i < noiseLabels.n_elem; ++i)
    noiseLabels[i] = RandInt(3); // Random label.

  // Concatenate data matrices.
  arma::mat fullData = join_rows(dataset, noise);
  arma::Row<size_t> fullLabels = join_rows(labels, noiseLabels);

  // Now set weights.
  arma::rowvec weights(dataset.n_cols + 1000);
  for (size_t i = 0; i < dataset.n_cols; ++i)
    weights[i] = Random(0.9, 1.0);
  for (size_t i = dataset.n_cols; i < dataset.n_cols + 1000; ++i)
    weights[i] = Random(0.0, 0.01); // Low weights for false points.

  // Test random forest on unweighted numeric dataset.
  RandomForest<GiniGain, RandomDimensionSelect> rf;
  double entropy = rf.Train(fullData, fullLabels, 3, 10, 1);

  REQUIRE(std::isfinite(entropy) == true);

  // Test random forest on weighted numeric dataset.
  RandomForest<GiniGain, RandomDimensionSelect> wrf;
  entropy = wrf.Train(fullData, fullLabels, 3, weights, 10, 1);

  REQUIRE(std::isfinite(entropy) == true);
}

/**
 * Test that RandomForest::Train() returns finite average entropy on categorical
 * dataset.
 */
TEST_CASE("RandomForestCategoricalTrainReturnEntropy", "[RandomForestTest]")
{
  arma::mat d;
  arma::Row<size_t> l;
  data::DatasetInfo di;
  MockCategoricalData(d, l, di);

  // Now create random points.
  arma::mat randomNoise(4, 2000);
  arma::Row<size_t> randomLabels(2000);
  for (size_t i = 0; i < 2000; ++i)
  {
    randomNoise(0, i) = Random();
    randomNoise(1, i) = Random();
    randomNoise(2, i) = RandInt(4);
    randomNoise(3, i) = RandInt(2);
    randomLabels[i] = RandInt(5);
  }

  // Generate weights.
  arma::rowvec weights(6000);
  for (size_t i = 0; i < 4000; ++i)
    weights[i] = Random(0.9, 1.0);
  for (size_t i = 4000; i < 6000; ++i)
    weights[i] = Random(0.0, 0.001);

  arma::mat fullData = join_rows(d, randomNoise);
  arma::Row<size_t> fullLabels = join_rows(l, randomLabels);

  // Test random forest on unweighted categorical dataset.
  RandomForest<> rf;
  double entropy = rf.Train(fullData, di, fullLabels, 5, 15 /* 15 trees */, 1,
      1e-7, 0, false, MultipleRandomDimensionSelect(3));

  REQUIRE(std::isfinite(entropy) == true);

  // Test random forest on weighted categorical dataset.
  RandomForest<> wrf;
  entropy = wrf.Train(fullData, di, fullLabels, 5, weights, 15 /* 15 trees */,
      1, 1e-7, 0, false, MultipleRandomDimensionSelect(3));

  REQUIRE(std::isfinite(entropy) == true);
}

/**
 * Test that different trees get generated.
 */
TEST_CASE("DifferentTreesTest", "[RandomForestTest]")
{
  arma::mat d(10, 100, arma::fill::randu);
  arma::Row<size_t> l(100);
  for (size_t i = 0; i < 50; ++i)
    l(i) = 0;
  for (size_t i = 50; i < 100; ++i)
    l(i) = 1;

  bool success = false;
  size_t trial = 0;

  // It's possible we might get the same random dimensions selected, so let's do
  // multiple trials.
  while (!success && trial < 5)
  {
    RandomForest<GiniGain, RandomDimensionSelect> rf;
    rf.Train(d, l, 2, 2, 5);

    success = (rf.Tree(0).SplitDimension() != rf.Tree(1).SplitDimension());

    ++trial;
  }

  REQUIRE(success == true);
}

/**
 * Test that RandomForest::Train() when passed warmStart = True trains on top
 * of exixting forest and adds the newly trained trees to the previously
 * exixting forest.
 */
TEST_CASE("WarmStartTreesTest", "[RandomForestTest]")
{
  arma::mat trainingData;
  arma::Row<size_t> trainingLabels;
  data::DatasetInfo di;
  MockCategoricalData(trainingData, trainingLabels, di);

  // Train a random forest.
  RandomForest<> rf(trainingData, di, trainingLabels, 5, 25 /* 25 trees */, 1,
      1e-7, 0, MultipleRandomDimensionSelect(4));

  REQUIRE(rf.NumTrees() == 25);

  rf.Train(trainingData, di, trainingLabels, 5, 20 /* 20 trees */, 1, 1e-7, 0,
      true /* warmStart */, MultipleRandomDimensionSelect(4));

  REQUIRE(rf.NumTrees() == 25 + 20);
}

/**
 * Test that RandomForest::Train() when passed warmStart = True does not drop
 * prediction quality on train data. Note that prediction quality may drop due
 * to overfitting in some cases.
 */
TEST_CASE("WarmStartTreesPredictionsQualityTest", "[RandomForestTest]")
{
  arma::mat trainingData;
  arma::Row<size_t> trainingLabels;
  data::DatasetInfo di;
  MockCategoricalData(trainingData, trainingLabels, di);

  // Train a random forest.
  RandomForest<> rf(trainingData, di, trainingLabels, 5, 3 /* 3 trees */, 1,
      1e-7, 0, MultipleRandomDimensionSelect(4));

  // Get performance statistics on train data.
  arma::Row<size_t> oldPredictions;
  rf.Classify(trainingData, oldPredictions);

  // Calculate the number of correct points.
  size_t oldCorrect = accu(oldPredictions == trainingLabels);

  rf.Train(trainingData, di, trainingLabels, 5, 20 /* 20 trees */, 1, 1e-7, 0,
      true /* warmStart */, MultipleRandomDimensionSelect(4));

  // Get performance statistics on train data.
  arma::Row<size_t> newPredictions;
  rf.Classify(trainingData, newPredictions);

  // Calculate the number of correct points.
  size_t newCorrect = accu(newPredictions == trainingLabels);

  REQUIRE(newCorrect >= oldCorrect);
}

/**
 * Ensure that the Extra Trees algorithm gives decent accuracy.
 */
TEST_CASE("ExtraTreesAccuracyTest", "[RandomForestTest]")
{
  // Load the iris dataset.
  arma::mat dataset;
  if (!data::Load("iris_train.csv", dataset))
    FAIL("Cannot load dataset iris_train.csv");
  arma::Row<size_t> labels;
  if (!data::Load("iris_train_labels.csv", labels))
    FAIL("Cannot load dataset iris_train_labels.csv");

  // Add some noise.
  arma::mat noise(dataset.n_rows, 1000, arma::fill::randu);
  arma::Row<size_t> noiseLabels(1000);
  for (size_t i = 0; i < noiseLabels.n_elem; ++i)
    noiseLabels[i] = RandInt(3); // Random label.

  // Concatenate data matrices.
  arma::mat fullData = join_rows(dataset, noise);
  arma::Row<size_t> fullLabels = join_rows(labels, noiseLabels);

  // Now set weights.
  arma::rowvec weights(dataset.n_cols + 1000);
  for (size_t i = 0; i < dataset.n_cols; ++i)
    weights[i] = Random(0.9, 1.0);
  for (size_t i = dataset.n_cols; i < dataset.n_cols + 1000; ++i)
    weights[i] = Random(0.0, 0.01); // Low weights for false points.

  // Train extra tree.
  ExtraTrees<> et(fullData, fullLabels, 3, weights, 20, 1);

  // Get performance statistics on test data.
  arma::mat testDataset;
  if (!data::Load("iris_test.csv", testDataset))
    FAIL("Cannot load dataset iris_test.csv");
  arma::Row<size_t> testLabels;
  if (!data::Load("iris_test_labels.csv", testLabels))
    FAIL("Cannot load dataset iris_test_labels.csv");

  arma::Row<size_t> predictions;
  et.Classify(testDataset, predictions);

  // Calculate the prediction accuracy.
  double accuracy = accu(predictions == testLabels);
  accuracy /= predictions.n_elem;

  REQUIRE(accuracy >= 0.85);
}

/**
 * Test ComputeAverageUniqueness.
 * 
 * Average uniqueness is defined as average over the lifetime of an event
 * of how many other events are active at every point in time.
 */
TEST_CASE("ComputeAverageUniquenessTest", "[RandomForestTest]")
{
  arma::umat indM(2 /* rows */, 3 /* cols */, arma::fill::zeros);

  // indM = [1 1 1 0 0 0
  //         0 0 1 1 0 0
  //         0 0 0 0 1 1]
  // The last event is fully isolated.
  // The first two events overlap in the third column.
  indM(0, 0) = 0;
  indM(1, 0) = 2;
  indM(0, 1) = 2;
  indM(1, 1) = 3;
  indM(0, 2) = 4;
  indM(1, 2) = 5;

  arma::vec concurrency(6);
  concurrency[0] = 1;
  concurrency[1] = 1;
  concurrency[2] = 2;
  concurrency[3] = 1;
  concurrency[4] = 1;
  concurrency[5] = 1;

  const arma::vec invConcurrency(1.0 / concurrency);
  arma::vec       avg(3);

  avg[0] = SequentialBootstrap<>::ComputeAverageUniqueness(
      indM(0, 0), indM(1, 0), invConcurrency);
  avg[1] = SequentialBootstrap<>::ComputeAverageUniqueness(
      indM(0, 1), indM(1, 1), invConcurrency);
  avg[2] = SequentialBootstrap<>::ComputeAverageUniqueness(
      indM(0, 2), indM(1, 2), invConcurrency);

  REQUIRE(avg(0) == Approx(5.0 / 6.0));
  REQUIRE(avg(1) == Approx(0.75));
  REQUIRE(avg(2) == Approx(1.0));
}

/**
 * Test ComputeNextDrawProbabilities.
 */
TEST_CASE("ComputeNextDrawProbabilitiesTest", "[RandomForestTest]")
{
  arma::uvec phi1(2);
  arma::umat indM(2 /* rows */, 3 /* cols */, arma::fill::zeros);

  phi1[0] = 1u;

  indM(0, 0) = 0;
  indM(1, 0) = 2;
  indM(0, 1) = 2;
  indM(1, 1) = 3;
  indM(0, 2) = 4;
  indM(1, 2) = 5;

  arma::vec concurrency(6, arma::fill::zeros);
  concurrency[2] = 1;
  concurrency[3] = 1;

  arma::vec invConcurrency(concurrency.n_rows, arma::fill::ones);
  arma::vec delta2(3);

  // Compute the probabilities that observations 0, 1, 2 are drawn after
  // observation 1 has already been drawn.
  SequentialBootstrap<>::ComputeNextDrawProbabilities(
      phi1, 1, concurrency, invConcurrency, indM, delta2);

  REQUIRE(delta2(0) == Approx(5.0 / 14.0));
  // Should have the lowest probability as it has already been drawn.
  REQUIRE(delta2(1) == Approx(3.0 / 14.0));
  // Should have the highest probability as this event does not overlap
  // with others.
  REQUIRE(delta2(2) == Approx(6.0 / 14.0));
}

/**
 * Test ComputeSamples.
 */
TEST_CASE("ComputeSamplesTest", "[RandomForestTest]")
{
  arma::umat indM(2 /* rows */, 6 /* cols */, arma::fill::zeros);

  indM(0, 0) = 0;
  indM(1, 0) = 2;
  indM(0, 1) = 2;
  indM(1, 1) = 3;
  indM(0, 2) = 4;
  indM(1, 2) = 5;

  indM(1, 3) = indM(1, 4) = indM(1, 5) = 5;

  SequentialBootstrap bootstrap(indM);
  const arma::uvec phi(bootstrap.ComputeSamples(6));

  // Can only check that the next draw does not yield indices
  // outside of the range of observations.
  REQUIRE(phi(0) < 6);
  REQUIRE(phi(1) < 6);
  REQUIRE(phi(2) < 6);
}

/**
 * Test SequentialBootstrap.
 */
TEST_CASE("SequentialBootstrapTest", "[RandomForestTest]")
{
  const arma::mat ds(10 /* rows */, 6 /* cols */, arma::fill::randu);
  const arma::Row<size_t> labels{ 1, 0, 0, 0, 0, 0 };
  const arma::rowvec weights(6, arma::fill::ones);
  arma::umat indM(2 /* rows */, 6 /* cols */, arma::fill::zeros);

  indM(0, 0) = 0;
  indM(1, 0) = 2;
  indM(0, 1) = 2;
  indM(1, 1) = 3;
  indM(0, 2) = 4;
  indM(1, 2) = 5;

  indM(1, 3) = indM(1, 4) = indM(1, 5) = 5;

  SequentialBootstrap<> bootstrap(indM);
  arma::mat bsDataset;
  arma::Row<size_t> bsLabels;
  arma::rowvec bsWeights;

  bootstrap.Bootstrap<true>(
      ds, labels, weights, bsDataset, bsLabels, bsWeights);

  // Check that dimensions are the same.
  REQUIRE(ds.n_rows == bsDataset.n_rows);
  REQUIRE(ds.n_cols == bsDataset.n_cols);
  REQUIRE(labels.n_cols == bsLabels.n_cols);
  REQUIRE(weights.n_cols == bsWeights.n_cols);
}

TEST_CASE("RandomForestWithSequentialBootstrapTest", "[RandomForestTest]")
{
  const arma::mat ds(10 /* rows */, 6 /* cols */, arma::fill::randu);
  const arma::Row<size_t> labels{ 1, 0, 0, 0, 0, 0 };
  const arma::rowvec weights(6, arma::fill::ones);
  arma::umat indM(2 /* rows */, 6 /* cols */, arma::fill::zeros);

  indM(0, 0) = 0;
  indM(1, 0) = 2;
  indM(0, 1) = 2;
  indM(1, 1) = 3;
  indM(0, 2) = 4;
  indM(1, 2) = 5;

  indM(1, 3) = indM(1, 4) = indM(1, 5) = 5;

  SequentialBootstrap<> bootstrap(indM);

  using RF = RandomForest<
      mlpack::GiniGain,
      mlpack::MultipleRandomDimensionSelect,
      mlpack::BestBinaryNumericSplit,
      mlpack::AllCategoricalSplit,
      true,
      mlpack::SequentialBootstrap<>>;

  RF rf(
      ds,
      labels,
      2,
      weights,
      20,
      1,
      1e-7,
      0,
      mlpack::MultipleRandomDimensionSelect(),
      bootstrap);

  // Sanity check: ensure that the predictions are reasonable.
  arma::Row<size_t> predictions;
  rf.Classify(ds, predictions);

  for (size_t i = 0; i < predictions.n_elem; ++i)
    REQUIRE((predictions[i] == 0 || predictions[i] == 1));
}
>>>>>>> e70a04fb
<|MERGE_RESOLUTION|>--- conflicted
+++ resolved
@@ -1,4 +1,3 @@
-<<<<<<< HEAD
 /**
  * @file tests/random_forest_test.cpp
  * @author Ryan Curtin
@@ -639,753 +638,6 @@
   concurrency[4] = 1;
   concurrency[5] = 1;
 
-  const arma::vec avg(SequentialBootstrap<>::ComputeAverageUniqueness(indM,
-    arma::linspace<arma::uvec>(0, 2, 3), concurrency));
-
-  REQUIRE(avg.n_rows == 3);
-  REQUIRE(avg(0) == 5.0 / 6.0);
-  REQUIRE(avg(1) == 0.75);
-  REQUIRE(avg(2) == 1.0);
-}
-
-/**
- * Test ComputeNextDrawProbabilities.
- */
-TEST_CASE("ComputeNextDrawProbabilitiesTest", "[RandomForestTest]")
-{
-  arma::uvec phi1(2);
-  arma::umat indM(2 /* rows */, 3 /* cols */, arma::fill::zeros);
-
-  phi1[0] = 1u;
-
-  indM(0, 0) = 0;
-  indM(1, 0) = 2;
-  indM(0, 1) = 2;
-  indM(1, 1) = 3;
-  indM(0, 2) = 4;
-  indM(1, 2) = 5;
-
-  arma::vec concurrency(6);
-  concurrency[0] = 0;
-  concurrency[1] = 0;
-  concurrency[2] = 1;
-  concurrency[3] = 1;
-  concurrency[4] = 0;
-  concurrency[5] = 0;
-
-  // Compute the probabilities that observations 0, 1, 2 are drawn after
-  // observation 1 has already been drawn.
-  const arma::vec delta2(SequentialBootstrap<>::ComputeNextDrawProbabilities(
-    phi1, 1, concurrency, indM));
-
-  REQUIRE(delta2(0) == 5.0 / 14.0);
-  // Should have the lowest probability as it has already been drawn.
-  REQUIRE(delta2(1) == 3.0 / 14.0);
-  // Should have the highest probability as this event does not overlap
-  // with others.
-  REQUIRE(delta2(2) == 6.0 / 14.0);
-}
-
-/**
- * Test ComputeSamples.
- */
-TEST_CASE("ComputeSamplesTest", "[RandomForestTest]")
-{
-  arma::umat indM(2 /* rows */, 6 /* cols */, arma::fill::zeros);
-
-  indM(0, 0) = 0;
-  indM(1, 0) = 2;
-  indM(0, 1) = 2;
-  indM(1, 1) = 3;
-  indM(0, 2) = 4;
-  indM(1, 2) = 5;
-
-  indM(1, 3) = indM(1, 4) = indM(1, 5) = 5;
-
-  SequentialBootstrap bootstrap(indM);
-  const arma::uvec phi(bootstrap.ComputeSamples(6));
-
-  // Can only check that the next draw does not yield indices
-  // outside of the range of observations.
-  REQUIRE(phi(0) < 6);
-  REQUIRE(phi(1) < 6);
-  REQUIRE(phi(2) < 6);
-}
-
-/**
- * Test SequentialBootstrap.
- */
-TEST_CASE("SequentialBootstrapTest", "[RandomForestTest]")
-{
-  const arma::mat ds(10 /* rows */, 6 /* cols */, arma::fill::randu);
-  const arma::Row<size_t> labels{ 1, 0, 0, 0, 0, 0 };
-  const arma::vec weights(6, arma::fill::ones);
-  arma::umat indM(2 /* rows */, 6 /* cols */, arma::fill::zeros);
-
-  indM(0, 0) = 0;
-  indM(1, 0) = 2;
-  indM(0, 1) = 2;
-  indM(1, 1) = 3;
-  indM(0, 2) = 4;
-  indM(1, 2) = 5;
-
-  indM(1, 3) = indM(1, 4) = indM(1, 5) = 5;
-
-  SequentialBootstrap<> bootstrap(indM);
-  arma::mat bsDataset;
-  arma::Row<size_t> bsLabels;
-  arma::vec bsWeights;
-
-  bootstrap.Bootstrap<true>(ds, labels, weights, bsDataset,
-    bsLabels, bsWeights);
-
-  // Check that dimensions are the same.
-  REQUIRE(ds.n_rows == bsDataset.n_rows);
-  REQUIRE(ds.n_cols == bsDataset.n_cols);
-  REQUIRE(labels.n_cols == bsLabels.n_cols);
-  REQUIRE(weights.n_rows == bsWeights.n_rows);
-}
-=======
-/**
- * @file tests/random_forest_test.cpp
- * @author Ryan Curtin
- *
- * Tests for the RandomForest class and related classes.
- *
- * mlpack is free software; you may redistribute it and/or modify it under the
- * terms of the 3-clause BSD license.  You should have received a copy of the
- * 3-clause BSD license along with mlpack.  If not, see
- * http://www.opensource.org/licenses/BSD-3-Clause for more information.
- */
-#include <mlpack/core.hpp>
-#include <mlpack/methods/random_forest.hpp>
-
-#include "serialization.hpp"
-#include "test_catch_tools.hpp"
-#include "catch.hpp"
-#include "mock_categorical_data.hpp"
-
-using namespace mlpack;
-
-/**
- * Make sure bootstrap sampling produces numbers in the dataset.
- */
-TEST_CASE("BootstrapNoWeightsTest", "[RandomForestTest]")
-{
-  arma::mat dataset(1, 1000);
-  dataset.row(0) = arma::linspace<arma::rowvec>(1000, 1999, 1000);
-  arma::Row<size_t> labels(1000);
-  labels.fill(1); // Don't care about the labels.
-  arma::rowvec weights; // Unused.
-
-  // When we make bootstrap samples, they should include elements from 1k to 2k.
-  for (size_t trial = 0; trial < 5; ++trial)
-  {
-    arma::mat bootstrapDataset;
-    arma::Row<size_t> bootstrapLabels;
-    arma::rowvec bootstrapWeights;
-
-    DefaultBootstrap().Bootstrap<false>(dataset, labels, weights,
-        bootstrapDataset, bootstrapLabels, bootstrapWeights);
-
-    REQUIRE(bootstrapDataset.n_cols == 1000);
-    REQUIRE(bootstrapDataset.n_rows == 1);
-    REQUIRE(bootstrapLabels.n_elem == 1000);
-
-    // Check each dataset element.
-    for (size_t i = 0; i < dataset.n_cols; ++i)
-    {
-      REQUIRE(bootstrapDataset(0, i) >= 1000);
-      REQUIRE(bootstrapDataset(0, i) <= 1999);
-      REQUIRE(bootstrapLabels[i] == 1);
-    }
-  }
-}
-
-/**
- * Make sure bootstrap sampling produces numbers in the dataset.
- */
-TEST_CASE("BootstrapWeightsTest", "[RandomForestTest]")
-{
-  arma::mat dataset(1, 1000);
-  dataset.row(0) = arma::linspace<arma::rowvec>(1000, 1999, 1000);
-  arma::Row<size_t> labels(1000);
-  labels.fill(1); // Don't care about the labels.
-  arma::rowvec weights(1000, arma::fill::randu); // Unused.
-
-  // When we make bootstrap samples, they should include elements from 1k to 2k.
-  for (size_t trial = 0; trial < 5; ++trial)
-  {
-    arma::mat bootstrapDataset;
-    arma::Row<size_t> bootstrapLabels;
-    arma::rowvec bootstrapWeights;
-
-    DefaultBootstrap().Bootstrap<true>(dataset, labels, weights,
-        bootstrapDataset, bootstrapLabels, bootstrapWeights);
-
-    REQUIRE(bootstrapDataset.n_cols == 1000);
-    REQUIRE(bootstrapDataset.n_rows == 1);
-    REQUIRE(bootstrapLabels.n_elem == 1000);
-    REQUIRE(bootstrapWeights.n_elem == 1000);
-
-    // Check each dataset element.
-    for (size_t i = 0; i < dataset.n_cols; ++i)
-    {
-      REQUIRE(bootstrapDataset(0, i) >= 1000);
-      REQUIRE(bootstrapDataset(0, i) <= 1999);
-      REQUIRE(bootstrapLabels[i] == 1);
-      REQUIRE(bootstrapWeights[i] >= 0.0);
-      REQUIRE(bootstrapWeights[i] <= 1.0);
-    }
-  }
-}
-
-/**
- * Make sure an empty forest cannot predict.
- */
-TEST_CASE("EmptyClassifyTest", "[RandomForestTest]")
-{
-  RandomForest<> rf; // No training.
-
-  arma::mat points(10, 100, arma::fill::randu);
-  arma::Row<size_t> predictions;
-  arma::mat probabilities;
-  size_t prediction;
-  arma::vec pointProbabilities;
-  REQUIRE_THROWS_AS(rf.Classify(points, predictions), std::invalid_argument);
-  REQUIRE_THROWS_AS(rf.Classify(points.col(0)), std::invalid_argument);
-  REQUIRE_THROWS_AS(rf.Classify(points, predictions, probabilities),
-      std::invalid_argument);
-  REQUIRE_THROWS_AS(rf.Classify(points.col(0), prediction,
-      pointProbabilities), std::invalid_argument);
-}
-
-/**
- * Test unweighted numeric learning, making sure that we get better performance
- * than a single decision tree.
- */
-TEST_CASE("UnweightedNumericLearningTest", "[RandomForestTest]")
-{
-  // Load the vc2 dataset.
-  arma::mat dataset;
-  if (!data::Load("vc2.csv", dataset))
-    FAIL("Cannot load dataset vc2.csv");
-  arma::Row<size_t> labels;
-  if (!data::Load("vc2_labels.txt", labels))
-    FAIL("Cannot load dataset vc2_labels.txt");
-
-  // Build a random forest and a decision tree.
-  RandomForest<> rf(dataset, labels, 3, 20 /* 20 trees */, 1, 1e-7);
-  DecisionTree<> dt(dataset, labels, 3, 5);
-
-  // Get performance statistics on test data.
-  arma::mat testDataset;
-  if (!data::Load("vc2_test.csv", testDataset))
-    FAIL("Cannot load dataset vc2_test.csv");
-  arma::Row<size_t> testLabels;
-  if (!data::Load("vc2_test_labels.txt", testLabels))
-    FAIL("Cannot load dataset vc2_test_labels.txt");
-
-  arma::Row<size_t> rfPredictions;
-  arma::Row<size_t> dtPredictions;
-
-  rf.Classify(testDataset, rfPredictions);
-  dt.Classify(testDataset, dtPredictions);
-
-  // Calculate the number of correct points.
-  size_t rfCorrect = accu(rfPredictions == testLabels);
-  size_t dtCorrect = accu(dtPredictions == testLabels);
-
-  REQUIRE(rfCorrect >= dtCorrect * 0.9);
-  REQUIRE(rfCorrect >= size_t(0.7 * testDataset.n_cols));
-}
-
-/**
- * Test weighted numeric learning, making sure that we get better performance
- * than a single decision tree.
- */
-TEST_CASE("WeightedNumericLearningTest", "[RandomForestTest]")
-{
-  arma::mat dataset;
-  arma::Row<size_t> labels;
-  if (!data::Load("vc2.csv", dataset))
-    FAIL("Cannot load dataset vc2.csv");
-  if (!data::Load("vc2_labels.txt", labels))
-    FAIL("Cannot load dataset vc2_labels.txt");
-
-  // Add some noise.
-  arma::mat noise(dataset.n_rows, 1000, arma::fill::randu);
-  arma::Row<size_t> noiseLabels(1000);
-  for (size_t i = 0; i < noiseLabels.n_elem; ++i)
-    noiseLabels[i] = RandInt(3); // Random label.
-
-  // Concatenate data matrices.
-  arma::mat fullData = join_rows(dataset, noise);
-  arma::Row<size_t> fullLabels = join_rows(labels, noiseLabels);
-
-  // Now set weights.
-  arma::rowvec weights(dataset.n_cols + 1000);
-  for (size_t i = 0; i < dataset.n_cols; ++i)
-    weights[i] = Random(0.9, 1.0);
-  for (size_t i = dataset.n_cols; i < dataset.n_cols + 1000; ++i)
-    weights[i] = Random(0.0, 0.01); // Low weights for false points.
-
-  // Train decision tree and random forest.
-  RandomForest<> rf(fullData, fullLabels, 3, weights, 20, 1);
-  DecisionTree<> dt(fullData, fullLabels, 3, weights, 5);
-
-  // Get performance statistics on test data.
-  arma::mat testDataset;
-  if (!data::Load("vc2_test.csv", testDataset))
-    FAIL("Cannot load dataset vc2_test.csv");
-  arma::Row<size_t> testLabels;
-  if (!data::Load("vc2_test_labels.txt", testLabels))
-    FAIL("Cannot load dataset vc2_test_labels.txt");
-
-  arma::Row<size_t> rfPredictions;
-  arma::Row<size_t> dtPredictions;
-
-  rf.Classify(testDataset, rfPredictions);
-  dt.Classify(testDataset, dtPredictions);
-
-  // Calculate the number of correct points.
-  size_t rfCorrect = accu(rfPredictions == testLabels);
-  size_t dtCorrect = accu(dtPredictions == testLabels);
-
-  REQUIRE(rfCorrect >= dtCorrect * 0.8);
-  REQUIRE(rfCorrect >= size_t(0.7 * testDataset.n_cols));
-}
-
-/**
- * Test unweighted categorical learning.  Ensure that we get better performance
- * with a random forest.
- */
-TEST_CASE("UnweightedCategoricalLearningTest", "[RandomForestTest]")
-{
-  arma::mat d;
-  arma::Row<size_t> l;
-  data::DatasetInfo di;
-  MockCategoricalData(d, l, di);
-
-  // Split into a training set and a test set.
-  arma::mat trainingData = d.cols(0, 1999);
-  arma::mat testData = d.cols(2000, 3999);
-  arma::Row<size_t> trainingLabels = l.subvec(0, 1999);
-  arma::Row<size_t> testLabels = l.subvec(2000, 3999);
-
-  // Train a random forest and a decision tree.
-  RandomForest<> rf(trainingData, di, trainingLabels, 5, 25 /* 25 trees */, 1,
-      1e-7, 0, MultipleRandomDimensionSelect(4));
-  DecisionTree<> dt(trainingData, di, trainingLabels, 5, 5);
-
-  // Get performance statistics on test data.
-  arma::Row<size_t> rfPredictions;
-  arma::Row<size_t> dtPredictions;
-
-  rf.Classify(testData, rfPredictions);
-  dt.Classify(testData, dtPredictions);
-
-  // Calculate the number of correct points.
-  size_t rfCorrect = accu(rfPredictions == testLabels);
-  size_t dtCorrect = accu(dtPredictions == testLabels);
-
-  REQUIRE(rfCorrect >= dtCorrect - 35);
-  REQUIRE(rfCorrect >= size_t(0.7 * testData.n_cols));
-}
-
-/**
- * Test weighted categorical learning.
- */
-TEST_CASE("WeightedCategoricalLearningTest", "[RandomForestTest]")
-{
-  arma::mat d;
-  arma::Row<size_t> l;
-  data::DatasetInfo di;
-  MockCategoricalData(d, l, di);
-
-  // Split into a training set and a test set.
-  arma::mat trainingData = d.cols(0, 1999);
-  arma::mat testData = d.cols(2000, 3999);
-  arma::Row<size_t> trainingLabels = l.subvec(0, 1999);
-  arma::Row<size_t> testLabels = l.subvec(2000, 3999);
-
-  // Now create random points.
-  arma::mat randomNoise(4, 2000);
-  arma::Row<size_t> randomLabels(2000);
-  for (size_t i = 0; i < 2000; ++i)
-  {
-    randomNoise(0, i) = Random();
-    randomNoise(1, i) = Random();
-    randomNoise(2, i) = RandInt(4);
-    randomNoise(3, i) = RandInt(2);
-    randomLabels[i] = RandInt(5);
-  }
-
-  // Generate weights.
-  arma::rowvec weights(4000);
-  for (size_t i = 0; i < 2000; ++i)
-    weights[i] = Random(0.9, 1.0);
-  for (size_t i = 2000; i < 4000; ++i)
-    weights[i] = Random(0.0, 0.001);
-
-  arma::mat fullData = join_rows(trainingData, randomNoise);
-  arma::Row<size_t> fullLabels = join_rows(trainingLabels, randomLabels);
-
-  // Build a random forest and a decision tree.
-  RandomForest<> rf(fullData, di, fullLabels, 5, weights, 25 /* 25 trees */, 1,
-      1e-7, 0, MultipleRandomDimensionSelect(4));
-  DecisionTree<> dt(fullData, di, fullLabels, 5, weights, 5);
-
-  // Get performance statistics on test data.
-  arma::Row<size_t> rfPredictions;
-  arma::Row<size_t> dtPredictions;
-
-  rf.Classify(testData, rfPredictions);
-  dt.Classify(testData, dtPredictions);
-
-  // Calculate the number of correct points.
-  size_t rfCorrect = accu(rfPredictions == testLabels);
-  size_t dtCorrect = accu(dtPredictions == testLabels);
-
-  REQUIRE(rfCorrect >= dtCorrect - 25);
-  REQUIRE(rfCorrect >= size_t(0.7 * testData.n_cols));
-}
-
-/**
- * Test that a leaf size equal to the dataset size learns nothing.
- */
-TEST_CASE("LeafSizeDatasetTest", "[RandomForestTest]")
-{
-  // Load the vc2 dataset.
-  arma::mat dataset;
-  if (!data::Load("vc2.csv", dataset))
-    FAIL("Cannot load dataset vc2.csv");
-  arma::Row<size_t> labels;
-  if (!data::Load("vc2_labels.txt", labels))
-    FAIL("Cannot load dataset vc2_labels.txt");
-
-  // Build a random forest with a leaf size equal to the number of points in the
-  // dataset.
-  RandomForest<> rf(dataset, labels, 3, 10 /* 10 trees */, dataset.n_cols);
-
-  // Predict on the training set.
-  arma::Row<size_t> predictions;
-  arma::mat probabilities;
-  rf.Classify(dataset, predictions, probabilities);
-
-  // We want to check that all the classes and probabilities are the same for
-  // all predictions.
-  size_t majorityClass = predictions[0];
-  arma::vec majorityProbs = probabilities.col(0);
-
-  REQUIRE(probabilities.n_rows == 3);
-  REQUIRE(probabilities.n_cols == dataset.n_cols);
-  REQUIRE(predictions.n_elem == dataset.n_cols);
-  for (size_t i = 1; i < predictions.n_cols; ++i)
-  {
-    REQUIRE(predictions[i] == majorityClass);
-    for (size_t j = 0; j < probabilities.n_rows; ++j)
-      REQUIRE(probabilities(j, i) == Approx(majorityProbs[j]).epsilon(1e-7));
-  }
-}
-
-// Make sure we can serialize a random forest.
-TEST_CASE("RandomForestSerializationTest", "[RandomForestTest]")
-{
-  // Load the vc2 dataset.
-  arma::mat dataset;
-  if (!data::Load("vc2.csv", dataset))
-    FAIL("Cannot load dataset vc2.csv");
-  arma::Row<size_t> labels;
-  if (!data::Load("vc2_labels.txt", labels))
-    FAIL("Cannot load dataset vc2_labels.txt");
-
-  RandomForest<> rf(dataset, labels, 3, 10 /* 10 trees */, 1);
-
-  arma::Row<size_t> beforePredictions;
-  arma::mat beforeProbabilities;
-  rf.Classify(dataset, beforePredictions, beforeProbabilities);
-
-  RandomForest<> xmlForest, jsonForest, binaryForest;
-  binaryForest.Train(dataset, labels, 3, 3, 5, 1);
-  SerializeObjectAll(rf, xmlForest, jsonForest, binaryForest);
-
-  // Now check that we get the same results serializing other things.
-  arma::Row<size_t> xmlPredictions, jsonPredictions, binaryPredictions;
-  arma::mat xmlProbabilities, jsonProbabilities, binaryProbabilities;
-
-  xmlForest.Classify(dataset, xmlPredictions, xmlProbabilities);
-  jsonForest.Classify(dataset, jsonPredictions, jsonProbabilities);
-  binaryForest.Classify(dataset, binaryPredictions, binaryProbabilities);
-
-  CheckMatrices(beforePredictions, xmlPredictions, jsonPredictions,
-      binaryPredictions);
-  CheckMatrices(beforeProbabilities, xmlProbabilities, jsonProbabilities,
-      binaryProbabilities);
-}
-
-/**
- * Test that RandomForest::Train() returns finite average entropy on numeric
- * dataset.
- */
-TEST_CASE("RandomForestNumericTrainReturnEntropy", "[RandomForestTest]")
-{
-  arma::mat dataset;
-  arma::Row<size_t> labels;
-  if (!data::Load("vc2.csv", dataset))
-    FAIL("Cannot load dataset vc2.csv");
-  if (!data::Load("vc2_labels.txt", labels))
-    FAIL("Cannot load dataset vc2_labels.txt");
-
-  // Add some noise.
-  arma::mat noise(dataset.n_rows, 1000, arma::fill::randu);
-  arma::Row<size_t> noiseLabels(1000);
-  for (size_t i = 0; i < noiseLabels.n_elem; ++i)
-    noiseLabels[i] = RandInt(3); // Random label.
-
-  // Concatenate data matrices.
-  arma::mat fullData = join_rows(dataset, noise);
-  arma::Row<size_t> fullLabels = join_rows(labels, noiseLabels);
-
-  // Now set weights.
-  arma::rowvec weights(dataset.n_cols + 1000);
-  for (size_t i = 0; i < dataset.n_cols; ++i)
-    weights[i] = Random(0.9, 1.0);
-  for (size_t i = dataset.n_cols; i < dataset.n_cols + 1000; ++i)
-    weights[i] = Random(0.0, 0.01); // Low weights for false points.
-
-  // Test random forest on unweighted numeric dataset.
-  RandomForest<GiniGain, RandomDimensionSelect> rf;
-  double entropy = rf.Train(fullData, fullLabels, 3, 10, 1);
-
-  REQUIRE(std::isfinite(entropy) == true);
-
-  // Test random forest on weighted numeric dataset.
-  RandomForest<GiniGain, RandomDimensionSelect> wrf;
-  entropy = wrf.Train(fullData, fullLabels, 3, weights, 10, 1);
-
-  REQUIRE(std::isfinite(entropy) == true);
-}
-
-/**
- * Test that RandomForest::Train() returns finite average entropy on categorical
- * dataset.
- */
-TEST_CASE("RandomForestCategoricalTrainReturnEntropy", "[RandomForestTest]")
-{
-  arma::mat d;
-  arma::Row<size_t> l;
-  data::DatasetInfo di;
-  MockCategoricalData(d, l, di);
-
-  // Now create random points.
-  arma::mat randomNoise(4, 2000);
-  arma::Row<size_t> randomLabels(2000);
-  for (size_t i = 0; i < 2000; ++i)
-  {
-    randomNoise(0, i) = Random();
-    randomNoise(1, i) = Random();
-    randomNoise(2, i) = RandInt(4);
-    randomNoise(3, i) = RandInt(2);
-    randomLabels[i] = RandInt(5);
-  }
-
-  // Generate weights.
-  arma::rowvec weights(6000);
-  for (size_t i = 0; i < 4000; ++i)
-    weights[i] = Random(0.9, 1.0);
-  for (size_t i = 4000; i < 6000; ++i)
-    weights[i] = Random(0.0, 0.001);
-
-  arma::mat fullData = join_rows(d, randomNoise);
-  arma::Row<size_t> fullLabels = join_rows(l, randomLabels);
-
-  // Test random forest on unweighted categorical dataset.
-  RandomForest<> rf;
-  double entropy = rf.Train(fullData, di, fullLabels, 5, 15 /* 15 trees */, 1,
-      1e-7, 0, false, MultipleRandomDimensionSelect(3));
-
-  REQUIRE(std::isfinite(entropy) == true);
-
-  // Test random forest on weighted categorical dataset.
-  RandomForest<> wrf;
-  entropy = wrf.Train(fullData, di, fullLabels, 5, weights, 15 /* 15 trees */,
-      1, 1e-7, 0, false, MultipleRandomDimensionSelect(3));
-
-  REQUIRE(std::isfinite(entropy) == true);
-}
-
-/**
- * Test that different trees get generated.
- */
-TEST_CASE("DifferentTreesTest", "[RandomForestTest]")
-{
-  arma::mat d(10, 100, arma::fill::randu);
-  arma::Row<size_t> l(100);
-  for (size_t i = 0; i < 50; ++i)
-    l(i) = 0;
-  for (size_t i = 50; i < 100; ++i)
-    l(i) = 1;
-
-  bool success = false;
-  size_t trial = 0;
-
-  // It's possible we might get the same random dimensions selected, so let's do
-  // multiple trials.
-  while (!success && trial < 5)
-  {
-    RandomForest<GiniGain, RandomDimensionSelect> rf;
-    rf.Train(d, l, 2, 2, 5);
-
-    success = (rf.Tree(0).SplitDimension() != rf.Tree(1).SplitDimension());
-
-    ++trial;
-  }
-
-  REQUIRE(success == true);
-}
-
-/**
- * Test that RandomForest::Train() when passed warmStart = True trains on top
- * of exixting forest and adds the newly trained trees to the previously
- * exixting forest.
- */
-TEST_CASE("WarmStartTreesTest", "[RandomForestTest]")
-{
-  arma::mat trainingData;
-  arma::Row<size_t> trainingLabels;
-  data::DatasetInfo di;
-  MockCategoricalData(trainingData, trainingLabels, di);
-
-  // Train a random forest.
-  RandomForest<> rf(trainingData, di, trainingLabels, 5, 25 /* 25 trees */, 1,
-      1e-7, 0, MultipleRandomDimensionSelect(4));
-
-  REQUIRE(rf.NumTrees() == 25);
-
-  rf.Train(trainingData, di, trainingLabels, 5, 20 /* 20 trees */, 1, 1e-7, 0,
-      true /* warmStart */, MultipleRandomDimensionSelect(4));
-
-  REQUIRE(rf.NumTrees() == 25 + 20);
-}
-
-/**
- * Test that RandomForest::Train() when passed warmStart = True does not drop
- * prediction quality on train data. Note that prediction quality may drop due
- * to overfitting in some cases.
- */
-TEST_CASE("WarmStartTreesPredictionsQualityTest", "[RandomForestTest]")
-{
-  arma::mat trainingData;
-  arma::Row<size_t> trainingLabels;
-  data::DatasetInfo di;
-  MockCategoricalData(trainingData, trainingLabels, di);
-
-  // Train a random forest.
-  RandomForest<> rf(trainingData, di, trainingLabels, 5, 3 /* 3 trees */, 1,
-      1e-7, 0, MultipleRandomDimensionSelect(4));
-
-  // Get performance statistics on train data.
-  arma::Row<size_t> oldPredictions;
-  rf.Classify(trainingData, oldPredictions);
-
-  // Calculate the number of correct points.
-  size_t oldCorrect = accu(oldPredictions == trainingLabels);
-
-  rf.Train(trainingData, di, trainingLabels, 5, 20 /* 20 trees */, 1, 1e-7, 0,
-      true /* warmStart */, MultipleRandomDimensionSelect(4));
-
-  // Get performance statistics on train data.
-  arma::Row<size_t> newPredictions;
-  rf.Classify(trainingData, newPredictions);
-
-  // Calculate the number of correct points.
-  size_t newCorrect = accu(newPredictions == trainingLabels);
-
-  REQUIRE(newCorrect >= oldCorrect);
-}
-
-/**
- * Ensure that the Extra Trees algorithm gives decent accuracy.
- */
-TEST_CASE("ExtraTreesAccuracyTest", "[RandomForestTest]")
-{
-  // Load the iris dataset.
-  arma::mat dataset;
-  if (!data::Load("iris_train.csv", dataset))
-    FAIL("Cannot load dataset iris_train.csv");
-  arma::Row<size_t> labels;
-  if (!data::Load("iris_train_labels.csv", labels))
-    FAIL("Cannot load dataset iris_train_labels.csv");
-
-  // Add some noise.
-  arma::mat noise(dataset.n_rows, 1000, arma::fill::randu);
-  arma::Row<size_t> noiseLabels(1000);
-  for (size_t i = 0; i < noiseLabels.n_elem; ++i)
-    noiseLabels[i] = RandInt(3); // Random label.
-
-  // Concatenate data matrices.
-  arma::mat fullData = join_rows(dataset, noise);
-  arma::Row<size_t> fullLabels = join_rows(labels, noiseLabels);
-
-  // Now set weights.
-  arma::rowvec weights(dataset.n_cols + 1000);
-  for (size_t i = 0; i < dataset.n_cols; ++i)
-    weights[i] = Random(0.9, 1.0);
-  for (size_t i = dataset.n_cols; i < dataset.n_cols + 1000; ++i)
-    weights[i] = Random(0.0, 0.01); // Low weights for false points.
-
-  // Train extra tree.
-  ExtraTrees<> et(fullData, fullLabels, 3, weights, 20, 1);
-
-  // Get performance statistics on test data.
-  arma::mat testDataset;
-  if (!data::Load("iris_test.csv", testDataset))
-    FAIL("Cannot load dataset iris_test.csv");
-  arma::Row<size_t> testLabels;
-  if (!data::Load("iris_test_labels.csv", testLabels))
-    FAIL("Cannot load dataset iris_test_labels.csv");
-
-  arma::Row<size_t> predictions;
-  et.Classify(testDataset, predictions);
-
-  // Calculate the prediction accuracy.
-  double accuracy = accu(predictions == testLabels);
-  accuracy /= predictions.n_elem;
-
-  REQUIRE(accuracy >= 0.85);
-}
-
-/**
- * Test ComputeAverageUniqueness.
- * 
- * Average uniqueness is defined as average over the lifetime of an event
- * of how many other events are active at every point in time.
- */
-TEST_CASE("ComputeAverageUniquenessTest", "[RandomForestTest]")
-{
-  arma::umat indM(2 /* rows */, 3 /* cols */, arma::fill::zeros);
-
-  // indM = [1 1 1 0 0 0
-  //         0 0 1 1 0 0
-  //         0 0 0 0 1 1]
-  // The last event is fully isolated.
-  // The first two events overlap in the third column.
-  indM(0, 0) = 0;
-  indM(1, 0) = 2;
-  indM(0, 1) = 2;
-  indM(1, 1) = 3;
-  indM(0, 2) = 4;
-  indM(1, 2) = 5;
-
-  arma::vec concurrency(6);
-  concurrency[0] = 1;
-  concurrency[1] = 1;
-  concurrency[2] = 2;
-  concurrency[3] = 1;
-  concurrency[4] = 1;
-  concurrency[5] = 1;
-
   const arma::vec invConcurrency(1.0 / concurrency);
   arma::vec       avg(3);
 
@@ -1542,5 +794,4 @@
 
   for (size_t i = 0; i < predictions.n_elem; ++i)
     REQUIRE((predictions[i] == 0 || predictions[i] == 1));
-}
->>>>>>> e70a04fb
+}