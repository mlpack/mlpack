--- conflicted
+++ resolved
@@ -2528,7 +2528,6 @@
   REQUIRE(headers.at(3) == "d");
 }
 
-<<<<<<< HEAD
 TEST_CASE("LoadVectorCSVFiles", "[LoadSaveTest]")
 {
   std::vector<std::string> files = {"f0.csv", "f1.csv", "f2.csv", "f3.csv",
@@ -2556,7 +2555,7 @@
   REQUIRE(dataset.n_rows == 110);
   REQUIRE(dataset.n_cols == 5);
 }
-=======
+
 // These tests only work with Armadillo 12, as we need the `strict` option to be
 // available in Armadillo.
 #if ARMA_VERSION_MAJOR >= 12
@@ -2694,5 +2693,4 @@
   remove("test.csv");
 }
 
-#endif
->>>>>>> 314765e2
+#endif