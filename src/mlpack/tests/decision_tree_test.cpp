--- conflicted
+++ resolved
@@ -774,31 +774,6 @@
 }
 
 /**
-<<<<<<< HEAD
-=======
- * Make sure that when we ask for a decision stump, we get one.
- */
-TEST_CASE("DTDecisionStumpTest", "[DecisionTreeTest]")
-{
-  // Use a random dataset.
-  arma::mat dataset(10, 1000, arma::fill::randu);
-  arma::Row<size_t> labels(1000);
-  for (size_t i = 0; i < 1000; ++i)
-    labels[i] = i % 3; // 3 classes.
-
-  // Build a decision stump.
-  DecisionTree<GiniGain, BestBinaryNumericSplit, AllCategoricalSplit,
-      AllDimensionSelect, double, true> stump(dataset, labels, 3, 1);
-
-  // Check that it has children.
-  REQUIRE(stump.NumChildren() == 2);
-  // Check that its children doesn't have children.
-  REQUIRE(stump.Child(0).NumChildren() == 0);
-  REQUIRE(stump.Child(1).NumChildren() == 0);
-}
-
-/**
->>>>>>> c06c5322
  * Test that we can build a decision tree using weighted data (where the
  * low-weighted data is random noise), and that the tree still builds correctly
  * enough to get good results.
