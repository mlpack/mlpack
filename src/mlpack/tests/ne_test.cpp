/**
 * @file ne_test.cpp
 * @author Bang Liu
 *
 * Test file for NE (Neural Evolution).
 */
#include <cmath>

#include <mlpack/core.hpp>
#include <mlpack/methods/ne/utils.hpp>
#include <mlpack/methods/ne/parameters.hpp>
#include <mlpack/methods/ne/tasks.hpp>
#include <mlpack/methods/ne/link_gene.hpp>
#include <mlpack/methods/ne/neuron_gene.hpp>
#include <mlpack/methods/ne/genome.hpp>
#include <mlpack/methods/ne/species.hpp>
#include <mlpack/methods/ne/cne.hpp>
<<<<<<< HEAD
=======
#include <mlpack/methods/ne/neat.hpp>
#include <mlpack/methods/ne/substrate.hpp>
#include <mlpack/methods/ne/hyperneat.hpp>
>>>>>>> d66bb14c

#include <boost/test/unit_test.hpp>
#include "test_tools.hpp"

using namespace mlpack;
using namespace mlpack::ne;

BOOST_AUTO_TEST_SUITE(NETest);

/**
 * Test LinkGene class.
 */
BOOST_AUTO_TEST_CASE(NELinkGeneTest)
{
  // Create a link gene.
  LinkGene linkGene(1, 2, 0, 10, true);

  // Test parametric constructor and access functions.
  BOOST_REQUIRE_EQUAL(linkGene.FromNeuronId(), 1);
  BOOST_REQUIRE_EQUAL(linkGene.ToNeuronId(), 2);
  BOOST_REQUIRE_EQUAL(linkGene.InnovationId(), 0);
  BOOST_REQUIRE_EQUAL(linkGene.Weight(), 10);

  // Test set function.
  linkGene.Weight(20);
  BOOST_REQUIRE_EQUAL(linkGene.Weight(), 20);

  // Test copy constructor.
  LinkGene linkGene2(linkGene);
  BOOST_REQUIRE_EQUAL(linkGene2.FromNeuronId(), 1);

  // Test operator =.
  LinkGene linkGene3(1, 3, 1, 7, true);
  linkGene = linkGene3;
  BOOST_REQUIRE_EQUAL(linkGene3.InnovationId(), 1);

}

/**
 * Test NeuronGene class.
 */
BOOST_AUTO_TEST_CASE(NENeuronGeneTest)
{
  // Create a neuron gene.
  NeuronGene neuronGene(1, INPUT, SIGMOID, 0, std::vector<double>(), 0, 0);

  // Test parametric constructor and access functions.
  BOOST_REQUIRE_EQUAL(neuronGene.Id(), 1);
  BOOST_REQUIRE_EQUAL(neuronGene.Type(), INPUT);
  BOOST_REQUIRE_EQUAL(neuronGene.ActFuncType(), SIGMOID);
  BOOST_REQUIRE_EQUAL(neuronGene.Input(), 0);
  BOOST_REQUIRE_EQUAL(neuronGene.Activation(), 0);

  // Test set function
  neuronGene.ActFuncType(RELU);
  BOOST_REQUIRE_EQUAL(neuronGene.ActFuncType(), RELU);

  // Test copy function.
  NeuronGene neuronGene2(neuronGene);
  BOOST_REQUIRE_EQUAL(neuronGene2.Id(), 1);

  // Test operator =.
  NeuronGene neuronGene3(11, INPUT, SIGMOID, 0, std::vector<double>(), 0, 0);
  neuronGene = neuronGene3;
  BOOST_REQUIRE_EQUAL(neuronGene.Id(), 11);

}

/**
 * Test Genome class.
 */
BOOST_AUTO_TEST_CASE(NEGenomeTest)
{
  mlpack::math::RandomSeed(1);

  // Construct seed genome for xor task.
  int id = 0;
  int numInput = 3;
  int numOutput = 1;
  double fitness = -1;
  std::vector<NeuronGene> neuronGenes;
  std::vector<LinkGene> linkGenes;

  NeuronGene inputGene1(0, INPUT, LINEAR, 0, std::vector<double>(), 0, 0);
  NeuronGene inputGene2(1, INPUT, LINEAR, 0, std::vector<double>(), 0, 0);
  NeuronGene biasGene(2, BIAS, LINEAR, 0, std::vector<double>(), 0, 0);
  NeuronGene outputGene(3, OUTPUT, SIGMOID, 1, std::vector<double>(), 0, 0);
  NeuronGene hiddenGene(4, HIDDEN, SIGMOID, 0.5, std::vector<double>(), 0, 0);

  neuronGenes.push_back(inputGene1);
  neuronGenes.push_back(inputGene2);
  neuronGenes.push_back(biasGene);
  neuronGenes.push_back(outputGene);
  neuronGenes.push_back(hiddenGene);

  LinkGene link1(0, 3, 0, 1, true);
  LinkGene link2(1, 3, 0, 1, true);
  LinkGene link3(2, 3, 0, 0.5, true);
  LinkGene link4(0, 4, 0, -0.5, true);
  LinkGene link5(1, 4, 0, 2, true);
  LinkGene link6(2, 4, 0, 1, true);
  LinkGene link7(4, 3, 0, 0.1, true);

  linkGenes.push_back(link1);
  linkGenes.push_back(link2);
  linkGenes.push_back(link3);
  linkGenes.push_back(link4);
  linkGenes.push_back(link5);
  linkGenes.push_back(link6);
  linkGenes.push_back(link7);

  Genome seedGenome = Genome(0, 
                             neuronGenes,
                             linkGenes,
                             numInput,
                             numOutput,
                             fitness);

  // Test seed genome.
  std::vector<std::vector<double>> inputs;  // TODO: use arma::mat for input.
  std::vector<double> input1 = {0, 0, 1};
  std::vector<double> input2 = {0, 1, 1};
  std::vector<double> input3 = {1, 0, 1};
  std::vector<double> input4 = {1, 1, 1};
  inputs.push_back(input1);
  inputs.push_back(input2);
  inputs.push_back(input3);
  inputs.push_back(input4);

  std::vector<double> outputs;
  outputs.push_back(1);
  outputs.push_back(0);
  outputs.push_back(1);
  outputs.push_back(0);

  for (int i = 0; i < 4; ++i) {
    seedGenome.Activate(inputs[i]);
    std::vector<double> output;
    seedGenome.Output(output);
    std::cout << "Output is: " << output[0] << std::endl;
  }
}

/**
 * Test Species class.
 */
BOOST_AUTO_TEST_CASE(NESpeciesTest)
{

}

/**
 * Test CNE by XOR task.
 */
BOOST_AUTO_TEST_CASE(NECneXorTest)
{
  mlpack::math::RandomSeed(1);

  // Set CNE algorithm parameters.
  Parameters params;
  params.speciesSize = 500;
  params.mutateRate = 0.1;
  params.mutateSize = 0.02;
  params.elitePercentage = 0.2;
  params.maxGeneration = 5000;

  // Construct seed genome for xor task.
  int id = 0;
  int numInput = 3;
  int numOutput = 1;
  double fitness = -1;
  std::vector<NeuronGene> neuronGenes;
  std::vector<LinkGene> linkGenes;

  NeuronGene inputGene1(0, INPUT, LINEAR, 0, std::vector<double>(), 0, 0);
  NeuronGene inputGene2(1, INPUT, LINEAR, 0, std::vector<double>(), 0, 0);
  NeuronGene biasGene(2, BIAS, LINEAR, 0, std::vector<double>(), 0, 0);
  NeuronGene outputGene(3, OUTPUT, SIGMOID, 1, std::vector<double>(), 0, 0);
  NeuronGene hiddenGene(4, HIDDEN, SIGMOID, 0.5, std::vector<double>(), 0, 0);

  neuronGenes.push_back(inputGene1);
  neuronGenes.push_back(inputGene2);
  neuronGenes.push_back(biasGene);
  neuronGenes.push_back(outputGene);
  neuronGenes.push_back(hiddenGene);

  LinkGene link1(0, 3, 0, 0, true);
  LinkGene link2(1, 3, 0, 0, true);
  LinkGene link3(2, 3, 0, 0, true);
  LinkGene link4(0, 4, 0, 0, true);
  LinkGene link5(1, 4, 0, 0, true);
  LinkGene link6(2, 4, 0, 0, true);
  LinkGene link7(4, 3, 0, 0, true);

  linkGenes.push_back(link1);
  linkGenes.push_back(link2);
  linkGenes.push_back(link3);
  linkGenes.push_back(link4);
  linkGenes.push_back(link5);
  linkGenes.push_back(link6);
  linkGenes.push_back(link7);

  Genome seedGenome = Genome(0, 
                             neuronGenes,
                             linkGenes,
                             numInput,
                             numOutput,
                             fitness);

  // Specify task type.
  TaskXor<ann::MeanSquaredErrorFunction> task;

  // Construct CNE instance.
  CNE<TaskXor<ann::MeanSquaredErrorFunction>> cne(task, seedGenome, params);

  // Evolve.
  cne.Evolve();  // Judge whether XOR test passed or not by printing 
                 // the best fitness during each generation.
}

<<<<<<< HEAD
=======
/**
 * Test NEAT by XOR task.
 */
BOOST_AUTO_TEST_CASE(NENeatXorTest)
{
  mlpack::math::RandomSeed(1);

  // Set NEAT algorithm parameters.
  Parameters params;
  params.populationSize = 500;
  params.maxGeneration = 5000;
  params.coeffDisjoint = 2.0;
  params.coeffWeightDiff = 0.4;
  params.compatThreshold = 1.0;
  params.staleAgeThreshold = 15;
  params.crossoverRate = 0.75;
  params.cullSpeciesPercentage = 0.5;
  params.mutateWeightProb = 0.2;
  params.perturbWeightProb = 0.9;
  params.mutateWeightSize = 0.1;
  params.mutateAddForwardLinkProb = 0.9;
  params.mutateAddBackwardLinkProb = 0;
  params.mutateAddRecurrentLinkProb = 0;
  params.mutateAddBiasLinkProb = 0;
  params.mutateAddNeuronProb = 0.6;
  params.mutateEnabledProb = 0.2;
  params.mutateDisabledProb = 0.2;
  params.numSpeciesThreshold = 10;
  params.randomTypeNewNeuron = false;

  // Construct seed genome for xor task.
  int id = 0;
  int numInput = 3;
  int numOutput = 1;
  double fitness = -1;
  std::vector<NeuronGene> neuronGenes;
  std::vector<LinkGene> linkGenes;

  NeuronGene inputGene1(0, INPUT, LINEAR, 0, std::vector<double>(), 0, 0);
  NeuronGene inputGene2(1, INPUT, LINEAR, 0, std::vector<double>(), 0, 0);
  NeuronGene biasGene(2, BIAS, LINEAR, 0, std::vector<double>(), 0, 0);
  NeuronGene outputGene(3, OUTPUT, SIGMOID, 1, std::vector<double>(), 0, 0);
  NeuronGene hiddenGene(4, HIDDEN, SIGMOID, 0.5, std::vector<double>(), 0, 0);

  neuronGenes.push_back(inputGene1);
  neuronGenes.push_back(inputGene2);
  neuronGenes.push_back(biasGene);
  neuronGenes.push_back(outputGene);
  neuronGenes.push_back(hiddenGene);

  LinkGene link1(0, 3, 0, 0, true);
  LinkGene link2(1, 3, 1, 0, true);
  LinkGene link3(2, 3, 2, 0, true);
  LinkGene link4(0, 4, 3, 0, true);
  LinkGene link5(1, 4, 4, 0, true);
  LinkGene link6(2, 4, 5, 0, true);
  LinkGene link7(4, 3, 6, 0, true);

  linkGenes.push_back(link1);
  linkGenes.push_back(link2);
  linkGenes.push_back(link3);
  linkGenes.push_back(link4);
  linkGenes.push_back(link5);
  linkGenes.push_back(link6);
  linkGenes.push_back(link7);

  Genome seedGenome = Genome(0, 
                             neuronGenes,
                             linkGenes,
                             numInput,
                             numOutput,
                             fitness);

  // Specify task type.
  TaskXor<ann::MeanSquaredErrorFunction> task;

  // Construct NEAT instance.
  NEAT<TaskXor<ann::MeanSquaredErrorFunction>> neat(task, seedGenome, params);

  // Evolve.
  neat.Evolve();  // Judge whether XOR test passed or not by printing 
                  // the best fitness during each generation.
}

/**
 * Test NEAT by Cart Pole task.
 */
BOOST_AUTO_TEST_CASE(NENeatCartPoleTest)
{
  mlpack::math::RandomSeed(1);

  // Set parameters of cart pole task.
  double track_limit = 2.4;
  double theta_limit = 12 * M_PI / 180.0;
  double g = 9.81;
  double mp = 0.1;
  double mc = 1.0;
  double l = 0.5;
  double F = 10.0;
  double tau = 0.02;
  int num_trial = 10;
  int num_step = std::pow(10, 5);

  // Construct task instance.
  TaskCartPole task(mc, mp, g, l, F, tau, track_limit, theta_limit, num_trial, num_step, false);

  // Set parameters of NEAT algorithm.
  Parameters params;
  params.populationSize = 500;
  params.maxGeneration = 500;
  params.coeffDisjoint = 2.0;
  params.coeffWeightDiff = 0.4;
  params.compatThreshold = 1.0;
  params.staleAgeThreshold = 15;
  params.crossoverRate = 0.75;
  params.cullSpeciesPercentage = 0.5;
  params.mutateWeightProb = 0.2;
  params.perturbWeightProb = 0.9;
  params.mutateWeightSize = 0.1;
  params.mutateAddForwardLinkProb = 0.8;
  params.mutateAddBackwardLinkProb = 0;
  params.mutateAddRecurrentLinkProb = 0;
  params.mutateAddBiasLinkProb = 0;
  params.mutateAddNeuronProb = 0.1;
  params.mutateEnabledProb = 0.2;
  params.mutateDisabledProb = 0.2;
  params.numSpeciesThreshold = 10;
  params.randomTypeNewNeuron = false;

  // Set seed genome for cart pole task.
  int id = 0;
  int numInput = 5;
  int numOutput = 1;
  double fitness = -1;
  std::vector<NeuronGene> neuronGenes;
  std::vector<LinkGene> linkGenes;

  NeuronGene inputGene1(0, INPUT, LINEAR, 0, std::vector<double>(), 0, 0);
  NeuronGene inputGene2(1, INPUT, LINEAR, 0, std::vector<double>(), 0, 0);
  NeuronGene inputGene3(2, INPUT, LINEAR, 0, std::vector<double>(), 0, 0);
  NeuronGene inputGene4(3, INPUT, LINEAR, 0, std::vector<double>(), 0, 0);
  NeuronGene biasGene(4, BIAS, LINEAR, 0, std::vector<double>(), 0, 0);
  NeuronGene outputGene(5, OUTPUT, SIGMOID, 1, std::vector<double>(), 0, 0);
  NeuronGene hiddenGene(6, HIDDEN, SIGMOID, 0.5, std::vector<double>(), 0, 0);

  neuronGenes.push_back(inputGene1);
  neuronGenes.push_back(inputGene2);
  neuronGenes.push_back(inputGene3);
  neuronGenes.push_back(inputGene4);
  neuronGenes.push_back(biasGene);
  neuronGenes.push_back(outputGene);
  neuronGenes.push_back(hiddenGene);

  LinkGene link1(0, 6, 0, 0, true);
  LinkGene link2(1, 6, 1, 0, true);
  LinkGene link3(2, 6, 2, 0, true);
  LinkGene link4(3, 6, 3, 0, true);
  LinkGene link5(4, 6, 4, 0, true);
  LinkGene link6(6, 5, 5, 0, true);

  linkGenes.push_back(link1);
  linkGenes.push_back(link2);
  linkGenes.push_back(link3);
  linkGenes.push_back(link4);
  linkGenes.push_back(link5);
  linkGenes.push_back(link6);

  Genome seedGenome = Genome(0, 
                             neuronGenes,
                             linkGenes,
                             numInput,
                             numOutput,
                             fitness);

  // Construct NEAT instance.
  NEAT<TaskCartPole> neat(task, seedGenome, params);

  // Evolve. 
  neat.Evolve();
}

/**
 * Test NEAT by Markov Double Pole task.
 */
BOOST_AUTO_TEST_CASE(NENeatMarkovDoublePoleTest)
{
  mlpack::math::RandomSeed(1);

  // Set parameters of cart pole task.
  bool markov = true;

  // Construct task instance.
  TaskDoublePole task(markov);

  // Set parameters of NEAT algorithm.
  Parameters params;
  params.populationSize = 500;
  params.maxGeneration = 500;
  params.coeffDisjoint = 2.0;
  params.coeffWeightDiff = 0.4;
  params.compatThreshold = 1.0;
  params.staleAgeThreshold = 15;
  params.crossoverRate = 0.75;
  params.cullSpeciesPercentage = 0.5;
  params.mutateWeightProb = 0.2;
  params.perturbWeightProb = 0.9;
  params.mutateWeightSize = 0.1;
  params.mutateAddForwardLinkProb = 0.8;
  params.mutateAddBackwardLinkProb = 0;
  params.mutateAddRecurrentLinkProb = 0;
  params.mutateAddBiasLinkProb = 0;
  params.mutateAddNeuronProb = 0.1;
  params.mutateEnabledProb = 0.2;
  params.mutateDisabledProb = 0.2;
  params.numSpeciesThreshold = 10;
  params.randomTypeNewNeuron = false;

  // Set seed genome for Markov double pole task.
  int id = 0;
  int numInput = 7;
  int numOutput = 1;
  double fitness = DBL_MAX;
  std::vector<NeuronGene> neuronGenes;
  std::vector<LinkGene> linkGenes;

  NeuronGene inputGene1(0, INPUT, LINEAR, 0, std::vector<double>(), 0, 0);
  NeuronGene inputGene2(1, INPUT, LINEAR, 0, std::vector<double>(), 0, 0);
  NeuronGene inputGene3(2, INPUT, LINEAR, 0, std::vector<double>(), 0, 0);
  NeuronGene inputGene4(3, INPUT, LINEAR, 0, std::vector<double>(), 0, 0);
  NeuronGene inputGene5(4, INPUT, LINEAR, 0, std::vector<double>(), 0, 0);
  NeuronGene inputGene6(5, INPUT, LINEAR, 0, std::vector<double>(), 0, 0);
  NeuronGene biasGene(6, BIAS, LINEAR, 0, std::vector<double>(), 0, 0);
  NeuronGene outputGene(7, OUTPUT, SIGMOID, 1, std::vector<double>(), 0, 0);
  NeuronGene hiddenGene(8, HIDDEN, SIGMOID, 0.5, std::vector<double>(), 0, 0);

  neuronGenes.push_back(inputGene1);
  neuronGenes.push_back(inputGene2);
  neuronGenes.push_back(inputGene3);
  neuronGenes.push_back(inputGene4);
  neuronGenes.push_back(inputGene5);
  neuronGenes.push_back(inputGene6);
  neuronGenes.push_back(biasGene);
  neuronGenes.push_back(outputGene);
  neuronGenes.push_back(hiddenGene);

  LinkGene link1(0, 8, 0, 0, true);
  LinkGene link2(1, 8, 1, 0, true);
  LinkGene link3(2, 8, 2, 0, true);
  LinkGene link4(3, 8, 3, 0, true);
  LinkGene link5(4, 8, 4, 0, true);
  LinkGene link6(5, 8, 5, 0, true);
  LinkGene link7(6, 8, 6, 0, true);
  LinkGene link8(8, 7, 7, 0, true);

  linkGenes.push_back(link1);
  linkGenes.push_back(link2);
  linkGenes.push_back(link3);
  linkGenes.push_back(link4);
  linkGenes.push_back(link5);
  linkGenes.push_back(link6);
  linkGenes.push_back(link7);
  linkGenes.push_back(link8);

  Genome seedGenome = Genome(0, 
                             neuronGenes,
                             linkGenes,
                             numInput,
                             numOutput,
                             fitness);

  // Construct NEAT instance.
  NEAT<TaskDoublePole> neat(task, seedGenome, params);

  // Evolve. 
  neat.Evolve();
}

/**
 * Test NEAT by Non-Markov Double Pole task.
 */
BOOST_AUTO_TEST_CASE(NENeatNonMarkovDoublePoleTest)
{
  mlpack::math::RandomSeed(1);

  // Set parameters of cart pole task.
  bool markov = false;

  // Construct task instance.
  TaskDoublePole task(markov);

  // Set parameters of NEAT algorithm.
  Parameters params;
  params.populationSize = 500;
  params.maxGeneration = 20000;
  params.coeffDisjoint = 2.0;
  params.coeffWeightDiff = 0.4;
  params.compatThreshold = 1.0;
  params.staleAgeThreshold = 15;
  params.crossoverRate = 0.75;
  params.cullSpeciesPercentage = 0.8;
  params.mutateWeightProb = 0.8;
  params.perturbWeightProb = 0.9;
  params.mutateWeightSize = 0.1;
  params.mutateAddForwardLinkProb = 0.9;
  params.mutateAddBackwardLinkProb = 0.6;
  params.mutateAddRecurrentLinkProb = 0.6;
  params.mutateAddBiasLinkProb = 0.4;
  params.mutateAddNeuronProb = 0.4;
  params.mutateEnabledProb = 0.3;
  params.mutateDisabledProb = 0.3;
  params.numSpeciesThreshold = 20;
  params.randomTypeNewNeuron = false;

  // Set seed genome for Markov double pole task.
  int id = 0;
  int numInput = 4;
  int numOutput = 1;
  double fitness = DBL_MAX;
  std::vector<NeuronGene> neuronGenes;
  std::vector<LinkGene> linkGenes;

  NeuronGene inputGene1(0, INPUT, LINEAR, 0, std::vector<double>(), 0, 0);
  NeuronGene inputGene2(1, INPUT, LINEAR, 0, std::vector<double>(), 0, 0);
  NeuronGene inputGene3(2, INPUT, LINEAR, 0, std::vector<double>(), 0, 0);
  NeuronGene biasGene(3, BIAS, LINEAR, 0, std::vector<double>(), 0, 0);
  NeuronGene outputGene(4, OUTPUT, SIGMOID, 1, std::vector<double>(), 0, 0);
  NeuronGene hiddenGene(5, HIDDEN, SIGMOID, 0.5, std::vector<double>(), 0, 0);

  neuronGenes.push_back(inputGene1);
  neuronGenes.push_back(inputGene2);
  neuronGenes.push_back(inputGene3);
  neuronGenes.push_back(biasGene);
  neuronGenes.push_back(outputGene);
  neuronGenes.push_back(hiddenGene);

  LinkGene link1(0, 5, 0, 0, true);
  LinkGene link2(1, 5, 1, 0, true);
  LinkGene link3(2, 5, 2, 0, true);
  LinkGene link4(3, 5, 3, 0, true);
  LinkGene link5(5, 4, 4, 0, true);

  linkGenes.push_back(link1);
  linkGenes.push_back(link2);
  linkGenes.push_back(link3);
  linkGenes.push_back(link4);
  linkGenes.push_back(link5);

  Genome seedGenome = Genome(0, 
                             neuronGenes,
                             linkGenes,
                             numInput,
                             numOutput,
                             fitness);

  // Construct NEAT instance.
  NEAT<TaskDoublePole> neat(task, seedGenome, params);

  // Evolve. 
  neat.Evolve();
}

/**
 * Test NEAT by Mountain Car task.
 */
BOOST_AUTO_TEST_CASE(NENeatMountainCarTest)
{
  mlpack::math::RandomSeed(1);

  // Set parameters of cart pole task.
  double x_l = -1.2;
  double x_h = 0.5;
  double x_dot_l = -0.07;
  double x_dot_h = 0.07;
  double gravity = -0.0025;
  double goal = 0.5;
  int num_trial = 10;
  int num_step = std::pow(10, 2);

  // Construct task instance.
  TaskMountainCar task(x_l, x_h, x_dot_l, x_dot_h, gravity, goal, num_trial, num_step, false);

  // Set parameters of NEAT algorithm.
  Parameters params;
  params.populationSize = 50;
  params.maxGeneration = 500;
  params.coeffDisjoint = 2.0;
  params.coeffWeightDiff = 0.4;
  params.compatThreshold = 1.0;
  params.staleAgeThreshold = 15;
  params.crossoverRate = 0.75;
  params.cullSpeciesPercentage = 0.5;
  params.mutateWeightProb = 0.2;
  params.perturbWeightProb = 0.9;
  params.mutateWeightSize = 0.1;
  params.mutateAddForwardLinkProb = 0.8;
  params.mutateAddBackwardLinkProb = 0;
  params.mutateAddRecurrentLinkProb = 0;
  params.mutateAddBiasLinkProb = 0;
  params.mutateAddNeuronProb = 0.1;
  params.mutateEnabledProb = 0.2;
  params.mutateDisabledProb = 0.2;
  params.numSpeciesThreshold = 10;
  params.randomTypeNewNeuron = false;

  // Set seed genome for cart pole task.
  int id = 0;
  int numInput = 3;
  int numOutput = 3;
  double fitness = -1;
  std::vector<NeuronGene> neuronGenes;
  std::vector<LinkGene> linkGenes;

  NeuronGene inputGene1(0, INPUT, LINEAR, 0, std::vector<double>(), 0, 0);
  NeuronGene inputGene2(1, INPUT, LINEAR, 0, std::vector<double>(), 0, 0);
  NeuronGene biasGene(2, BIAS, LINEAR, 0, std::vector<double>(), 0, 0);
  NeuronGene outputGene1(3, OUTPUT, SIGMOID, 1, std::vector<double>(), 0, 0);
  NeuronGene outputGene2(4, OUTPUT, SIGMOID, 1, std::vector<double>(), 0, 0);
  NeuronGene outputGene3(5, OUTPUT, SIGMOID, 1, std::vector<double>(), 0, 0);
  NeuronGene hiddenGene(6, HIDDEN, SIGMOID, 0.5, std::vector<double>(), 0, 0);

  neuronGenes.push_back(inputGene1);
  neuronGenes.push_back(inputGene2);
  neuronGenes.push_back(biasGene);
  neuronGenes.push_back(outputGene1);
  neuronGenes.push_back(outputGene2);
  neuronGenes.push_back(outputGene3);
  neuronGenes.push_back(hiddenGene);

  LinkGene link1(0, 6, 0, 0, true);
  LinkGene link2(1, 6, 1, 0, true);
  LinkGene link3(2, 6, 2, 0, true);
  LinkGene link4(6, 3, 3, 0, true);
  LinkGene link5(6, 4, 4, 0, true);
  LinkGene link6(6, 5, 5, 0, true);

  linkGenes.push_back(link1);
  linkGenes.push_back(link2);
  linkGenes.push_back(link3);
  linkGenes.push_back(link4);
  linkGenes.push_back(link5);
  linkGenes.push_back(link6);

  Genome seedGenome = Genome(0, 
                             neuronGenes,
                             linkGenes,
                             numInput,
                             numOutput,
                             fitness);

  // Construct NEAT instance.
  NEAT<TaskMountainCar> neat(task, seedGenome, params);

  // Evolve. 
  neat.Evolve();
}

/**
 * Test HyperNEAT by XOR task.
 */
BOOST_AUTO_TEST_CASE(NEHyperNeatXorTest)
{
  mlpack::math::RandomSeed(1);

  // Set NEAT algorithm parameters.
  Parameters params;
  params.populationSize = 500;
  params.maxGeneration = 500;
  params.coeffDisjoint = 2.0;
  params.coeffWeightDiff = 0.4;
  params.compatThreshold = 1.0;
  params.staleAgeThreshold = 15;
  params.crossoverRate = 0.75;
  params.cullSpeciesPercentage = 0.5;
  params.mutateWeightProb = 0.2;
  params.perturbWeightProb = 0.9;
  params.mutateWeightSize = 0.1;
  params.mutateAddForwardLinkProb = 0.9;
  params.mutateAddBackwardLinkProb = 0;
  params.mutateAddRecurrentLinkProb = 0;
  params.mutateAddBiasLinkProb = 0;
  params.mutateAddNeuronProb = 0.6;
  params.mutateEnabledProb = 0.2;
  params.mutateDisabledProb = 0.2;
  params.numSpeciesThreshold = 10;
  params.randomTypeNewNeuron = true;

  // Set hyperNEAT substrate.
  std::vector< std::vector<double> > coordinates = { {-1, -1},
                                                     {0, -1},
                                                     {1, -1},
                                                     {0, 1},
                                                     {0, 0} };
  std::vector<double> depths = {0, 0, 0, 1, 0.5};
  int numInput = 3;
  int numOutput = 1;
  std::vector< std::vector<int> > allowedConnectionMask = { {0, 0, 0, 1, 1},
                                                            {0, 0, 0, 1, 1},
                                                            {0, 0, 0, 1, 1},
                                                            {0, 0, 0, 0, 0},
                                                            {0, 0, 0, 1, 0} };
  double weightThreshold = 0.0;

  Substrate substrate(coordinates, depths, numInput, numOutput, 
                      allowedConnectionMask, weightThreshold);

  // Construct seed genome for xor task.
  int id = 0;
  numInput = 5;
  numOutput = 1;
  double fitness = -1;
  std::vector<NeuronGene> neuronGenes;
  std::vector<LinkGene> linkGenes;

  NeuronGene inputGene1(0, INPUT, LINEAR, 0, std::vector<double>(), 0, 0);
  NeuronGene inputGene2(1, INPUT, LINEAR, 0, std::vector<double>(), 0, 0);
  NeuronGene inputGene3(2, INPUT, LINEAR, 0, std::vector<double>(), 0, 0);
  NeuronGene inputGene4(3, INPUT, LINEAR, 0, std::vector<double>(), 0, 0);
  NeuronGene biasGene(4, BIAS, LINEAR, 0, std::vector<double>(), 0, 0);
  NeuronGene outputGene(5, OUTPUT, SIGMOID, 1, std::vector<double>(), 0, 0);
  NeuronGene hiddenGene(6, HIDDEN, SIGMOID, 0.5, std::vector<double>(), 0, 0);

  neuronGenes.push_back(inputGene1);
  neuronGenes.push_back(inputGene2);
  neuronGenes.push_back(inputGene3);
  neuronGenes.push_back(inputGene4);
  neuronGenes.push_back(biasGene);
  neuronGenes.push_back(outputGene);
  neuronGenes.push_back(hiddenGene);

  LinkGene link1(0, 6, 0, 0, true);
  LinkGene link2(1, 6, 1, 0, true);
  LinkGene link3(2, 6, 2, 0, true);
  LinkGene link4(3, 6, 3, 0, true);
  LinkGene link5(4, 6, 4, 0, true);
  LinkGene link6(6, 5, 5, 0, true);

  linkGenes.push_back(link1);
  linkGenes.push_back(link2);
  linkGenes.push_back(link3);
  linkGenes.push_back(link4);
  linkGenes.push_back(link5);
  linkGenes.push_back(link6);

  Genome seedGenome = Genome(0, 
                             neuronGenes,
                             linkGenes,
                             numInput,
                             numOutput,
                             fitness);

  // Specify task type.
  TaskXor<ann::MeanSquaredErrorFunction> task;

  // Construct HyperNEAT instance.
  HyperNEAT<TaskXor<ann::MeanSquaredErrorFunction>> hyperneat(task, substrate, seedGenome, params);

  // Evolve.
  hyperneat.Evolve();  // Judge whether XOR test passed or not by printing 
                  // the best fitness during each generation.
}

>>>>>>> d66bb14c
BOOST_AUTO_TEST_SUITE_END();<|MERGE_RESOLUTION|>--- conflicted
+++ resolved
@@ -15,12 +15,6 @@
 #include <mlpack/methods/ne/genome.hpp>
 #include <mlpack/methods/ne/species.hpp>
 #include <mlpack/methods/ne/cne.hpp>
-<<<<<<< HEAD
-=======
-#include <mlpack/methods/ne/neat.hpp>
-#include <mlpack/methods/ne/substrate.hpp>
-#include <mlpack/methods/ne/hyperneat.hpp>
->>>>>>> d66bb14c
 
 #include <boost/test/unit_test.hpp>
 #include "test_tools.hpp"
@@ -241,568 +235,4 @@
                  // the best fitness during each generation.
 }
 
-<<<<<<< HEAD
-=======
-/**
- * Test NEAT by XOR task.
- */
-BOOST_AUTO_TEST_CASE(NENeatXorTest)
-{
-  mlpack::math::RandomSeed(1);
-
-  // Set NEAT algorithm parameters.
-  Parameters params;
-  params.populationSize = 500;
-  params.maxGeneration = 5000;
-  params.coeffDisjoint = 2.0;
-  params.coeffWeightDiff = 0.4;
-  params.compatThreshold = 1.0;
-  params.staleAgeThreshold = 15;
-  params.crossoverRate = 0.75;
-  params.cullSpeciesPercentage = 0.5;
-  params.mutateWeightProb = 0.2;
-  params.perturbWeightProb = 0.9;
-  params.mutateWeightSize = 0.1;
-  params.mutateAddForwardLinkProb = 0.9;
-  params.mutateAddBackwardLinkProb = 0;
-  params.mutateAddRecurrentLinkProb = 0;
-  params.mutateAddBiasLinkProb = 0;
-  params.mutateAddNeuronProb = 0.6;
-  params.mutateEnabledProb = 0.2;
-  params.mutateDisabledProb = 0.2;
-  params.numSpeciesThreshold = 10;
-  params.randomTypeNewNeuron = false;
-
-  // Construct seed genome for xor task.
-  int id = 0;
-  int numInput = 3;
-  int numOutput = 1;
-  double fitness = -1;
-  std::vector<NeuronGene> neuronGenes;
-  std::vector<LinkGene> linkGenes;
-
-  NeuronGene inputGene1(0, INPUT, LINEAR, 0, std::vector<double>(), 0, 0);
-  NeuronGene inputGene2(1, INPUT, LINEAR, 0, std::vector<double>(), 0, 0);
-  NeuronGene biasGene(2, BIAS, LINEAR, 0, std::vector<double>(), 0, 0);
-  NeuronGene outputGene(3, OUTPUT, SIGMOID, 1, std::vector<double>(), 0, 0);
-  NeuronGene hiddenGene(4, HIDDEN, SIGMOID, 0.5, std::vector<double>(), 0, 0);
-
-  neuronGenes.push_back(inputGene1);
-  neuronGenes.push_back(inputGene2);
-  neuronGenes.push_back(biasGene);
-  neuronGenes.push_back(outputGene);
-  neuronGenes.push_back(hiddenGene);
-
-  LinkGene link1(0, 3, 0, 0, true);
-  LinkGene link2(1, 3, 1, 0, true);
-  LinkGene link3(2, 3, 2, 0, true);
-  LinkGene link4(0, 4, 3, 0, true);
-  LinkGene link5(1, 4, 4, 0, true);
-  LinkGene link6(2, 4, 5, 0, true);
-  LinkGene link7(4, 3, 6, 0, true);
-
-  linkGenes.push_back(link1);
-  linkGenes.push_back(link2);
-  linkGenes.push_back(link3);
-  linkGenes.push_back(link4);
-  linkGenes.push_back(link5);
-  linkGenes.push_back(link6);
-  linkGenes.push_back(link7);
-
-  Genome seedGenome = Genome(0, 
-                             neuronGenes,
-                             linkGenes,
-                             numInput,
-                             numOutput,
-                             fitness);
-
-  // Specify task type.
-  TaskXor<ann::MeanSquaredErrorFunction> task;
-
-  // Construct NEAT instance.
-  NEAT<TaskXor<ann::MeanSquaredErrorFunction>> neat(task, seedGenome, params);
-
-  // Evolve.
-  neat.Evolve();  // Judge whether XOR test passed or not by printing 
-                  // the best fitness during each generation.
-}
-
-/**
- * Test NEAT by Cart Pole task.
- */
-BOOST_AUTO_TEST_CASE(NENeatCartPoleTest)
-{
-  mlpack::math::RandomSeed(1);
-
-  // Set parameters of cart pole task.
-  double track_limit = 2.4;
-  double theta_limit = 12 * M_PI / 180.0;
-  double g = 9.81;
-  double mp = 0.1;
-  double mc = 1.0;
-  double l = 0.5;
-  double F = 10.0;
-  double tau = 0.02;
-  int num_trial = 10;
-  int num_step = std::pow(10, 5);
-
-  // Construct task instance.
-  TaskCartPole task(mc, mp, g, l, F, tau, track_limit, theta_limit, num_trial, num_step, false);
-
-  // Set parameters of NEAT algorithm.
-  Parameters params;
-  params.populationSize = 500;
-  params.maxGeneration = 500;
-  params.coeffDisjoint = 2.0;
-  params.coeffWeightDiff = 0.4;
-  params.compatThreshold = 1.0;
-  params.staleAgeThreshold = 15;
-  params.crossoverRate = 0.75;
-  params.cullSpeciesPercentage = 0.5;
-  params.mutateWeightProb = 0.2;
-  params.perturbWeightProb = 0.9;
-  params.mutateWeightSize = 0.1;
-  params.mutateAddForwardLinkProb = 0.8;
-  params.mutateAddBackwardLinkProb = 0;
-  params.mutateAddRecurrentLinkProb = 0;
-  params.mutateAddBiasLinkProb = 0;
-  params.mutateAddNeuronProb = 0.1;
-  params.mutateEnabledProb = 0.2;
-  params.mutateDisabledProb = 0.2;
-  params.numSpeciesThreshold = 10;
-  params.randomTypeNewNeuron = false;
-
-  // Set seed genome for cart pole task.
-  int id = 0;
-  int numInput = 5;
-  int numOutput = 1;
-  double fitness = -1;
-  std::vector<NeuronGene> neuronGenes;
-  std::vector<LinkGene> linkGenes;
-
-  NeuronGene inputGene1(0, INPUT, LINEAR, 0, std::vector<double>(), 0, 0);
-  NeuronGene inputGene2(1, INPUT, LINEAR, 0, std::vector<double>(), 0, 0);
-  NeuronGene inputGene3(2, INPUT, LINEAR, 0, std::vector<double>(), 0, 0);
-  NeuronGene inputGene4(3, INPUT, LINEAR, 0, std::vector<double>(), 0, 0);
-  NeuronGene biasGene(4, BIAS, LINEAR, 0, std::vector<double>(), 0, 0);
-  NeuronGene outputGene(5, OUTPUT, SIGMOID, 1, std::vector<double>(), 0, 0);
-  NeuronGene hiddenGene(6, HIDDEN, SIGMOID, 0.5, std::vector<double>(), 0, 0);
-
-  neuronGenes.push_back(inputGene1);
-  neuronGenes.push_back(inputGene2);
-  neuronGenes.push_back(inputGene3);
-  neuronGenes.push_back(inputGene4);
-  neuronGenes.push_back(biasGene);
-  neuronGenes.push_back(outputGene);
-  neuronGenes.push_back(hiddenGene);
-
-  LinkGene link1(0, 6, 0, 0, true);
-  LinkGene link2(1, 6, 1, 0, true);
-  LinkGene link3(2, 6, 2, 0, true);
-  LinkGene link4(3, 6, 3, 0, true);
-  LinkGene link5(4, 6, 4, 0, true);
-  LinkGene link6(6, 5, 5, 0, true);
-
-  linkGenes.push_back(link1);
-  linkGenes.push_back(link2);
-  linkGenes.push_back(link3);
-  linkGenes.push_back(link4);
-  linkGenes.push_back(link5);
-  linkGenes.push_back(link6);
-
-  Genome seedGenome = Genome(0, 
-                             neuronGenes,
-                             linkGenes,
-                             numInput,
-                             numOutput,
-                             fitness);
-
-  // Construct NEAT instance.
-  NEAT<TaskCartPole> neat(task, seedGenome, params);
-
-  // Evolve. 
-  neat.Evolve();
-}
-
-/**
- * Test NEAT by Markov Double Pole task.
- */
-BOOST_AUTO_TEST_CASE(NENeatMarkovDoublePoleTest)
-{
-  mlpack::math::RandomSeed(1);
-
-  // Set parameters of cart pole task.
-  bool markov = true;
-
-  // Construct task instance.
-  TaskDoublePole task(markov);
-
-  // Set parameters of NEAT algorithm.
-  Parameters params;
-  params.populationSize = 500;
-  params.maxGeneration = 500;
-  params.coeffDisjoint = 2.0;
-  params.coeffWeightDiff = 0.4;
-  params.compatThreshold = 1.0;
-  params.staleAgeThreshold = 15;
-  params.crossoverRate = 0.75;
-  params.cullSpeciesPercentage = 0.5;
-  params.mutateWeightProb = 0.2;
-  params.perturbWeightProb = 0.9;
-  params.mutateWeightSize = 0.1;
-  params.mutateAddForwardLinkProb = 0.8;
-  params.mutateAddBackwardLinkProb = 0;
-  params.mutateAddRecurrentLinkProb = 0;
-  params.mutateAddBiasLinkProb = 0;
-  params.mutateAddNeuronProb = 0.1;
-  params.mutateEnabledProb = 0.2;
-  params.mutateDisabledProb = 0.2;
-  params.numSpeciesThreshold = 10;
-  params.randomTypeNewNeuron = false;
-
-  // Set seed genome for Markov double pole task.
-  int id = 0;
-  int numInput = 7;
-  int numOutput = 1;
-  double fitness = DBL_MAX;
-  std::vector<NeuronGene> neuronGenes;
-  std::vector<LinkGene> linkGenes;
-
-  NeuronGene inputGene1(0, INPUT, LINEAR, 0, std::vector<double>(), 0, 0);
-  NeuronGene inputGene2(1, INPUT, LINEAR, 0, std::vector<double>(), 0, 0);
-  NeuronGene inputGene3(2, INPUT, LINEAR, 0, std::vector<double>(), 0, 0);
-  NeuronGene inputGene4(3, INPUT, LINEAR, 0, std::vector<double>(), 0, 0);
-  NeuronGene inputGene5(4, INPUT, LINEAR, 0, std::vector<double>(), 0, 0);
-  NeuronGene inputGene6(5, INPUT, LINEAR, 0, std::vector<double>(), 0, 0);
-  NeuronGene biasGene(6, BIAS, LINEAR, 0, std::vector<double>(), 0, 0);
-  NeuronGene outputGene(7, OUTPUT, SIGMOID, 1, std::vector<double>(), 0, 0);
-  NeuronGene hiddenGene(8, HIDDEN, SIGMOID, 0.5, std::vector<double>(), 0, 0);
-
-  neuronGenes.push_back(inputGene1);
-  neuronGenes.push_back(inputGene2);
-  neuronGenes.push_back(inputGene3);
-  neuronGenes.push_back(inputGene4);
-  neuronGenes.push_back(inputGene5);
-  neuronGenes.push_back(inputGene6);
-  neuronGenes.push_back(biasGene);
-  neuronGenes.push_back(outputGene);
-  neuronGenes.push_back(hiddenGene);
-
-  LinkGene link1(0, 8, 0, 0, true);
-  LinkGene link2(1, 8, 1, 0, true);
-  LinkGene link3(2, 8, 2, 0, true);
-  LinkGene link4(3, 8, 3, 0, true);
-  LinkGene link5(4, 8, 4, 0, true);
-  LinkGene link6(5, 8, 5, 0, true);
-  LinkGene link7(6, 8, 6, 0, true);
-  LinkGene link8(8, 7, 7, 0, true);
-
-  linkGenes.push_back(link1);
-  linkGenes.push_back(link2);
-  linkGenes.push_back(link3);
-  linkGenes.push_back(link4);
-  linkGenes.push_back(link5);
-  linkGenes.push_back(link6);
-  linkGenes.push_back(link7);
-  linkGenes.push_back(link8);
-
-  Genome seedGenome = Genome(0, 
-                             neuronGenes,
-                             linkGenes,
-                             numInput,
-                             numOutput,
-                             fitness);
-
-  // Construct NEAT instance.
-  NEAT<TaskDoublePole> neat(task, seedGenome, params);
-
-  // Evolve. 
-  neat.Evolve();
-}
-
-/**
- * Test NEAT by Non-Markov Double Pole task.
- */
-BOOST_AUTO_TEST_CASE(NENeatNonMarkovDoublePoleTest)
-{
-  mlpack::math::RandomSeed(1);
-
-  // Set parameters of cart pole task.
-  bool markov = false;
-
-  // Construct task instance.
-  TaskDoublePole task(markov);
-
-  // Set parameters of NEAT algorithm.
-  Parameters params;
-  params.populationSize = 500;
-  params.maxGeneration = 20000;
-  params.coeffDisjoint = 2.0;
-  params.coeffWeightDiff = 0.4;
-  params.compatThreshold = 1.0;
-  params.staleAgeThreshold = 15;
-  params.crossoverRate = 0.75;
-  params.cullSpeciesPercentage = 0.8;
-  params.mutateWeightProb = 0.8;
-  params.perturbWeightProb = 0.9;
-  params.mutateWeightSize = 0.1;
-  params.mutateAddForwardLinkProb = 0.9;
-  params.mutateAddBackwardLinkProb = 0.6;
-  params.mutateAddRecurrentLinkProb = 0.6;
-  params.mutateAddBiasLinkProb = 0.4;
-  params.mutateAddNeuronProb = 0.4;
-  params.mutateEnabledProb = 0.3;
-  params.mutateDisabledProb = 0.3;
-  params.numSpeciesThreshold = 20;
-  params.randomTypeNewNeuron = false;
-
-  // Set seed genome for Markov double pole task.
-  int id = 0;
-  int numInput = 4;
-  int numOutput = 1;
-  double fitness = DBL_MAX;
-  std::vector<NeuronGene> neuronGenes;
-  std::vector<LinkGene> linkGenes;
-
-  NeuronGene inputGene1(0, INPUT, LINEAR, 0, std::vector<double>(), 0, 0);
-  NeuronGene inputGene2(1, INPUT, LINEAR, 0, std::vector<double>(), 0, 0);
-  NeuronGene inputGene3(2, INPUT, LINEAR, 0, std::vector<double>(), 0, 0);
-  NeuronGene biasGene(3, BIAS, LINEAR, 0, std::vector<double>(), 0, 0);
-  NeuronGene outputGene(4, OUTPUT, SIGMOID, 1, std::vector<double>(), 0, 0);
-  NeuronGene hiddenGene(5, HIDDEN, SIGMOID, 0.5, std::vector<double>(), 0, 0);
-
-  neuronGenes.push_back(inputGene1);
-  neuronGenes.push_back(inputGene2);
-  neuronGenes.push_back(inputGene3);
-  neuronGenes.push_back(biasGene);
-  neuronGenes.push_back(outputGene);
-  neuronGenes.push_back(hiddenGene);
-
-  LinkGene link1(0, 5, 0, 0, true);
-  LinkGene link2(1, 5, 1, 0, true);
-  LinkGene link3(2, 5, 2, 0, true);
-  LinkGene link4(3, 5, 3, 0, true);
-  LinkGene link5(5, 4, 4, 0, true);
-
-  linkGenes.push_back(link1);
-  linkGenes.push_back(link2);
-  linkGenes.push_back(link3);
-  linkGenes.push_back(link4);
-  linkGenes.push_back(link5);
-
-  Genome seedGenome = Genome(0, 
-                             neuronGenes,
-                             linkGenes,
-                             numInput,
-                             numOutput,
-                             fitness);
-
-  // Construct NEAT instance.
-  NEAT<TaskDoublePole> neat(task, seedGenome, params);
-
-  // Evolve. 
-  neat.Evolve();
-}
-
-/**
- * Test NEAT by Mountain Car task.
- */
-BOOST_AUTO_TEST_CASE(NENeatMountainCarTest)
-{
-  mlpack::math::RandomSeed(1);
-
-  // Set parameters of cart pole task.
-  double x_l = -1.2;
-  double x_h = 0.5;
-  double x_dot_l = -0.07;
-  double x_dot_h = 0.07;
-  double gravity = -0.0025;
-  double goal = 0.5;
-  int num_trial = 10;
-  int num_step = std::pow(10, 2);
-
-  // Construct task instance.
-  TaskMountainCar task(x_l, x_h, x_dot_l, x_dot_h, gravity, goal, num_trial, num_step, false);
-
-  // Set parameters of NEAT algorithm.
-  Parameters params;
-  params.populationSize = 50;
-  params.maxGeneration = 500;
-  params.coeffDisjoint = 2.0;
-  params.coeffWeightDiff = 0.4;
-  params.compatThreshold = 1.0;
-  params.staleAgeThreshold = 15;
-  params.crossoverRate = 0.75;
-  params.cullSpeciesPercentage = 0.5;
-  params.mutateWeightProb = 0.2;
-  params.perturbWeightProb = 0.9;
-  params.mutateWeightSize = 0.1;
-  params.mutateAddForwardLinkProb = 0.8;
-  params.mutateAddBackwardLinkProb = 0;
-  params.mutateAddRecurrentLinkProb = 0;
-  params.mutateAddBiasLinkProb = 0;
-  params.mutateAddNeuronProb = 0.1;
-  params.mutateEnabledProb = 0.2;
-  params.mutateDisabledProb = 0.2;
-  params.numSpeciesThreshold = 10;
-  params.randomTypeNewNeuron = false;
-
-  // Set seed genome for cart pole task.
-  int id = 0;
-  int numInput = 3;
-  int numOutput = 3;
-  double fitness = -1;
-  std::vector<NeuronGene> neuronGenes;
-  std::vector<LinkGene> linkGenes;
-
-  NeuronGene inputGene1(0, INPUT, LINEAR, 0, std::vector<double>(), 0, 0);
-  NeuronGene inputGene2(1, INPUT, LINEAR, 0, std::vector<double>(), 0, 0);
-  NeuronGene biasGene(2, BIAS, LINEAR, 0, std::vector<double>(), 0, 0);
-  NeuronGene outputGene1(3, OUTPUT, SIGMOID, 1, std::vector<double>(), 0, 0);
-  NeuronGene outputGene2(4, OUTPUT, SIGMOID, 1, std::vector<double>(), 0, 0);
-  NeuronGene outputGene3(5, OUTPUT, SIGMOID, 1, std::vector<double>(), 0, 0);
-  NeuronGene hiddenGene(6, HIDDEN, SIGMOID, 0.5, std::vector<double>(), 0, 0);
-
-  neuronGenes.push_back(inputGene1);
-  neuronGenes.push_back(inputGene2);
-  neuronGenes.push_back(biasGene);
-  neuronGenes.push_back(outputGene1);
-  neuronGenes.push_back(outputGene2);
-  neuronGenes.push_back(outputGene3);
-  neuronGenes.push_back(hiddenGene);
-
-  LinkGene link1(0, 6, 0, 0, true);
-  LinkGene link2(1, 6, 1, 0, true);
-  LinkGene link3(2, 6, 2, 0, true);
-  LinkGene link4(6, 3, 3, 0, true);
-  LinkGene link5(6, 4, 4, 0, true);
-  LinkGene link6(6, 5, 5, 0, true);
-
-  linkGenes.push_back(link1);
-  linkGenes.push_back(link2);
-  linkGenes.push_back(link3);
-  linkGenes.push_back(link4);
-  linkGenes.push_back(link5);
-  linkGenes.push_back(link6);
-
-  Genome seedGenome = Genome(0, 
-                             neuronGenes,
-                             linkGenes,
-                             numInput,
-                             numOutput,
-                             fitness);
-
-  // Construct NEAT instance.
-  NEAT<TaskMountainCar> neat(task, seedGenome, params);
-
-  // Evolve. 
-  neat.Evolve();
-}
-
-/**
- * Test HyperNEAT by XOR task.
- */
-BOOST_AUTO_TEST_CASE(NEHyperNeatXorTest)
-{
-  mlpack::math::RandomSeed(1);
-
-  // Set NEAT algorithm parameters.
-  Parameters params;
-  params.populationSize = 500;
-  params.maxGeneration = 500;
-  params.coeffDisjoint = 2.0;
-  params.coeffWeightDiff = 0.4;
-  params.compatThreshold = 1.0;
-  params.staleAgeThreshold = 15;
-  params.crossoverRate = 0.75;
-  params.cullSpeciesPercentage = 0.5;
-  params.mutateWeightProb = 0.2;
-  params.perturbWeightProb = 0.9;
-  params.mutateWeightSize = 0.1;
-  params.mutateAddForwardLinkProb = 0.9;
-  params.mutateAddBackwardLinkProb = 0;
-  params.mutateAddRecurrentLinkProb = 0;
-  params.mutateAddBiasLinkProb = 0;
-  params.mutateAddNeuronProb = 0.6;
-  params.mutateEnabledProb = 0.2;
-  params.mutateDisabledProb = 0.2;
-  params.numSpeciesThreshold = 10;
-  params.randomTypeNewNeuron = true;
-
-  // Set hyperNEAT substrate.
-  std::vector< std::vector<double> > coordinates = { {-1, -1},
-                                                     {0, -1},
-                                                     {1, -1},
-                                                     {0, 1},
-                                                     {0, 0} };
-  std::vector<double> depths = {0, 0, 0, 1, 0.5};
-  int numInput = 3;
-  int numOutput = 1;
-  std::vector< std::vector<int> > allowedConnectionMask = { {0, 0, 0, 1, 1},
-                                                            {0, 0, 0, 1, 1},
-                                                            {0, 0, 0, 1, 1},
-                                                            {0, 0, 0, 0, 0},
-                                                            {0, 0, 0, 1, 0} };
-  double weightThreshold = 0.0;
-
-  Substrate substrate(coordinates, depths, numInput, numOutput, 
-                      allowedConnectionMask, weightThreshold);
-
-  // Construct seed genome for xor task.
-  int id = 0;
-  numInput = 5;
-  numOutput = 1;
-  double fitness = -1;
-  std::vector<NeuronGene> neuronGenes;
-  std::vector<LinkGene> linkGenes;
-
-  NeuronGene inputGene1(0, INPUT, LINEAR, 0, std::vector<double>(), 0, 0);
-  NeuronGene inputGene2(1, INPUT, LINEAR, 0, std::vector<double>(), 0, 0);
-  NeuronGene inputGene3(2, INPUT, LINEAR, 0, std::vector<double>(), 0, 0);
-  NeuronGene inputGene4(3, INPUT, LINEAR, 0, std::vector<double>(), 0, 0);
-  NeuronGene biasGene(4, BIAS, LINEAR, 0, std::vector<double>(), 0, 0);
-  NeuronGene outputGene(5, OUTPUT, SIGMOID, 1, std::vector<double>(), 0, 0);
-  NeuronGene hiddenGene(6, HIDDEN, SIGMOID, 0.5, std::vector<double>(), 0, 0);
-
-  neuronGenes.push_back(inputGene1);
-  neuronGenes.push_back(inputGene2);
-  neuronGenes.push_back(inputGene3);
-  neuronGenes.push_back(inputGene4);
-  neuronGenes.push_back(biasGene);
-  neuronGenes.push_back(outputGene);
-  neuronGenes.push_back(hiddenGene);
-
-  LinkGene link1(0, 6, 0, 0, true);
-  LinkGene link2(1, 6, 1, 0, true);
-  LinkGene link3(2, 6, 2, 0, true);
-  LinkGene link4(3, 6, 3, 0, true);
-  LinkGene link5(4, 6, 4, 0, true);
-  LinkGene link6(6, 5, 5, 0, true);
-
-  linkGenes.push_back(link1);
-  linkGenes.push_back(link2);
-  linkGenes.push_back(link3);
-  linkGenes.push_back(link4);
-  linkGenes.push_back(link5);
-  linkGenes.push_back(link6);
-
-  Genome seedGenome = Genome(0, 
-                             neuronGenes,
-                             linkGenes,
-                             numInput,
-                             numOutput,
-                             fitness);
-
-  // Specify task type.
-  TaskXor<ann::MeanSquaredErrorFunction> task;
-
-  // Construct HyperNEAT instance.
-  HyperNEAT<TaskXor<ann::MeanSquaredErrorFunction>> hyperneat(task, substrate, seedGenome, params);
-
-  // Evolve.
-  hyperneat.Evolve();  // Judge whether XOR test passed or not by printing 
-                  // the best fitness during each generation.
-}
-
->>>>>>> d66bb14c
 BOOST_AUTO_TEST_SUITE_END();